/*-------------------------------------------------------------------------
 *
 * nodeFuncs.h
 *		Various general-purpose manipulations of Node trees
 *
 * Portions Copyright (c) 1996-2018, PostgreSQL Global Development Group
 * Portions Copyright (c) 1994, Regents of the University of California
 *
 * src/include/nodes/nodeFuncs.h
 *
 *-------------------------------------------------------------------------
 */
#ifndef NODEFUNCS_H
#define NODEFUNCS_H

#include "nodes/parsenodes.h"


/* flags bits for query_tree_walker and query_tree_mutator */
#define QTW_IGNORE_RT_SUBQUERIES	0x01	/* subqueries in rtable */
#define QTW_IGNORE_CTE_SUBQUERIES	0x02	/* subqueries in cteList */
#define QTW_IGNORE_RC_SUBQUERIES	0x03	/* both of above */
#define QTW_IGNORE_JOINALIASES		0x04	/* JOIN alias var lists */
#define QTW_IGNORE_RANGE_TABLE		0x08	/* skip rangetable entirely */
#define QTW_EXAMINE_RTES			0x10	/* examine RTEs */
#define QTW_DONT_COPY_QUERY			0x20	/* do not copy top Query */

/* callback function for check_functions_in_node */
typedef bool (*check_function_callback) (Oid func_id, void *context);


extern Oid	exprType(const Node *expr);
extern int32 exprTypmod(const Node *expr);
extern bool exprIsLengthCoercion(const Node *expr, int32 *coercedTypmod);
extern Node *relabel_to_typmod(Node *expr, int32 typmod);
extern Node *strip_implicit_coercions(Node *node);
extern bool expression_returns_set(Node *clause);

extern Oid	exprCollation(const Node *expr);
extern Oid	exprInputCollation(const Node *expr);
extern void exprSetCollation(Node *expr, Oid collation);
extern void exprSetInputCollation(Node *expr, Oid inputcollation);

extern int	exprLocation(const Node *expr);

extern void fix_opfuncids(Node *node);
extern void set_opfuncid(OpExpr *opexpr);
extern void set_sa_opfuncid(ScalarArrayOpExpr *opexpr);

extern bool check_functions_in_node(Node *node, check_function_callback checker,
						void *context);

extern bool expression_tree_walker(Node *node, bool (*walker) (),
								   void *context);
extern Node *expression_tree_mutator(Node *node, Node *(*mutator) (),
									 void *context);

extern bool query_tree_walker(Query *query, bool (*walker) (),
							  void *context, int flags);
extern Query *query_tree_mutator(Query *query, Node *(*mutator) (),
								 void *context, int flags);

extern bool range_table_walker(List *rtable, bool (*walker) (),
							   void *context, int flags);
extern List *range_table_mutator(List *rtable, Node *(*mutator) (),
								 void *context, int flags);

extern bool query_or_expression_tree_walker(Node *node, bool (*walker) (),
											void *context, int flags);
extern Node *query_or_expression_tree_mutator(Node *node, Node *(*mutator) (),
											  void *context, int flags);

extern bool raw_expression_tree_walker(Node *node, bool (*walker) (),
<<<<<<< HEAD
												   void *context);
extern Node *raw_expression_tree_mutator(Node *node, Node *(*mutator) (),
										 void *context);
=======
									   void *context);
>>>>>>> 5b570d77

struct PlanState;
extern bool planstate_tree_walker(struct PlanState *planstate, bool (*walker) (),
								  void *context);

#endif							/* NODEFUNCS_H */<|MERGE_RESOLUTION|>--- conflicted
+++ resolved
@@ -71,13 +71,7 @@
 											  void *context, int flags);
 
 extern bool raw_expression_tree_walker(Node *node, bool (*walker) (),
-<<<<<<< HEAD
-												   void *context);
-extern Node *raw_expression_tree_mutator(Node *node, Node *(*mutator) (),
-										 void *context);
-=======
 									   void *context);
->>>>>>> 5b570d77
 
 struct PlanState;
 extern bool planstate_tree_walker(struct PlanState *planstate, bool (*walker) (),
