--- conflicted
+++ resolved
@@ -4,12 +4,7 @@
  *	  Definitions for tagged nodes.
  *
  *
-<<<<<<< HEAD
- * Portions Copyright (c) 2016, Bitnine Inc.
- * Portions Copyright (c) 1996-2016, PostgreSQL Global Development Group
-=======
  * Portions Copyright (c) 1996-2017, PostgreSQL Global Development Group
->>>>>>> 2aaec654
  * Portions Copyright (c) 1994, Regents of the University of California
  *
  * src/include/nodes/nodes.h
@@ -418,7 +413,12 @@
 	T_AlterPolicyStmt,
 	T_CreateTransformStmt,
 	T_CreateAmStmt,
-<<<<<<< HEAD
+	T_PartitionCmd,
+	T_CreatePublicationStmt,
+	T_AlterPublicationStmt,
+	T_CreateSubscriptionStmt,
+	T_AlterSubscriptionStmt,
+	T_DropSubscriptionStmt,
 	T_CreateGraphStmt,
 	T_CreateLabelStmt,
 	T_AlterLabelStmt,
@@ -428,14 +428,6 @@
 	T_DropPropertyIndexStmt,
 	T_DisableIndexStmt,
 	T_CypherStmt,
-=======
-	T_PartitionCmd,
-	T_CreatePublicationStmt,
-	T_AlterPublicationStmt,
-	T_CreateSubscriptionStmt,
-	T_AlterSubscriptionStmt,
-	T_DropSubscriptionStmt,
->>>>>>> 2aaec654
 
 	/*
 	 * TAGS FOR PARSE TREE NODES (parsenodes.h)
@@ -483,7 +475,11 @@
 	T_OnConflictClause,
 	T_CommonTableExpr,
 	T_RoleSpec,
-<<<<<<< HEAD
+	T_TriggerTransition,
+	T_PartitionElem,
+	T_PartitionSpec,
+	T_PartitionBoundSpec,
+	T_PartitionRangeDatum,
 	T_JsonObject,
 	T_JsonKeyVal,
 	T_CypherSubPattern,
@@ -499,13 +495,6 @@
 	T_CypherRel,
 	T_CypherName,
 	T_CypherSetProp,
-=======
-	T_TriggerTransition,
-	T_PartitionElem,
-	T_PartitionSpec,
-	T_PartitionBoundSpec,
-	T_PartitionRangeDatum,
->>>>>>> 2aaec654
 
 	/*
 	 * TAGS FOR REPLICATION GRAMMAR PARSE NODES (replnodes.h)
@@ -525,11 +514,7 @@
 	 * purposes (usually because they are involved in APIs where we want to
 	 * pass multiple object types through the same pointer).
 	 */
-<<<<<<< HEAD
-	T_TriggerData = 1000,		/* in commands/trigger.h */
-=======
 	T_TriggerData,				/* in commands/trigger.h */
->>>>>>> 2aaec654
 	T_EventTriggerData,			/* in commands/event_trigger.h */
 	T_ReturnSetInfo,			/* in nodes/execnodes.h */
 	T_WindowObjectData,			/* private in nodeWindowAgg.c */
