/*-------------------------------------------------------------------------
 *
 * tablecmds.h
 *	  prototypes for tablecmds.c.
 *
 *
 * Portions Copyright (c) 1996-2018, PostgreSQL Global Development Group
 * Portions Copyright (c) 1994, Regents of the University of California
 *
 * src/include/commands/tablecmds.h
 *
 *-------------------------------------------------------------------------
 */
#ifndef TABLECMDS_H
#define TABLECMDS_H

#include "access/htup.h"
#include "catalog/dependency.h"
#include "catalog/objectaddress.h"
#include "nodes/parsenodes.h"
#include "catalog/partition.h"
#include "storage/lock.h"
#include "utils/relcache.h"


extern ObjectAddress DefineRelation(CreateStmt *stmt, char relkind, Oid ownerId,
			   ObjectAddress *typaddress, const char *queryString);

extern void RemoveRelations(DropStmt *drop);

extern Oid	AlterTableLookupRelation(AlterTableStmt *stmt, LOCKMODE lockmode);

extern void AlterTable(Oid relid, LOCKMODE lockmode, AlterTableStmt *stmt);

extern LOCKMODE AlterTableGetLockLevel(List *cmds);

extern void ATExecChangeOwner(Oid relationOid, Oid newOwnerId, bool recursing, LOCKMODE lockmode);

extern void AlterTableInternal(Oid relid, List *cmds, bool recurse);

extern Oid	AlterTableMoveAll(AlterTableMoveAllStmt *stmt);

extern ObjectAddress AlterTableNamespace(AlterObjectSchemaStmt *stmt,
					Oid *oldschema);

extern void AlterTableNamespaceInternal(Relation rel, Oid oldNspOid,
							Oid nspOid, ObjectAddresses *objsMoved);

extern void AlterRelationNamespaceInternal(Relation classRel, Oid relOid,
							   Oid oldNspOid, Oid newNspOid,
							   bool hasDependEntry,
							   ObjectAddresses *objsMoved);

extern void CheckTableNotInUse(Relation rel, const char *stmt);

extern void ExecuteTruncate(TruncateStmt *stmt);

extern void SetRelationHasSubclass(Oid relationId, bool relhassubclass);

extern ObjectAddress renameatt(RenameStmt *stmt);

extern ObjectAddress renameatt_type(RenameStmt *stmt);

extern ObjectAddress RenameConstraint(RenameStmt *stmt);

extern ObjectAddress RenameRelation(RenameStmt *stmt);

extern void RenameRelationInternal(Oid myrelid,
					   const char *newrelname, bool is_internal);

extern void find_composite_type_dependencies(Oid typeOid,
								 Relation origRelation,
								 const char *origTypeName);

extern void check_of_type(HeapTuple typetuple);

extern void register_on_commit_action(Oid relid, OnCommitAction action);
extern void remove_on_commit_action(Oid relid);

extern void PreCommit_on_commit_actions(void);
extern void AtEOXact_on_commit_actions(bool isCommit);
extern void AtEOSubXact_on_commit_actions(bool isCommit,
							  SubTransactionId mySubid,
							  SubTransactionId parentSubid);

extern void RangeVarCallbackOwnsTable(const RangeVar *relation,
						  Oid relId, Oid oldRelId, void *arg);

extern void RangeVarCallbackOwnsRelation(const RangeVar *relation,
							 Oid relId, Oid oldRelId, void *noCatalogs);
<<<<<<< HEAD

#endif   /* TABLECMDS_H */
=======
extern bool PartConstraintImpliedByRelConstraint(Relation scanrel,
									 List *partConstraint);

#endif							/* TABLECMDS_H */
>>>>>>> 5b570d77
<|MERGE_RESOLUTION|>--- conflicted
+++ resolved
@@ -88,12 +88,7 @@
 
 extern void RangeVarCallbackOwnsRelation(const RangeVar *relation,
 							 Oid relId, Oid oldRelId, void *noCatalogs);
-<<<<<<< HEAD
-
-#endif   /* TABLECMDS_H */
-=======
 extern bool PartConstraintImpliedByRelConstraint(Relation scanrel,
 									 List *partConstraint);
 
-#endif							/* TABLECMDS_H */
->>>>>>> 5b570d77
+#endif							/* TABLECMDS_H */