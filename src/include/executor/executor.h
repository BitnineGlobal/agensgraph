/*-------------------------------------------------------------------------
 *
 * executor.h
 *	  support for the POSTGRES executor module
 *
 *
 * Portions Copyright (c) 1996-2018, PostgreSQL Global Development Group
 * Portions Copyright (c) 1994, Regents of the University of California
 *
 * src/include/executor/executor.h
 *
 *-------------------------------------------------------------------------
 */
#ifndef EXECUTOR_H
#define EXECUTOR_H

#include "executor/execdesc.h"
#include "executor/execPartition.h"
#include "nodes/parsenodes.h"
#include "utils/memutils.h"


/*
 * The "eflags" argument to ExecutorStart and the various ExecInitNode
 * routines is a bitwise OR of the following flag bits, which tell the
 * called plan node what to expect.  Note that the flags will get modified
 * as they are passed down the plan tree, since an upper node may require
 * functionality in its subnode not demanded of the plan as a whole
 * (example: MergeJoin requires mark/restore capability in its inner input),
 * or an upper node may shield its input from some functionality requirement
 * (example: Materialize shields its input from needing to do backward scan).
 *
 * EXPLAIN_ONLY indicates that the plan tree is being initialized just so
 * EXPLAIN can print it out; it will not be run.  Hence, no side-effects
 * of startup should occur.  However, error checks (such as permission checks)
 * should be performed.
 *
 * REWIND indicates that the plan node should try to efficiently support
 * rescans without parameter changes.  (Nodes must support ExecReScan calls
 * in any case, but if this flag was not given, they are at liberty to do it
 * through complete recalculation.  Note that a parameter change forces a
 * full recalculation in any case.)
 *
 * BACKWARD indicates that the plan node must respect the es_direction flag.
 * When this is not passed, the plan node will only be run forwards.
 *
 * MARK indicates that the plan node must support Mark/Restore calls.
 * When this is not passed, no Mark/Restore will occur.
 *
 * SKIP_TRIGGERS tells ExecutorStart/ExecutorFinish to skip calling
 * AfterTriggerBeginQuery/AfterTriggerEndQuery.  This does not necessarily
 * mean that the plan can't queue any AFTER triggers; just that the caller
 * is responsible for there being a trigger context for them to be queued in.
 *
 * WITH/WITHOUT_OIDS tell the executor to emit tuples with or without space
 * for OIDs, respectively.  These are currently used only for CREATE TABLE AS.
 * If neither is set, the plan may or may not produce tuples including OIDs.
 */
#define EXEC_FLAG_EXPLAIN_ONLY	0x0001	/* EXPLAIN, no ANALYZE */
#define EXEC_FLAG_REWIND		0x0002	/* need efficient rescan */
#define EXEC_FLAG_BACKWARD		0x0004	/* need backward scan */
#define EXEC_FLAG_MARK			0x0008	/* need mark/restore */
#define EXEC_FLAG_SKIP_TRIGGERS 0x0010	/* skip AfterTrigger calls */
#define EXEC_FLAG_WITH_OIDS		0x0020	/* force OIDs in returned tuples */
#define EXEC_FLAG_WITHOUT_OIDS	0x0040	/* force no OIDs in returned tuples */
#define EXEC_FLAG_WITH_NO_DATA	0x0080	/* rel scannability doesn't matter */


/* Hook for plugins to get control in ExecutorStart() */
typedef void (*ExecutorStart_hook_type) (QueryDesc *queryDesc, int eflags);
extern PGDLLIMPORT ExecutorStart_hook_type ExecutorStart_hook;

/* Hook for plugins to get control in ExecutorRun() */
typedef void (*ExecutorRun_hook_type) (QueryDesc *queryDesc,
									   ScanDirection direction,
									   uint64 count,
									   bool execute_once);
extern PGDLLIMPORT ExecutorRun_hook_type ExecutorRun_hook;

/* Hook for plugins to get control in ExecutorFinish() */
typedef void (*ExecutorFinish_hook_type) (QueryDesc *queryDesc);
extern PGDLLIMPORT ExecutorFinish_hook_type ExecutorFinish_hook;

/* Hook for plugins to get control in ExecutorEnd() */
typedef void (*ExecutorEnd_hook_type) (QueryDesc *queryDesc);
extern PGDLLIMPORT ExecutorEnd_hook_type ExecutorEnd_hook;

/* Hook for plugins to get control in ExecCheckRTPerms() */
typedef bool (*ExecutorCheckPerms_hook_type) (List *, bool);
extern PGDLLIMPORT ExecutorCheckPerms_hook_type ExecutorCheckPerms_hook;


/*
 * prototypes from functions in execAmi.c
 */
struct Path;					/* avoid including relation.h here */

extern void ExecReScan(PlanState *node);
extern void ExecNextContext(PlanState *node);
extern void ExecPrevContext(PlanState *node);
extern void ExecMarkPos(PlanState *node);
extern void ExecRestrPos(PlanState *node);
extern bool ExecSupportsMarkRestore(struct Path *pathnode);
extern bool ExecSupportsBackwardScan(Plan *node);
extern bool ExecMaterializesOutput(NodeTag plantype);

/*
 * prototypes from functions in execCurrent.c
 */
extern bool execCurrentOf(CurrentOfExpr *cexpr,
			  ExprContext *econtext,
			  Oid table_oid,
			  ItemPointer current_tid);

/*
 * prototypes from functions in execGrouping.c
 */
extern ExprState *execTuplesMatchPrepare(TupleDesc desc,
					   int numCols,
					   AttrNumber *keyColIdx,
					   Oid *eqOperators,
					   PlanState *parent);
extern void execTuplesHashPrepare(int numCols,
					  Oid *eqOperators,
					  Oid **eqFuncOids,
					  FmgrInfo **hashFunctions);
extern TupleHashTable BuildTupleHashTable(PlanState *parent,
					TupleDesc inputDesc,
					int numCols, AttrNumber *keyColIdx,
					Oid *eqfuncoids,
					FmgrInfo *hashfunctions,
					long nbuckets, Size additionalsize,
					MemoryContext tablecxt,
					MemoryContext tempcxt, bool use_variable_hash_iv);
extern TupleHashTable BuildTupleHashTableExt(PlanState *parent,
					TupleDesc inputDesc,
					int numCols, AttrNumber *keyColIdx,
					Oid *eqfuncoids,
					FmgrInfo *hashfunctions,
					long nbuckets, Size additionalsize,
					MemoryContext metacxt,
					MemoryContext tablecxt,
					MemoryContext tempcxt, bool use_variable_hash_iv);
extern TupleHashEntry LookupTupleHashEntry(TupleHashTable hashtable,
					 TupleTableSlot *slot,
					 bool *isnew);
extern TupleHashEntry FindTupleHashEntry(TupleHashTable hashtable,
				   TupleTableSlot *slot,
				   ExprState *eqcomp,
				   FmgrInfo *hashfunctions);
extern void ResetTupleHashTable(TupleHashTable hashtable);

/*
 * prototypes from functions in execJunk.c
 */
extern JunkFilter *ExecInitJunkFilter(List *targetList, bool hasoid,
				   TupleTableSlot *slot);
extern JunkFilter *ExecInitJunkFilterConversion(List *targetList,
							 TupleDesc cleanTupType,
							 TupleTableSlot *slot);
extern AttrNumber ExecFindJunkAttribute(JunkFilter *junkfilter,
					  const char *attrName);
extern AttrNumber ExecFindJunkAttributeInTlist(List *targetlist,
							 const char *attrName);
extern Datum ExecGetJunkAttribute(TupleTableSlot *slot, AttrNumber attno,
					 bool *isNull);
extern TupleTableSlot *ExecFilterJunk(JunkFilter *junkfilter,
			   TupleTableSlot *slot);


/*
 * prototypes from functions in execMain.c
 */
extern void ExecutorStart(QueryDesc *queryDesc, int eflags);
extern void standard_ExecutorStart(QueryDesc *queryDesc, int eflags);
extern void ExecutorRun(QueryDesc *queryDesc,
			ScanDirection direction, uint64 count, bool execute_once);
extern void standard_ExecutorRun(QueryDesc *queryDesc,
					 ScanDirection direction, uint64 count, bool execute_once);
extern void ExecutorFinish(QueryDesc *queryDesc);
extern void standard_ExecutorFinish(QueryDesc *queryDesc);
extern void ExecutorEnd(QueryDesc *queryDesc);
extern void standard_ExecutorEnd(QueryDesc *queryDesc);
extern void ExecutorRewind(QueryDesc *queryDesc);
extern bool ExecCheckRTPerms(List *rangeTable, bool ereport_on_violation);
extern void CheckValidResultRel(ResultRelInfo *resultRelInfo, CmdType operation);
extern void InitResultRelInfo(ResultRelInfo *resultRelInfo,
				  Relation resultRelationDesc,
				  Index resultRelationIndex,
				  ResultRelInfo *partition_root_rri,
				  int instrument_options);
extern ResultRelInfo *ExecGetTriggerResultRel(EState *estate, Oid relid);
extern void ExecCleanUpTriggerState(EState *estate);
extern bool ExecContextForcesOids(PlanState *planstate, bool *hasoids);
extern void ExecConstraints(ResultRelInfo *resultRelInfo,
				TupleTableSlot *slot, EState *estate);
extern bool ExecPartitionCheck(ResultRelInfo *resultRelInfo,
				   TupleTableSlot *slot, EState *estate, bool emitError);
extern void ExecPartitionCheckEmitError(ResultRelInfo *resultRelInfo,
							TupleTableSlot *slot, EState *estate);
extern void ExecWithCheckOptions(WCOKind kind, ResultRelInfo *resultRelInfo,
					 TupleTableSlot *slot, EState *estate);
extern LockTupleMode ExecUpdateLockMode(EState *estate, ResultRelInfo *relinfo);
extern ExecRowMark *ExecFindRowMark(EState *estate, Index rti, bool missing_ok);
extern ExecAuxRowMark *ExecBuildAuxRowMark(ExecRowMark *erm, List *targetlist);
extern TupleTableSlot *EvalPlanQual(EState *estate, EPQState *epqstate,
			 Relation relation, Index rti, int lockmode,
			 ItemPointer tid, TransactionId priorXmax);
extern HeapTuple EvalPlanQualFetch(EState *estate, Relation relation,
				  int lockmode, LockWaitPolicy wait_policy, ItemPointer tid,
				  TransactionId priorXmax);
extern void EvalPlanQualInit(EPQState *epqstate, EState *estate,
				 Plan *subplan, List *auxrowmarks, int epqParam);
extern void EvalPlanQualSetPlan(EPQState *epqstate,
					Plan *subplan, List *auxrowmarks);
extern void EvalPlanQualSetTuple(EPQState *epqstate, Index rti,
					 HeapTuple tuple);
extern HeapTuple EvalPlanQualGetTuple(EPQState *epqstate, Index rti);

#define EvalPlanQualSetSlot(epqstate, slot)  ((epqstate)->origslot = (slot))
extern void EvalPlanQualFetchRowMarks(EPQState *epqstate);
extern TupleTableSlot *EvalPlanQualNext(EPQState *epqstate);
extern void EvalPlanQualBegin(EPQState *epqstate, EState *parentestate);
extern void EvalPlanQualEnd(EPQState *epqstate);

/*
 * functions in execProcnode.c
 */
extern PlanState *ExecInitNode(Plan *node, EState *estate, int eflags);
extern void ExecSetExecProcNode(PlanState *node, ExecProcNodeMtd function);
extern Node *MultiExecProcNode(PlanState *node);
extern void ExecEndNode(PlanState *node);
extern bool ExecShutdownNode(PlanState *node);
extern void ExecSetTupleBound(int64 tuples_needed, PlanState *child_node);


/* ----------------------------------------------------------------
 *		ExecProcNode
 *
 *		Execute the given node to return a(nother) tuple.
 * ----------------------------------------------------------------
 */
#ifndef FRONTEND
static inline TupleTableSlot *
ExecProcNode(PlanState *node)
{
	if (node->chgParam != NULL) /* something changed? */
		ExecReScan(node);		/* let ReScan handle this */

	return node->ExecProcNode(node);
}
#endif

/*
 * prototypes from functions in execExpr.c
 */
extern ExprState *ExecInitExpr(Expr *node, PlanState *parent);
extern ExprState *ExecInitExprWithParams(Expr *node, ParamListInfo ext_params);
extern ExprState *ExecInitQual(List *qual, PlanState *parent);
extern ExprState *ExecInitCheck(List *qual, PlanState *parent);
extern List *ExecInitExprList(List *nodes, PlanState *parent);
extern ExprState *ExecBuildAggTrans(AggState *aggstate, struct AggStatePerPhaseData *phase,
				  bool doSort, bool doHash);
extern ExprState *ExecBuildGroupingEqual(TupleDesc ldesc, TupleDesc rdesc,
					   int numCols,
					   AttrNumber *keyColIdx,
					   Oid *eqfunctions,
					   PlanState *parent);
extern ProjectionInfo *ExecBuildProjectionInfo(List *targetList,
						ExprContext *econtext,
						TupleTableSlot *slot,
						PlanState *parent,
						TupleDesc inputDesc);
extern ExprState *ExecPrepareExpr(Expr *node, EState *estate);
extern ExprState *ExecPrepareQual(List *qual, EState *estate);
extern ExprState *ExecPrepareCheck(List *qual, EState *estate);
extern List *ExecPrepareExprList(List *nodes, EState *estate);

/*
 * ExecEvalExpr
 *
 * Evaluate expression identified by "state" in the execution context
 * given by "econtext".  *isNull is set to the is-null flag for the result,
 * and the Datum value is the function result.
 *
 * The caller should already have switched into the temporary memory
 * context econtext->ecxt_per_tuple_memory.  The convenience entry point
 * ExecEvalExprSwitchContext() is provided for callers who don't prefer to
 * do the switch in an outer loop.
 */
#ifndef FRONTEND
static inline Datum
ExecEvalExpr(ExprState *state,
			 ExprContext *econtext,
			 bool *isNull)
{
	return state->evalfunc(state, econtext, isNull);
}
#endif

/*
 * ExecEvalExprSwitchContext
 *
 * Same as ExecEvalExpr, but get into the right allocation context explicitly.
 */
#ifndef FRONTEND
static inline Datum
ExecEvalExprSwitchContext(ExprState *state,
						  ExprContext *econtext,
						  bool *isNull)
{
	Datum		retDatum;
	MemoryContext oldContext;

	oldContext = MemoryContextSwitchTo(econtext->ecxt_per_tuple_memory);
	retDatum = state->evalfunc(state, econtext, isNull);
	MemoryContextSwitchTo(oldContext);
	return retDatum;
}
#endif

/*
 * ExecProject
 *
 * Projects a tuple based on projection info and stores it in the slot passed
 * to ExecBuildProjectInfo().
 *
 * Note: the result is always a virtual tuple; therefore it may reference
 * the contents of the exprContext's scan tuples and/or temporary results
 * constructed in the exprContext.  If the caller wishes the result to be
 * valid longer than that data will be valid, he must call ExecMaterializeSlot
 * on the result slot.
 */
#ifndef FRONTEND
static inline TupleTableSlot *
ExecProject(ProjectionInfo *projInfo)
{
	ExprContext *econtext = projInfo->pi_exprContext;
	ExprState  *state = &projInfo->pi_state;
	TupleTableSlot *slot = state->resultslot;
	bool		isnull;

	/*
	 * Clear any former contents of the result slot.  This makes it safe for
	 * us to use the slot's Datum/isnull arrays as workspace.
	 */
	ExecClearTuple(slot);

	/* Run the expression, discarding scalar result from the last column. */
	(void) ExecEvalExprSwitchContext(state, econtext, &isnull);

	/*
	 * Successfully formed a result row.  Mark the result slot as containing a
	 * valid virtual tuple (inlined version of ExecStoreVirtualTuple()).
	 */
	slot->tts_isempty = false;
	slot->tts_nvalid = slot->tts_tupleDescriptor->natts;

	return slot;
}
#endif

/*
 * ExecQual - evaluate a qual prepared with ExecInitQual (possibly via
 * ExecPrepareQual).  Returns true if qual is satisfied, else false.
 *
 * Note: ExecQual used to have a third argument "resultForNull".  The
 * behavior of this function now corresponds to resultForNull == false.
 * If you want the resultForNull == true behavior, see ExecCheck.
 */
#ifndef FRONTEND
static inline bool
ExecQual(ExprState *state, ExprContext *econtext)
{
	Datum		ret;
	bool		isnull;

	/* short-circuit (here and in ExecInitQual) for empty restriction list */
	if (state == NULL)
		return true;

	/* verify that expression was compiled using ExecInitQual */
	Assert(state->flags & EEO_FLAG_IS_QUAL);

	ret = ExecEvalExprSwitchContext(state, econtext, &isnull);

	/* EEOP_QUAL should never return NULL */
	Assert(!isnull);

	return DatumGetBool(ret);
}
#endif

/*
 * ExecQualAndReset() - evaluate qual with ExecQual() and reset expression
 * context.
 */
#ifndef FRONTEND
static inline bool
ExecQualAndReset(ExprState *state, ExprContext *econtext)
{
	bool		ret = ExecQual(state, econtext);

	/* inline ResetExprContext, to avoid ordering issue in this file */
	MemoryContextReset(econtext->ecxt_per_tuple_memory);
	return ret;
}
#endif

extern bool ExecCheck(ExprState *state, ExprContext *context);

/*
 * prototypes from functions in execSRF.c
 */
extern SetExprState *ExecInitTableFunctionResult(Expr *expr,
							ExprContext *econtext, PlanState *parent);
extern Tuplestorestate *ExecMakeTableFunctionResult(SetExprState *setexpr,
							ExprContext *econtext,
							MemoryContext argContext,
							TupleDesc expectedDesc,
							bool randomAccess);
extern SetExprState *ExecInitFunctionResultSet(Expr *expr,
						  ExprContext *econtext, PlanState *parent);
extern Datum ExecMakeFunctionResultSet(SetExprState *fcache,
						  ExprContext *econtext,
						  MemoryContext argContext,
						  bool *isNull,
						  ExprDoneCond *isDone);

/*
 * prototypes from functions in execScan.c
 */
typedef TupleTableSlot *(*ExecScanAccessMtd) (ScanState *node);
typedef bool (*ExecScanRecheckMtd) (ScanState *node, TupleTableSlot *slot);

extern TupleTableSlot *ExecScan(ScanState *node, ExecScanAccessMtd accessMtd,
		 ExecScanRecheckMtd recheckMtd);
extern void ExecAssignScanProjectionInfo(ScanState *node);
extern void ExecAssignScanProjectionInfoWithVarno(ScanState *node, Index varno);
extern void ExecScanReScan(ScanState *node);

/*
 * prototypes from functions in execTuples.c
 */
extern void ExecInitResultTupleSlotTL(EState *estate, PlanState *planstate);
extern void ExecInitScanTupleSlot(EState *estate, ScanState *scanstate, TupleDesc tupleDesc);
extern TupleTableSlot *ExecInitExtraTupleSlot(EState *estate,
					   TupleDesc tupleDesc);
extern TupleTableSlot *ExecInitNullTupleSlot(EState *estate,
					  TupleDesc tupType);
extern TupleDesc ExecTypeFromTL(List *targetList, bool hasoid);
extern TupleDesc ExecCleanTypeFromTL(List *targetList, bool hasoid);
extern TupleDesc ExecTypeFromExprList(List *exprList);
extern void ExecTypeSetColNames(TupleDesc typeInfo, List *namesList);
extern void UpdateChangedParamSet(PlanState *node, Bitmapset *newchg);

typedef struct TupOutputState
{
	TupleTableSlot *slot;
	DestReceiver *dest;
} TupOutputState;

extern TupOutputState *begin_tup_output_tupdesc(DestReceiver *dest,
						 TupleDesc tupdesc);
extern void do_tup_output(TupOutputState *tstate, Datum *values, bool *isnull);
extern void do_text_output_multiline(TupOutputState *tstate, const char *txt);
extern void end_tup_output(TupOutputState *tstate);

/*
 * Write a single line of text given as a C string.
 *
 * Should only be used with a single-TEXT-attribute tupdesc.
 */
#define do_text_output_oneline(tstate, str_to_emit) \
	do { \
		Datum	values_[1]; \
		bool	isnull_[1]; \
		values_[0] = PointerGetDatum(cstring_to_text(str_to_emit)); \
		isnull_[0] = false; \
		do_tup_output(tstate, values_, isnull_); \
		pfree(DatumGetPointer(values_[0])); \
	} while (0)


/*
 * prototypes from functions in execUtils.c
 */
extern EState *CreateExecutorState(void);
extern void FreeExecutorState(EState *estate);
extern ExprContext *CreateExprContext(EState *estate);
extern ExprContext *CreateStandaloneExprContext(void);
extern void FreeExprContext(ExprContext *econtext, bool isCommit);
extern void ReScanExprContext(ExprContext *econtext);

#define ResetExprContext(econtext) \
	MemoryContextReset((econtext)->ecxt_per_tuple_memory)

extern ExprContext *MakePerTupleExprContext(EState *estate);

/* Get an EState's per-output-tuple exprcontext, making it if first use */
#define GetPerTupleExprContext(estate) \
	((estate)->es_per_tuple_exprcontext ? \
	 (estate)->es_per_tuple_exprcontext : \
	 MakePerTupleExprContext(estate))

#define GetPerTupleMemoryContext(estate) \
	(GetPerTupleExprContext(estate)->ecxt_per_tuple_memory)

/* Reset an EState's per-output-tuple exprcontext, if one's been created */
#define ResetPerTupleExprContext(estate) \
	do { \
		if ((estate)->es_per_tuple_exprcontext) \
			ResetExprContext((estate)->es_per_tuple_exprcontext); \
	} while (0)

extern void ExecAssignExprContext(EState *estate, PlanState *planstate);
extern TupleDesc ExecGetResultType(PlanState *planstate);
extern void ExecAssignProjectionInfo(PlanState *planstate,
						 TupleDesc inputDesc);
extern void ExecConditionalAssignProjectionInfo(PlanState *planstate,
									TupleDesc inputDesc, Index varno);
extern void ExecFreeExprContext(PlanState *planstate);
extern void ExecAssignScanType(ScanState *scanstate, TupleDesc tupDesc);
extern void ExecCreateScanSlotFromOuterPlan(EState *estate, ScanState *scanstate);

extern bool ExecRelationIsTargetRelation(EState *estate, Index scanrelid);

extern Relation ExecOpenScanRelation(EState *estate, Index scanrelid, int eflags);
extern void ExecCloseScanRelation(Relation scanrel);

extern int	executor_errposition(EState *estate, int location);

extern void RegisterExprContextCallback(ExprContext *econtext,
							ExprContextCallbackFunction function,
							Datum arg);
extern void UnregisterExprContextCallback(ExprContext *econtext,
							  ExprContextCallbackFunction function,
							  Datum arg);

extern void ExecLockNonLeafAppendTables(List *partitioned_rels, EState *estate);

extern Datum GetAttributeByName(HeapTupleHeader tuple, const char *attname,
				   bool *isNull);
extern Datum GetAttributeByNum(HeapTupleHeader tuple, AttrNumber attrno,
				  bool *isNull);

extern int	ExecTargetListLength(List *targetlist);
extern int	ExecCleanTargetListLength(List *targetlist);

<<<<<<< HEAD
extern void InitScanLabelInfo(ScanState *node);
=======
extern Bitmapset *ExecGetInsertedCols(ResultRelInfo *relinfo, EState *estate);
extern Bitmapset *ExecGetUpdatedCols(ResultRelInfo *relinfo, EState *estate);
>>>>>>> db5b64b9

/*
 * prototypes from functions in execIndexing.c
 */
extern void ExecOpenIndices(ResultRelInfo *resultRelInfo, bool speculative);
extern void ExecCloseIndices(ResultRelInfo *resultRelInfo);
extern List *ExecInsertIndexTuples(TupleTableSlot *slot, ItemPointer tupleid,
					  EState *estate, bool noDupErr, bool *specConflict,
					  List *arbiterIndexes);
extern bool ExecCheckIndexConstraints(TupleTableSlot *slot, EState *estate,
						  ItemPointer conflictTid, List *arbiterIndexes);
extern void check_exclusion_constraint(Relation heap, Relation index,
						   IndexInfo *indexInfo,
						   ItemPointer tupleid,
						   Datum *values, bool *isnull,
						   EState *estate, bool newIndex);

/*
 * prototypes from functions in execReplication.c
 */
extern bool RelationFindReplTupleByIndex(Relation rel, Oid idxoid,
							 LockTupleMode lockmode,
							 TupleTableSlot *searchslot,
							 TupleTableSlot *outslot);
extern bool RelationFindReplTupleSeq(Relation rel, LockTupleMode lockmode,
						 TupleTableSlot *searchslot, TupleTableSlot *outslot);

extern void ExecSimpleRelationInsert(EState *estate, TupleTableSlot *slot);
extern void ExecSimpleRelationUpdate(EState *estate, EPQState *epqstate,
						 TupleTableSlot *searchslot, TupleTableSlot *slot);
extern void ExecSimpleRelationDelete(EState *estate, EPQState *epqstate,
						 TupleTableSlot *searchslot);
extern void CheckCmdReplicaIdentity(Relation rel, CmdType cmd);

extern void CheckSubscriptionRelkind(char relkind, const char *nspname,
						 const char *relname);

#endif							/* EXECUTOR_H  */<|MERGE_RESOLUTION|>--- conflicted
+++ resolved
@@ -96,8 +96,6 @@
 struct Path;					/* avoid including relation.h here */
 
 extern void ExecReScan(PlanState *node);
-extern void ExecNextContext(PlanState *node);
-extern void ExecPrevContext(PlanState *node);
 extern void ExecMarkPos(PlanState *node);
 extern void ExecRestrPos(PlanState *node);
 extern bool ExecSupportsMarkRestore(struct Path *pathnode);
@@ -547,12 +545,8 @@
 extern int	ExecTargetListLength(List *targetlist);
 extern int	ExecCleanTargetListLength(List *targetlist);
 
-<<<<<<< HEAD
-extern void InitScanLabelInfo(ScanState *node);
-=======
 extern Bitmapset *ExecGetInsertedCols(ResultRelInfo *relinfo, EState *estate);
 extern Bitmapset *ExecGetUpdatedCols(ResultRelInfo *relinfo, EState *estate);
->>>>>>> db5b64b9
 
 /*
  * prototypes from functions in execIndexing.c
@@ -590,4 +584,9 @@
 extern void CheckSubscriptionRelkind(char relkind, const char *nspname,
 						 const char *relname);
 
+/* used on agensgraph */
+extern void ExecNextContext(PlanState *node);
+extern void ExecPrevContext(PlanState *node);
+extern void InitScanLabelInfo(ScanState *node);
+
 #endif							/* EXECUTOR_H  */