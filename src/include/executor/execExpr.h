/*-------------------------------------------------------------------------
 *
 * execExpr.h
 *	  Low level infrastructure related to expression evaluation
 *
 *
 * Portions Copyright (c) 1996-2020, PostgreSQL Global Development Group
 * Portions Copyright (c) 1994, Regents of the University of California
 *
 * src/include/executor/execExpr.h
 *
 *-------------------------------------------------------------------------
 */
#ifndef EXEC_EXPR_H
#define EXEC_EXPR_H

#include "executor/nodeAgg.h"
#include "nodes/execnodes.h"
#include "utils/jsonb.h"

/* forward references to avoid circularity */
struct ExprEvalStep;
struct SubscriptingRefState;
struct CypherAccessPathElem;

/* Bits in ExprState->flags (see also execnodes.h for public flag bits): */
/* expression's interpreter has been initialized */
#define EEO_FLAG_INTERPRETER_INITIALIZED	(1 << 1)
/* jump-threading is in use */
#define EEO_FLAG_DIRECT_THREADED			(1 << 2)

/* Typical API for out-of-line evaluation subroutines */
typedef void (*ExecEvalSubroutine) (ExprState *state,
									struct ExprEvalStep *op,
									ExprContext *econtext);

/* API for out-of-line evaluation subroutines returning bool */
typedef bool (*ExecEvalBoolSubroutine) (ExprState *state,
										struct ExprEvalStep *op,
										ExprContext *econtext);

/*
 * Discriminator for ExprEvalSteps.
 *
 * Identifies the operation to be executed and which member in the
 * ExprEvalStep->d union is valid.
 *
 * The order of entries needs to be kept in sync with the dispatch_table[]
 * array in execExprInterp.c:ExecInterpExpr().
 */
typedef enum ExprEvalOp
{
	/* entire expression has been evaluated completely, return */
	EEOP_DONE,

	/* apply slot_getsomeattrs on corresponding tuple slot */
	EEOP_INNER_FETCHSOME,
	EEOP_OUTER_FETCHSOME,
	EEOP_SCAN_FETCHSOME,

	/* compute non-system Var value */
	EEOP_INNER_VAR,
	EEOP_OUTER_VAR,
	EEOP_SCAN_VAR,

	/* compute system Var value */
	EEOP_INNER_SYSVAR,
	EEOP_OUTER_SYSVAR,
	EEOP_SCAN_SYSVAR,

	/* compute wholerow Var */
	EEOP_WHOLEROW,

	/*
	 * Compute non-system Var value, assign it into ExprState's resultslot.
	 * These are not used if a CheckVarSlotCompatibility() check would be
	 * needed.
	 */
	EEOP_ASSIGN_INNER_VAR,
	EEOP_ASSIGN_OUTER_VAR,
	EEOP_ASSIGN_SCAN_VAR,

	/* assign ExprState's resvalue/resnull to a column of its resultslot */
	EEOP_ASSIGN_TMP,
	/* ditto, applying MakeExpandedObjectReadOnly() */
	EEOP_ASSIGN_TMP_MAKE_RO,

	/* evaluate Const value */
	EEOP_CONST,

	/*
	 * Evaluate function call (including OpExprs etc).  For speed, we
	 * distinguish in the opcode whether the function is strict and/or
	 * requires usage stats tracking.
	 */
	EEOP_FUNCEXPR,
	EEOP_FUNCEXPR_STRICT,
	EEOP_FUNCEXPR_FUSAGE,
	EEOP_FUNCEXPR_STRICT_FUSAGE,

	/*
	 * Evaluate boolean AND expression, one step per subexpression. FIRST/LAST
	 * subexpressions are special-cased for performance.  Since AND always has
	 * at least two subexpressions, FIRST and LAST never apply to the same
	 * subexpression.
	 */
	EEOP_BOOL_AND_STEP_FIRST,
	EEOP_BOOL_AND_STEP,
	EEOP_BOOL_AND_STEP_LAST,

	/* similarly for boolean OR expression */
	EEOP_BOOL_OR_STEP_FIRST,
	EEOP_BOOL_OR_STEP,
	EEOP_BOOL_OR_STEP_LAST,

	/* evaluate boolean NOT expression */
	EEOP_BOOL_NOT_STEP,

	/* simplified version of BOOL_AND_STEP for use by ExecQual() */
	EEOP_QUAL,

	/* unconditional jump to another step */
	EEOP_JUMP,

	/* conditional jumps based on current result value */
	EEOP_JUMP_IF_NULL,
	EEOP_JUMP_IF_NOT_NULL,
	EEOP_JUMP_IF_NOT_TRUE,

	/* perform NULL tests for scalar values */
	EEOP_NULLTEST_ISNULL,
	EEOP_NULLTEST_ISNOTNULL,

	/* perform NULL tests for row values */
	EEOP_NULLTEST_ROWISNULL,
	EEOP_NULLTEST_ROWISNOTNULL,

	/* evaluate a BooleanTest expression */
	EEOP_BOOLTEST_IS_TRUE,
	EEOP_BOOLTEST_IS_NOT_TRUE,
	EEOP_BOOLTEST_IS_FALSE,
	EEOP_BOOLTEST_IS_NOT_FALSE,

	/* evaluate PARAM_EXEC/EXTERN parameters */
	EEOP_PARAM_EXEC,
	EEOP_PARAM_EXTERN,
	EEOP_PARAM_CALLBACK,

	/* return CaseTestExpr value */
	EEOP_CASE_TESTVAL,

	/* apply MakeExpandedObjectReadOnly() to target value */
	EEOP_MAKE_READONLY,

	/* evaluate assorted special-purpose expression types */
	EEOP_IOCOERCE,
	EEOP_DISTINCT,
	EEOP_NOT_DISTINCT,
	EEOP_NULLIF,
	EEOP_SQLVALUEFUNCTION,
	EEOP_CURRENTOFEXPR,
	EEOP_NEXTVALUEEXPR,
	EEOP_ARRAYEXPR,
	EEOP_ARRAYCOERCE,
	EEOP_ROW,

	/*
	 * Compare two individual elements of each of two compared ROW()
	 * expressions.  Skip to ROWCOMPARE_FINAL if elements are not equal.
	 */
	EEOP_ROWCOMPARE_STEP,

	/* evaluate boolean value based on previous ROWCOMPARE_STEP operations */
	EEOP_ROWCOMPARE_FINAL,

	/* evaluate GREATEST() or LEAST() */
	EEOP_MINMAX,

	/* evaluate FieldSelect expression */
	EEOP_FIELDSELECT,

	/*
	 * Deform tuple before evaluating new values for individual fields in a
	 * FieldStore expression.
	 */
	EEOP_FIELDSTORE_DEFORM,

	/*
	 * Form the new tuple for a FieldStore expression.  Individual fields will
	 * have been evaluated into columns of the tuple deformed by the preceding
	 * DEFORM step.
	 */
	EEOP_FIELDSTORE_FORM,

	/* Process container subscripts; possibly short-circuit result to NULL */
	EEOP_SBSREF_SUBSCRIPTS,

	/*
	 * Compute old container element/slice when a SubscriptingRef assignment
	 * expression contains SubscriptingRef/FieldStore subexpressions. Value is
	 * accessed using the CaseTest mechanism.
	 */
	EEOP_SBSREF_OLD,

	/* compute new value for SubscriptingRef assignment expression */
	EEOP_SBSREF_ASSIGN,

	/* compute element/slice for SubscriptingRef fetch expression */
	EEOP_SBSREF_FETCH,

	/* evaluate value for CoerceToDomainValue */
	EEOP_DOMAIN_TESTVAL,

	/* evaluate a domain's NOT NULL constraint */
	EEOP_DOMAIN_NOTNULL,

	/* evaluate a single domain CHECK constraint */
	EEOP_DOMAIN_CHECK,

	/* evaluate assorted special-purpose expression types */
	EEOP_CONVERT_ROWTYPE,
	EEOP_SCALARARRAYOP,
	EEOP_XMLEXPR,
	EEOP_AGGREF,
	EEOP_GROUPING_FUNC,
	EEOP_WINDOW_FUNC,
	EEOP_SUBPLAN,

	/* aggregation related nodes */
	EEOP_AGG_STRICT_DESERIALIZE,
	EEOP_AGG_DESERIALIZE,
	EEOP_AGG_STRICT_INPUT_CHECK_ARGS,
	EEOP_AGG_STRICT_INPUT_CHECK_NULLS,
	EEOP_AGG_PLAIN_PERGROUP_NULLCHECK,
	EEOP_AGG_PLAIN_TRANS_INIT_STRICT_BYVAL,
	EEOP_AGG_PLAIN_TRANS_STRICT_BYVAL,
	EEOP_AGG_PLAIN_TRANS_BYVAL,
	EEOP_AGG_PLAIN_TRANS_INIT_STRICT_BYREF,
	EEOP_AGG_PLAIN_TRANS_STRICT_BYREF,
	EEOP_AGG_PLAIN_TRANS_BYREF,
	EEOP_AGG_ORDERED_TRANS_DATUM,
	EEOP_AGG_ORDERED_TRANS_TUPLE,

	EEOP_CYPHERTYPECAST,
	EEOP_CYPHERMAPEXPR,
	EEOP_CYPHERLISTEXPR,
	EEOP_CYPHERLISTCOMP_BEGIN,
	EEOP_CYPHERLISTCOMP_ELEM,
	EEOP_CYPHERLISTCOMP_END,
	EEOP_CYPHERLISTCOMP_ITER_INIT,
	EEOP_CYPHERLISTCOMP_ITER_NEXT,
	EEOP_CYPHERLISTCOMP_VAR,
	EEOP_CYPHERACCESSEXPR,

	/* non-existent operation, used e.g. to check array lengths */
	EEOP_LAST
} ExprEvalOp;


typedef struct ExprEvalStep
{
	/*
	 * Instruction to be executed.  During instruction preparation this is an
	 * enum ExprEvalOp, but later it can be changed to some other type, e.g. a
	 * pointer for computed goto (that's why it's an intptr_t).
	 */
	intptr_t	opcode;

	/* where to store the result of this step */
	Datum	   *resvalue;
	bool	   *resnull;

	/*
	 * Inline data for the operation.  Inline data is faster to access, but
	 * also bloats the size of all instructions.  The union should be kept to
	 * no more than 40 bytes on 64-bit systems (so that the entire struct is
	 * no more than 64 bytes, a single cacheline on common systems).
	 */
	union
	{
		/* for EEOP_INNER/OUTER/SCAN_FETCHSOME */
		struct
		{
			/* attribute number up to which to fetch (inclusive) */
			int			last_var;
			/* will the type of slot be the same for every invocation */
			bool		fixed;
			/* tuple descriptor, if known */
			TupleDesc	known_desc;
			/* type of slot, can only be relied upon if fixed is set */
			const TupleTableSlotOps *kind;
		}			fetch;

		/* for EEOP_INNER/OUTER/SCAN_[SYS]VAR[_FIRST] */
		struct
		{
			/* attnum is attr number - 1 for regular VAR ... */
			/* but it's just the normal (negative) attr number for SYSVAR */
			int			attnum;
			Oid			vartype;	/* type OID of variable */
		}			var;

		/* for EEOP_WHOLEROW */
		struct
		{
			Var		   *var;	/* original Var node in plan tree */
			bool		first;	/* first time through, need to initialize? */
			bool		slow;	/* need runtime check for nulls? */
			TupleDesc	tupdesc;	/* descriptor for resulting tuples */
			JunkFilter *junkFilter; /* JunkFilter to remove resjunk cols */
		}			wholerow;

		/* for EEOP_ASSIGN_*_VAR */
		struct
		{
			/* target index in ExprState->resultslot->tts_values/nulls */
			int			resultnum;
			/* source attribute number - 1 */
			int			attnum;
		}			assign_var;

		/* for EEOP_ASSIGN_TMP[_MAKE_RO] */
		struct
		{
			/* target index in ExprState->resultslot->tts_values/nulls */
			int			resultnum;
		}			assign_tmp;

		/* for EEOP_CONST */
		struct
		{
			/* constant's value */
			Datum		value;
			bool		isnull;
		}			constval;

		/* for EEOP_FUNCEXPR_* / NULLIF / DISTINCT */
		struct
		{
			FmgrInfo   *finfo;	/* function's lookup data */
			FunctionCallInfo fcinfo_data;	/* arguments etc */
			/* faster to access without additional indirection: */
			PGFunction	fn_addr;	/* actual call address */
			int			nargs;	/* number of arguments */
		}			func;

		/* for EEOP_BOOL_*_STEP */
		struct
		{
			bool	   *anynull;	/* track if any input was NULL */
			int			jumpdone;	/* jump here if result determined */
		}			boolexpr;

		/* for EEOP_QUAL */
		struct
		{
			int			jumpdone;	/* jump here on false or null */
		}			qualexpr;

		/* for EEOP_JUMP[_CONDITION] */
		struct
		{
			int			jumpdone;	/* target instruction's index */
		}			jump;

		/* for EEOP_NULLTEST_ROWIS[NOT]NULL */
		struct
		{
			/* cached tupdesc pointer - filled at runtime */
			TupleDesc	argdesc;
		}			nulltest_row;

		/* for EEOP_PARAM_EXEC/EXTERN */
		struct
		{
			int			paramid;	/* numeric ID for parameter */
			Oid			paramtype;	/* OID of parameter's datatype */
		}			param;

		/* for EEOP_PARAM_CALLBACK */
		struct
		{
			ExecEvalSubroutine paramfunc;	/* add-on evaluation subroutine */
			void	   *paramarg;	/* private data for same */
			int			paramid;	/* numeric ID for parameter */
			Oid			paramtype;	/* OID of parameter's datatype */
		}			cparam;

		/* for EEOP_CASE_TESTVAL/DOMAIN_TESTVAL */
		struct
		{
			Datum	   *value;	/* value to return */
			bool	   *isnull;
		}			casetest;

		/* for EEOP_MAKE_READONLY */
		struct
		{
			Datum	   *value;	/* value to coerce to read-only */
			bool	   *isnull;
		}			make_readonly;

		/* for EEOP_IOCOERCE */
		struct
		{
			/* lookup and call info for source type's output function */
			FmgrInfo   *finfo_out;
			FunctionCallInfo fcinfo_data_out;
			/* lookup and call info for result type's input function */
			FmgrInfo   *finfo_in;
			FunctionCallInfo fcinfo_data_in;
		}			iocoerce;

		/* for EEOP_SQLVALUEFUNCTION */
		struct
		{
			SQLValueFunction *svf;
		}			sqlvaluefunction;

		/* for EEOP_NEXTVALUEEXPR */
		struct
		{
			Oid			seqid;
			Oid			seqtypid;
		}			nextvalueexpr;

		/* for EEOP_ARRAYEXPR */
		struct
		{
			Datum	   *elemvalues; /* element values get stored here */
			bool	   *elemnulls;
			int			nelems; /* length of the above arrays */
			Oid			elemtype;	/* array element type */
			int16		elemlength; /* typlen of the array element type */
			bool		elembyval;	/* is the element type pass-by-value? */
			char		elemalign;	/* typalign of the element type */
			bool		multidims;	/* is array expression multi-D? */
		}			arrayexpr;

		/* for EEOP_ARRAYCOERCE */
		struct
		{
			ExprState  *elemexprstate;	/* null if no per-element work */
			Oid			resultelemtype; /* element type of result array */
			struct ArrayMapState *amstate;	/* workspace for array_map */
		}			arraycoerce;

		/* for EEOP_ROW */
		struct
		{
			TupleDesc	tupdesc;	/* descriptor for result tuples */
			/* workspace for the values constituting the row: */
			Datum	   *elemvalues;
			bool	   *elemnulls;
		}			row;

		/* for EEOP_ROWCOMPARE_STEP */
		struct
		{
			/* lookup and call data for column comparison function */
			FmgrInfo   *finfo;
			FunctionCallInfo fcinfo_data;
			PGFunction	fn_addr;
			/* target for comparison resulting in NULL */
			int			jumpnull;
			/* target for comparison yielding inequality */
			int			jumpdone;
		}			rowcompare_step;

		/* for EEOP_ROWCOMPARE_FINAL */
		struct
		{
			RowCompareType rctype;
		}			rowcompare_final;

		/* for EEOP_MINMAX */
		struct
		{
			/* workspace for argument values */
			Datum	   *values;
			bool	   *nulls;
			int			nelems;
			/* is it GREATEST or LEAST? */
			MinMaxOp	op;
			/* lookup and call data for comparison function */
			FmgrInfo   *finfo;
			FunctionCallInfo fcinfo_data;
		}			minmax;

		/* for EEOP_FIELDSELECT */
		struct
		{
			AttrNumber	fieldnum;	/* field number to extract */
			Oid			resulttype; /* field's type */
			/* cached tupdesc pointer - filled at runtime */
			TupleDesc	argdesc;
		}			fieldselect;

		/* for EEOP_FIELDSTORE_DEFORM / FIELDSTORE_FORM */
		struct
		{
			/* original expression node */
			FieldStore *fstore;

			/* cached tupdesc pointer - filled at runtime */
			/* note that a DEFORM and FORM pair share the same tupdesc */
			TupleDesc  *argdesc;

			/* workspace for column values */
			Datum	   *values;
			bool	   *nulls;
			int			ncolumns;
		}			fieldstore;

		/* for EEOP_SBSREF_SUBSCRIPTS */
		struct
		{
			ExecEvalBoolSubroutine subscriptfunc;	/* evaluation subroutine */
			/* too big to have inline */
			struct SubscriptingRefState *state;
			int			jumpdone;	/* jump here on null */
		}			sbsref_subscript;

		/* for EEOP_SBSREF_OLD / ASSIGN / FETCH */
		struct
		{
			ExecEvalSubroutine subscriptfunc;	/* evaluation subroutine */
			/* too big to have inline */
			struct SubscriptingRefState *state;
		}			sbsref;

		/* for EEOP_DOMAIN_NOTNULL / DOMAIN_CHECK */
		struct
		{
			/* name of constraint */
			char	   *constraintname;
			/* where the result of a CHECK constraint will be stored */
			Datum	   *checkvalue;
			bool	   *checknull;
			/* OID of domain type */
			Oid			resulttype;
		}			domaincheck;

		/* for EEOP_CONVERT_ROWTYPE */
		struct
		{
			ConvertRowtypeExpr *convert;	/* original expression */
			/* these three fields are filled at runtime: */
			TupleDesc	indesc; /* tupdesc for input type */
			TupleDesc	outdesc;	/* tupdesc for output type */
			TupleConversionMap *map;	/* column mapping */
			bool		initialized;	/* initialized for current types? */
		}			convert_rowtype;

		/* for EEOP_SCALARARRAYOP */
		struct
		{
			/* element_type/typlen/typbyval/typalign are filled at runtime */
			Oid			element_type;	/* InvalidOid if not yet filled */
			bool		useOr;	/* use OR or AND semantics? */
			int16		typlen; /* array element type storage info */
			bool		typbyval;
			char		typalign;
			FmgrInfo   *finfo;	/* function's lookup data */
			FunctionCallInfo fcinfo_data;	/* arguments etc */
			/* faster to access without additional indirection: */
			PGFunction	fn_addr;	/* actual call address */
		}			scalararrayop;

		/* for EEOP_XMLEXPR */
		struct
		{
			XmlExpr    *xexpr;	/* original expression node */
			/* workspace for evaluating named args, if any */
			Datum	   *named_argvalue;
			bool	   *named_argnull;
			/* workspace for evaluating unnamed args, if any */
			Datum	   *argvalue;
			bool	   *argnull;
		}			xmlexpr;

		/* for EEOP_AGGREF */
		struct
		{
			int			aggno;
		}			aggref;

		/* for EEOP_GROUPING_FUNC */
		struct
		{
			List	   *clauses;	/* integer list of column numbers */
		}			grouping_func;

		/* for EEOP_WINDOW_FUNC */
		struct
		{
			/* out-of-line state, modified by nodeWindowAgg.c */
			WindowFuncExprState *wfstate;
		}			window_func;

		/* for EEOP_SUBPLAN */
		struct
		{
			/* out-of-line state, created by nodeSubplan.c */
			SubPlanState *sstate;
		}			subplan;

		/* for EEOP_AGG_*DESERIALIZE */
		struct
		{
			FunctionCallInfo fcinfo_data;
			int			jumpnull;
		}			agg_deserialize;

		/* for EEOP_AGG_STRICT_INPUT_CHECK_NULLS / STRICT_INPUT_CHECK_ARGS */
		struct
		{
			/*
			 * For EEOP_AGG_STRICT_INPUT_CHECK_ARGS args contains pointers to
			 * the NullableDatums that need to be checked for NULLs.
			 *
			 * For EEOP_AGG_STRICT_INPUT_CHECK_NULLS nulls contains pointers
			 * to booleans that need to be checked for NULLs.
			 *
			 * Both cases currently need to exist because sometimes the
			 * to-be-checked nulls are in TupleTableSlot.isnull array, and
			 * sometimes in FunctionCallInfoBaseData.args[i].isnull.
			 */
			NullableDatum *args;
			bool	   *nulls;
			int			nargs;
			int			jumpnull;
		}			agg_strict_input_check;

		/* for EEOP_AGG_PLAIN_PERGROUP_NULLCHECK */
		struct
		{
			int			setoff;
			int			jumpnull;
		}			agg_plain_pergroup_nullcheck;

		/* for EEOP_AGG_PLAIN_TRANS_[INIT_][STRICT_]{BYVAL,BYREF} */
		/* for EEOP_AGG_ORDERED_TRANS_{DATUM,TUPLE} */
		struct
		{
			AggStatePerTrans pertrans;
			ExprContext *aggcontext;
			int			setno;
			int			transno;
			int			setoff;
		}			agg_trans;

		struct
		{
			FunctionCallInfo fcinfo_data_in;
		}			cyphertypecast;

		struct
		{
			char	  **key_cstrings;
			Datum	   *val_values;
			bool	   *val_nulls;
			int			npairs;
		}			cyphermapexpr;

		struct
		{
			Datum	   *elemvalues;
			bool	   *elemnulls;
			int			nelems;
		}			cypherlistexpr;

		struct
		{
			Datum	   *elemvalue;
			bool	   *elemnull;
			JsonbParseState **liststate;
		}			cypherlistcomp;

		struct
		{
			Datum	   *listvalue;
			bool	   *listnull;
			JsonbIterator **listiter;
		}			cypherlistcomp_iter;

		struct
		{
			Datum	   *elemvalue;
			bool	   *elemnull;
		}			cypherlistcomp_var;

		struct
		{
			Datum	   *argvalue;
			bool	   *argnull;
			struct CypherAccessPathElem *path;
			int			pathlen;
		}			cypheraccessexpr;
	}			d;
} ExprEvalStep;


/* Non-inline data for container operations */
typedef struct SubscriptingRefState
{
	bool		isassignment;	/* is it assignment, or just fetch? */

	/* workspace for type-specific subscripting code */
	void	   *workspace;

	/* numupper and upperprovided[] are filled at expression compile time */
	/* at runtime, subscripts are computed in upperindex[]/upperindexnull[] */
	int			numupper;
	bool	   *upperprovided;	/* indicates if this position is supplied */
	Datum	   *upperindex;
	bool	   *upperindexnull;

	/* similarly for lower indexes, if any */
	int			numlower;
	bool	   *lowerprovided;
	Datum	   *lowerindex;
	bool	   *lowerindexnull;

	/* for assignment, new value to assign is evaluated into here */
	Datum		replacevalue;
	bool		replacenull;

	/* if we have a nested assignment, sbs_fetch_old puts old value here */
	Datum		prevvalue;
	bool		prevnull;
} SubscriptingRefState;

<<<<<<< HEAD
typedef struct CypherIndexResult
{
	Oid			type;
	Datum		value;
	bool		isnull;
} CypherIndexResult;

#define MarkCypherIndexResultInvalid(cidxres) \
	do { \
		(cidxres)->type = InvalidOid; \
	} while (0)

#define IsCypherIndexResultValid(cidxres) \
	((cidxres)->type != InvalidOid)

typedef struct CypherAccessPathElem
{
	bool		is_slice;
	CypherIndexResult lidx;
	CypherIndexResult uidx;
} CypherAccessPathElem;
=======
/* Execution step methods used for SubscriptingRef */
typedef struct SubscriptExecSteps
{
	/* See nodes/subscripting.h for more detail about these */
	ExecEvalBoolSubroutine sbs_check_subscripts;	/* process subscripts */
	ExecEvalSubroutine sbs_fetch;	/* fetch an element */
	ExecEvalSubroutine sbs_assign;	/* assign to an element */
	ExecEvalSubroutine sbs_fetch_old;	/* fetch old value for assignment */
} SubscriptExecSteps;
>>>>>>> c7aba7c1


/* functions in execExpr.c */
extern void ExprEvalPushStep(ExprState *es, const ExprEvalStep *s);

/* functions in execExprInterp.c */
extern void ExecReadyInterpretedExpr(ExprState *state);
extern ExprEvalOp ExecEvalStepOp(ExprState *state, ExprEvalStep *op);

extern Datum ExecInterpExprStillValid(ExprState *state, ExprContext *econtext, bool *isNull);
extern void CheckExprStillValid(ExprState *state, ExprContext *econtext);

/*
 * Non fast-path execution functions. These are externs instead of statics in
 * execExprInterp.c, because that allows them to be used by other methods of
 * expression evaluation, reducing code duplication.
 */
extern void ExecEvalFuncExprFusage(ExprState *state, ExprEvalStep *op,
								   ExprContext *econtext);
extern void ExecEvalFuncExprStrictFusage(ExprState *state, ExprEvalStep *op,
										 ExprContext *econtext);
extern void ExecEvalParamExec(ExprState *state, ExprEvalStep *op,
							  ExprContext *econtext);
extern void ExecEvalParamExtern(ExprState *state, ExprEvalStep *op,
								ExprContext *econtext);
extern void ExecEvalSQLValueFunction(ExprState *state, ExprEvalStep *op);
extern void ExecEvalCurrentOfExpr(ExprState *state, ExprEvalStep *op);
extern void ExecEvalNextValueExpr(ExprState *state, ExprEvalStep *op);
extern void ExecEvalRowNull(ExprState *state, ExprEvalStep *op,
							ExprContext *econtext);
extern void ExecEvalRowNotNull(ExprState *state, ExprEvalStep *op,
							   ExprContext *econtext);
extern void ExecEvalArrayExpr(ExprState *state, ExprEvalStep *op);
extern void ExecEvalArrayCoerce(ExprState *state, ExprEvalStep *op,
								ExprContext *econtext);
extern void ExecEvalRow(ExprState *state, ExprEvalStep *op);
extern void ExecEvalMinMax(ExprState *state, ExprEvalStep *op);
extern void ExecEvalFieldSelect(ExprState *state, ExprEvalStep *op,
								ExprContext *econtext);
extern void ExecEvalFieldStoreDeForm(ExprState *state, ExprEvalStep *op,
									 ExprContext *econtext);
extern void ExecEvalFieldStoreForm(ExprState *state, ExprEvalStep *op,
								   ExprContext *econtext);
extern void ExecEvalConvertRowtype(ExprState *state, ExprEvalStep *op,
								   ExprContext *econtext);
extern void ExecEvalScalarArrayOp(ExprState *state, ExprEvalStep *op);
extern void ExecEvalConstraintNotNull(ExprState *state, ExprEvalStep *op);
extern void ExecEvalConstraintCheck(ExprState *state, ExprEvalStep *op);
extern void ExecEvalXmlExpr(ExprState *state, ExprEvalStep *op);
extern void ExecEvalGroupingFunc(ExprState *state, ExprEvalStep *op);
extern void ExecEvalSubPlan(ExprState *state, ExprEvalStep *op,
							ExprContext *econtext);
extern void ExecEvalWholeRowVar(ExprState *state, ExprEvalStep *op,
								ExprContext *econtext);
extern void ExecEvalSysVar(ExprState *state, ExprEvalStep *op,
						   ExprContext *econtext, TupleTableSlot *slot);

extern void ExecAggInitGroup(AggState *aggstate, AggStatePerTrans pertrans, AggStatePerGroup pergroup,
							 ExprContext *aggcontext);
extern Datum ExecAggTransReparent(AggState *aggstate, AggStatePerTrans pertrans,
								  Datum newValue, bool newValueIsNull,
								  Datum oldValue, bool oldValueIsNull);
extern void ExecEvalAggOrderedTransDatum(ExprState *state, ExprEvalStep *op,
										 ExprContext *econtext);
extern void ExecEvalAggOrderedTransTuple(ExprState *state, ExprEvalStep *op,
										 ExprContext *econtext);

extern void ExecEvalCypherTypeCast(ExprState *state, ExprEvalStep *op);
extern void ExecEvalCypherMapExpr(ExprState *state, ExprEvalStep *op);
extern void ExecEvalCypherListExpr(ExprState *state, ExprEvalStep *op);
extern void ExecEvalCypherAccessExpr(ExprState *state, ExprEvalStep *op);
extern void ExecEvalCypherListCompBegin(ExprState *state, ExprEvalStep *op);
extern void ExecEvalCypherListCompElem(ExprState *state, ExprEvalStep *op);
extern void ExecEvalCypherListCompEnd(ExprState *state, ExprEvalStep *op);
extern void ExecEvalCypherListCompIterInit(ExprState *state, ExprEvalStep *op);
extern void ExecEvalCypherListCompIterInitNext(ExprState *state,
											   ExprEvalStep *op);
extern void ExecEvalCypherListCompVar(ExprState *state, ExprEvalStep *op);

#endif							/* EXEC_EXPR_H */<|MERGE_RESOLUTION|>--- conflicted
+++ resolved
@@ -731,29 +731,6 @@
 	bool		prevnull;
 } SubscriptingRefState;
 
-<<<<<<< HEAD
-typedef struct CypherIndexResult
-{
-	Oid			type;
-	Datum		value;
-	bool		isnull;
-} CypherIndexResult;
-
-#define MarkCypherIndexResultInvalid(cidxres) \
-	do { \
-		(cidxres)->type = InvalidOid; \
-	} while (0)
-
-#define IsCypherIndexResultValid(cidxres) \
-	((cidxres)->type != InvalidOid)
-
-typedef struct CypherAccessPathElem
-{
-	bool		is_slice;
-	CypherIndexResult lidx;
-	CypherIndexResult uidx;
-} CypherAccessPathElem;
-=======
 /* Execution step methods used for SubscriptingRef */
 typedef struct SubscriptExecSteps
 {
@@ -763,7 +740,28 @@
 	ExecEvalSubroutine sbs_assign;	/* assign to an element */
 	ExecEvalSubroutine sbs_fetch_old;	/* fetch old value for assignment */
 } SubscriptExecSteps;
->>>>>>> c7aba7c1
+
+typedef struct CypherIndexResult
+{
+	Oid			type;
+	Datum		value;
+	bool		isnull;
+} CypherIndexResult;
+
+#define MarkCypherIndexResultInvalid(cidxres) \
+	do { \
+		(cidxres)->type = InvalidOid; \
+	} while (0)
+
+#define IsCypherIndexResultValid(cidxres) \
+	((cidxres)->type != InvalidOid)
+
+typedef struct CypherAccessPathElem
+{
+	bool		is_slice;
+	CypherIndexResult lidx;
+	CypherIndexResult uidx;
+} CypherAccessPathElem;
 
 
 /* functions in execExpr.c */
