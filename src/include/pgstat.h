/* ----------
 *	pgstat.h
 *
 *	Definitions for the PostgreSQL statistics collector daemon.
 *
 *	Copyright (c) 2001-2021, PostgreSQL Global Development Group
 *
 *	src/include/pgstat.h
 * ----------
 */
#ifndef PGSTAT_H
#define PGSTAT_H

#include "datatype/timestamp.h"
#include "portability/instr_time.h"
#include "postmaster/pgarch.h"	/* for MAX_XFN_CHARS */
#include "utils/backend_progress.h" /* for backward compatibility */
#include "utils/backend_status.h"	/* for backward compatibility */
#include "utils/hsearch.h"
#include "utils/relcache.h"
<<<<<<< HEAD
#include "utils/wait_event.h" /* for backward compatibility */
#include "utils/graph.h"
=======
#include "utils/wait_event.h"	/* for backward compatibility */
>>>>>>> 124966c1


/* ----------
 * Paths for the statistics files (relative to installation's $PGDATA).
 * ----------
 */
#define PGSTAT_STAT_PERMANENT_DIRECTORY		"pg_stat"
#define PGSTAT_STAT_PERMANENT_FILENAME		"pg_stat/global.stat"
#define PGSTAT_STAT_PERMANENT_TMPFILE		"pg_stat/global.tmp"

/* Default directory to store temporary statistics data in */
#define PG_STAT_TMP_DIR		"pg_stat_tmp"

/* Values for track_functions GUC variable --- order is significant! */
typedef enum TrackFunctionsLevel
{
	TRACK_FUNC_OFF,
	TRACK_FUNC_PL,
	TRACK_FUNC_ALL
}			TrackFunctionsLevel;

/* Values to track the cause of session termination */
typedef enum SessionEndType
{
	DISCONNECT_NOT_YET,			/* still active */
	DISCONNECT_NORMAL,
	DISCONNECT_CLIENT_EOF,
	DISCONNECT_FATAL,
	DISCONNECT_KILLED
} SessionEndType;

/* ----------
 * The types of backend -> collector messages
 * ----------
 */
typedef enum StatMsgType
{
	PGSTAT_MTYPE_DUMMY,
	PGSTAT_MTYPE_INQUIRY,
	PGSTAT_MTYPE_TABSTAT,
	PGSTAT_MTYPE_TABPURGE,
	PGSTAT_MTYPE_DROPDB,
	PGSTAT_MTYPE_RESETCOUNTER,
	PGSTAT_MTYPE_RESETSHAREDCOUNTER,
	PGSTAT_MTYPE_RESETSINGLECOUNTER,
	PGSTAT_MTYPE_RESETSLRUCOUNTER,
	PGSTAT_MTYPE_RESETREPLSLOTCOUNTER,
	PGSTAT_MTYPE_AUTOVAC_START,
	PGSTAT_MTYPE_VACUUM,
	PGSTAT_MTYPE_ANALYZE,
	PGSTAT_MTYPE_ANL_ANCESTORS,
	PGSTAT_MTYPE_ARCHIVER,
	PGSTAT_MTYPE_BGWRITER,
	PGSTAT_MTYPE_WAL,
	PGSTAT_MTYPE_SLRU,
	PGSTAT_MTYPE_FUNCSTAT,
	PGSTAT_MTYPE_FUNCPURGE,
	PGSTAT_MTYPE_RECOVERYCONFLICT,
	PGSTAT_MTYPE_TEMPFILE,
	PGSTAT_MTYPE_DEADLOCK,
	PGSTAT_MTYPE_CHECKSUMFAILURE,
	PGSTAT_MTYPE_REPLSLOT,
	PGSTAT_MTYPE_CONNECTION,
} StatMsgType;

/* ----------
 * The data type used for counters.
 * ----------
 */
typedef int64 PgStat_Counter;

/* ----------
 * PgStat_TableCounts			The actual per-table counts kept by a backend
 *
 * This struct should contain only actual event counters, because we memcmp
 * it against zeroes to detect whether there are any counts to transmit.
 * It is a component of PgStat_TableStatus (within-backend state) and
 * PgStat_TableEntry (the transmitted message format).
 *
 * Note: for a table, tuples_returned is the number of tuples successfully
 * fetched by heap_getnext, while tuples_fetched is the number of tuples
 * successfully fetched by heap_fetch under the control of bitmap indexscans.
 * For an index, tuples_returned is the number of index entries returned by
 * the index AM, while tuples_fetched is the number of tuples successfully
 * fetched by heap_fetch under the control of simple indexscans for this index.
 *
 * tuples_inserted/updated/deleted/hot_updated count attempted actions,
 * regardless of whether the transaction committed.  delta_live_tuples,
 * delta_dead_tuples, changed_tuples are set depending on commit or abort.
 * Note that delta_live_tuples and delta_dead_tuples can be negative!
 * ----------
 */
typedef struct PgStat_TableCounts
{
	PgStat_Counter t_numscans;

	PgStat_Counter t_tuples_returned;
	PgStat_Counter t_tuples_fetched;

	PgStat_Counter t_tuples_inserted;
	PgStat_Counter t_tuples_updated;
	PgStat_Counter t_tuples_deleted;
	PgStat_Counter t_tuples_hot_updated;
	bool		t_truncated;

	PgStat_Counter t_delta_live_tuples;
	PgStat_Counter t_delta_dead_tuples;
	PgStat_Counter t_changed_tuples;

	PgStat_Counter t_blocks_fetched;
	PgStat_Counter t_blocks_hit;
} PgStat_TableCounts;

/* Possible targets for resetting cluster-wide shared values */
typedef enum PgStat_Shared_Reset_Target
{
	RESET_ARCHIVER,
	RESET_BGWRITER,
	RESET_WAL
} PgStat_Shared_Reset_Target;

/* Possible object types for resetting single counters */
typedef enum PgStat_Single_Reset_Type
{
	RESET_TABLE,
	RESET_FUNCTION
} PgStat_Single_Reset_Type;

/* ------------------------------------------------------------
 * Structures kept in backend local memory while accumulating counts
 * ------------------------------------------------------------
 */


/* ----------
 * PgStat_TableStatus			Per-table status within a backend
 *
 * Many of the event counters are nontransactional, ie, we count events
 * in committed and aborted transactions alike.  For these, we just count
 * directly in the PgStat_TableStatus.  However, delta_live_tuples,
 * delta_dead_tuples, and changed_tuples must be derived from event counts
 * with awareness of whether the transaction or subtransaction committed or
 * aborted.  Hence, we also keep a stack of per-(sub)transaction status
 * records for every table modified in the current transaction.  At commit
 * or abort, we propagate tuples_inserted/updated/deleted up to the
 * parent subtransaction level, or out to the parent PgStat_TableStatus,
 * as appropriate.
 * ----------
 */
typedef struct PgStat_TableStatus
{
	Oid			t_id;			/* table's OID */
	bool		t_shared;		/* is it a shared catalog? */
	struct PgStat_TableXactStatus *trans;	/* lowest subxact's counts */
	PgStat_TableCounts t_counts;	/* event counts to be sent */
} PgStat_TableStatus;

/* ----------
 * PgStat_TableXactStatus		Per-table, per-subtransaction status
 * ----------
 */
typedef struct PgStat_TableXactStatus
{
	PgStat_Counter tuples_inserted; /* tuples inserted in (sub)xact */
	PgStat_Counter tuples_updated;	/* tuples updated in (sub)xact */
	PgStat_Counter tuples_deleted;	/* tuples deleted in (sub)xact */
	bool		truncated;		/* relation truncated in this (sub)xact */
	PgStat_Counter inserted_pre_trunc;	/* tuples inserted prior to truncate */
	PgStat_Counter updated_pre_trunc;	/* tuples updated prior to truncate */
	PgStat_Counter deleted_pre_trunc;	/* tuples deleted prior to truncate */
	int			nest_level;		/* subtransaction nest level */
	/* links to other structs for same relation: */
	struct PgStat_TableXactStatus *upper;	/* next higher subxact if any */
	PgStat_TableStatus *parent; /* per-table status */
	/* structs of same subxact level are linked here: */
	struct PgStat_TableXactStatus *next;	/* next of same subxact */
} PgStat_TableXactStatus;


/* ------------------------------------------------------------
 * Message formats follow
 * ------------------------------------------------------------
 */


/* ----------
 * PgStat_MsgHdr				The common message header
 * ----------
 */
typedef struct PgStat_MsgHdr
{
	StatMsgType m_type;
	int			m_size;
} PgStat_MsgHdr;

/* ----------
 * Space available in a message.  This will keep the UDP packets below 1K,
 * which should fit unfragmented into the MTU of the loopback interface.
 * (Larger values of PGSTAT_MAX_MSG_SIZE would work for that on most
 * platforms, but we're being conservative here.)
 * ----------
 */
#define PGSTAT_MAX_MSG_SIZE 1000
#define PGSTAT_MSG_PAYLOAD	(PGSTAT_MAX_MSG_SIZE - sizeof(PgStat_MsgHdr))


/* ----------
 * PgStat_MsgDummy				A dummy message, ignored by the collector
 * ----------
 */
typedef struct PgStat_MsgDummy
{
	PgStat_MsgHdr m_hdr;
} PgStat_MsgDummy;


/* ----------
 * PgStat_MsgInquiry			Sent by a backend to ask the collector
 *								to write the stats file(s).
 *
 * Ordinarily, an inquiry message prompts writing of the global stats file,
 * the stats file for shared catalogs, and the stats file for the specified
 * database.  If databaseid is InvalidOid, only the first two are written.
 *
 * New file(s) will be written only if the existing file has a timestamp
 * older than the specified cutoff_time; this prevents duplicated effort
 * when multiple requests arrive at nearly the same time, assuming that
 * backends send requests with cutoff_times a little bit in the past.
 *
 * clock_time should be the requestor's current local time; the collector
 * uses this to check for the system clock going backward, but it has no
 * effect unless that occurs.  We assume clock_time >= cutoff_time, though.
 * ----------
 */

typedef struct PgStat_MsgInquiry
{
	PgStat_MsgHdr m_hdr;
	TimestampTz clock_time;		/* observed local clock time */
	TimestampTz cutoff_time;	/* minimum acceptable file timestamp */
	Oid			databaseid;		/* requested DB (InvalidOid => shared only) */
} PgStat_MsgInquiry;


/* ----------
 * PgStat_TableEntry			Per-table info in a MsgTabstat
 * ----------
 */
typedef struct PgStat_TableEntry
{
	Oid			t_id;
	PgStat_TableCounts t_counts;
} PgStat_TableEntry;

/* ----------
 * PgStat_MsgTabstat			Sent by the backend to report table
 *								and buffer access statistics.
 * ----------
 */
#define PGSTAT_NUM_TABENTRIES  \
	((PGSTAT_MSG_PAYLOAD - sizeof(Oid) - 3 * sizeof(int) - 2 * sizeof(PgStat_Counter))	\
	 / sizeof(PgStat_TableEntry))

typedef struct PgStat_MsgTabstat
{
	PgStat_MsgHdr m_hdr;
	Oid			m_databaseid;
	int			m_nentries;
	int			m_xact_commit;
	int			m_xact_rollback;
	PgStat_Counter m_block_read_time;	/* times in microseconds */
	PgStat_Counter m_block_write_time;
	PgStat_TableEntry m_entry[PGSTAT_NUM_TABENTRIES];
} PgStat_MsgTabstat;


/* ----------
 * PgStat_MsgTabpurge			Sent by the backend to tell the collector
 *								about dead tables.
 * ----------
 */
#define PGSTAT_NUM_TABPURGE  \
	((PGSTAT_MSG_PAYLOAD - sizeof(Oid) - sizeof(int))  \
	 / sizeof(Oid))

typedef struct PgStat_MsgTabpurge
{
	PgStat_MsgHdr m_hdr;
	Oid			m_databaseid;
	int			m_nentries;
	Oid			m_tableid[PGSTAT_NUM_TABPURGE];
} PgStat_MsgTabpurge;


/* ----------
 * PgStat_MsgDropdb				Sent by the backend to tell the collector
 *								about a dropped database
 * ----------
 */
typedef struct PgStat_MsgDropdb
{
	PgStat_MsgHdr m_hdr;
	Oid			m_databaseid;
} PgStat_MsgDropdb;


/* ----------
 * PgStat_MsgResetcounter		Sent by the backend to tell the collector
 *								to reset counters
 * ----------
 */
typedef struct PgStat_MsgResetcounter
{
	PgStat_MsgHdr m_hdr;
	Oid			m_databaseid;
} PgStat_MsgResetcounter;

/* ----------
 * PgStat_MsgResetsharedcounter Sent by the backend to tell the collector
 *								to reset a shared counter
 * ----------
 */
typedef struct PgStat_MsgResetsharedcounter
{
	PgStat_MsgHdr m_hdr;
	PgStat_Shared_Reset_Target m_resettarget;
} PgStat_MsgResetsharedcounter;

/* ----------
 * PgStat_MsgResetsinglecounter Sent by the backend to tell the collector
 *								to reset a single counter
 * ----------
 */
typedef struct PgStat_MsgResetsinglecounter
{
	PgStat_MsgHdr m_hdr;
	Oid			m_databaseid;
	PgStat_Single_Reset_Type m_resettype;
	Oid			m_objectid;
} PgStat_MsgResetsinglecounter;

/* ----------
 * PgStat_MsgResetslrucounter Sent by the backend to tell the collector
 *								to reset a SLRU counter
 * ----------
 */
typedef struct PgStat_MsgResetslrucounter
{
	PgStat_MsgHdr m_hdr;
	int			m_index;
} PgStat_MsgResetslrucounter;

/* ----------
 * PgStat_MsgResetreplslotcounter Sent by the backend to tell the collector
 *								to reset replication slot counter(s)
 * ----------
 */
typedef struct PgStat_MsgResetreplslotcounter
{
	PgStat_MsgHdr m_hdr;
	NameData	m_slotname;
	bool		clearall;
} PgStat_MsgResetreplslotcounter;

/* ----------
 * PgStat_MsgAutovacStart		Sent by the autovacuum daemon to signal
 *								that a database is going to be processed
 * ----------
 */
typedef struct PgStat_MsgAutovacStart
{
	PgStat_MsgHdr m_hdr;
	Oid			m_databaseid;
	TimestampTz m_start_time;
} PgStat_MsgAutovacStart;


/* ----------
 * PgStat_MsgVacuum				Sent by the backend or autovacuum daemon
 *								after VACUUM
 * ----------
 */
typedef struct PgStat_MsgVacuum
{
	PgStat_MsgHdr m_hdr;
	Oid			m_databaseid;
	Oid			m_tableoid;
	bool		m_autovacuum;
	TimestampTz m_vacuumtime;
	PgStat_Counter m_live_tuples;
	PgStat_Counter m_dead_tuples;
} PgStat_MsgVacuum;


/* ----------
 * PgStat_MsgAnalyze			Sent by the backend or autovacuum daemon
 *								after ANALYZE
 * ----------
 */
typedef struct PgStat_MsgAnalyze
{
	PgStat_MsgHdr m_hdr;
	Oid			m_databaseid;
	Oid			m_tableoid;
	bool		m_autovacuum;
	bool		m_resetcounter;
	TimestampTz m_analyzetime;
	PgStat_Counter m_live_tuples;
	PgStat_Counter m_dead_tuples;
} PgStat_MsgAnalyze;

/* ----------
 * PgStat_MsgAnlAncestors		Sent by the backend or autovacuum daemon
 *								to inform partitioned tables that are
 *								ancestors of a partition, to propagate
 *								analyze counters
 * ----------
 */
#define PGSTAT_NUM_ANCESTORENTRIES    \
	((PGSTAT_MSG_PAYLOAD - sizeof(Oid) - sizeof(Oid) - sizeof(int))	\
	 / sizeof(Oid))

typedef struct PgStat_MsgAnlAncestors
{
	PgStat_MsgHdr m_hdr;
	Oid			m_databaseid;
	Oid			m_tableoid;
	int			m_nancestors;
	Oid			m_ancestors[PGSTAT_NUM_ANCESTORENTRIES];
} PgStat_MsgAnlAncestors;

/* ----------
 * PgStat_MsgArchiver			Sent by the archiver to update statistics.
 * ----------
 */
typedef struct PgStat_MsgArchiver
{
	PgStat_MsgHdr m_hdr;
	bool		m_failed;		/* Failed attempt */
	char		m_xlog[MAX_XFN_CHARS + 1];
	TimestampTz m_timestamp;
} PgStat_MsgArchiver;

/* ----------
 * PgStat_MsgBgWriter			Sent by the bgwriter to update statistics.
 * ----------
 */
typedef struct PgStat_MsgBgWriter
{
	PgStat_MsgHdr m_hdr;

	PgStat_Counter m_timed_checkpoints;
	PgStat_Counter m_requested_checkpoints;
	PgStat_Counter m_buf_written_checkpoints;
	PgStat_Counter m_buf_written_clean;
	PgStat_Counter m_maxwritten_clean;
	PgStat_Counter m_buf_written_backend;
	PgStat_Counter m_buf_fsync_backend;
	PgStat_Counter m_buf_alloc;
	PgStat_Counter m_checkpoint_write_time; /* times in milliseconds */
	PgStat_Counter m_checkpoint_sync_time;
} PgStat_MsgBgWriter;

/* ----------
 * PgStat_MsgWal			Sent by backends and background processes to update WAL statistics.
 * ----------
 */
typedef struct PgStat_MsgWal
{
	PgStat_MsgHdr m_hdr;
	PgStat_Counter m_wal_records;
	PgStat_Counter m_wal_fpi;
	uint64		m_wal_bytes;
	PgStat_Counter m_wal_buffers_full;
	PgStat_Counter m_wal_write;
	PgStat_Counter m_wal_sync;
	PgStat_Counter m_wal_write_time;	/* time spent writing wal records in
										 * microseconds */
	PgStat_Counter m_wal_sync_time; /* time spent syncing wal records in
									 * microseconds */
} PgStat_MsgWal;

/* ----------
 * PgStat_MsgSLRU			Sent by a backend to update SLRU statistics.
 * ----------
 */
typedef struct PgStat_MsgSLRU
{
	PgStat_MsgHdr m_hdr;
	PgStat_Counter m_index;
	PgStat_Counter m_blocks_zeroed;
	PgStat_Counter m_blocks_hit;
	PgStat_Counter m_blocks_read;
	PgStat_Counter m_blocks_written;
	PgStat_Counter m_blocks_exists;
	PgStat_Counter m_flush;
	PgStat_Counter m_truncate;
} PgStat_MsgSLRU;

/* ----------
 * PgStat_MsgReplSlot	Sent by a backend or a wal sender to update replication
 *						slot statistics.
 * ----------
 */
typedef struct PgStat_MsgReplSlot
{
	PgStat_MsgHdr m_hdr;
	NameData	m_slotname;
	bool		m_create;
	bool		m_drop;
	PgStat_Counter m_spill_txns;
	PgStat_Counter m_spill_count;
	PgStat_Counter m_spill_bytes;
	PgStat_Counter m_stream_txns;
	PgStat_Counter m_stream_count;
	PgStat_Counter m_stream_bytes;
	PgStat_Counter m_total_txns;
	PgStat_Counter m_total_bytes;
} PgStat_MsgReplSlot;


/* ----------
 * PgStat_MsgRecoveryConflict	Sent by the backend upon recovery conflict
 * ----------
 */
typedef struct PgStat_MsgRecoveryConflict
{
	PgStat_MsgHdr m_hdr;

	Oid			m_databaseid;
	int			m_reason;
} PgStat_MsgRecoveryConflict;

/* ----------
 * PgStat_MsgTempFile	Sent by the backend upon creating a temp file
 * ----------
 */
typedef struct PgStat_MsgTempFile
{
	PgStat_MsgHdr m_hdr;

	Oid			m_databaseid;
	size_t		m_filesize;
} PgStat_MsgTempFile;

/* ----------
 * PgStat_FunctionCounts	The actual per-function counts kept by a backend
 *
 * This struct should contain only actual event counters, because we memcmp
 * it against zeroes to detect whether there are any counts to transmit.
 *
 * Note that the time counters are in instr_time format here.  We convert to
 * microseconds in PgStat_Counter format when transmitting to the collector.
 * ----------
 */
typedef struct PgStat_FunctionCounts
{
	PgStat_Counter f_numcalls;
	instr_time	f_total_time;
	instr_time	f_self_time;
} PgStat_FunctionCounts;

/* ----------
 * PgStat_BackendFunctionEntry	Entry in backend's per-function hash table
 * ----------
 */
typedef struct PgStat_BackendFunctionEntry
{
	Oid			f_id;
	PgStat_FunctionCounts f_counts;
} PgStat_BackendFunctionEntry;

/* ----------
 * PgStat_FunctionEntry			Per-function info in a MsgFuncstat
 * ----------
 */
typedef struct PgStat_FunctionEntry
{
	Oid			f_id;
	PgStat_Counter f_numcalls;
	PgStat_Counter f_total_time;	/* times in microseconds */
	PgStat_Counter f_self_time;
} PgStat_FunctionEntry;

/* ----------
 * PgStat_MsgFuncstat			Sent by the backend to report function
 *								usage statistics.
 * ----------
 */
#define PGSTAT_NUM_FUNCENTRIES	\
	((PGSTAT_MSG_PAYLOAD - sizeof(Oid) - sizeof(int))  \
	 / sizeof(PgStat_FunctionEntry))

typedef struct PgStat_MsgFuncstat
{
	PgStat_MsgHdr m_hdr;
	Oid			m_databaseid;
	int			m_nentries;
	PgStat_FunctionEntry m_entry[PGSTAT_NUM_FUNCENTRIES];
} PgStat_MsgFuncstat;

/* ----------
 * PgStat_MsgFuncpurge			Sent by the backend to tell the collector
 *								about dead functions.
 * ----------
 */
#define PGSTAT_NUM_FUNCPURGE  \
	((PGSTAT_MSG_PAYLOAD - sizeof(Oid) - sizeof(int))  \
	 / sizeof(Oid))

typedef struct PgStat_MsgFuncpurge
{
	PgStat_MsgHdr m_hdr;
	Oid			m_databaseid;
	int			m_nentries;
	Oid			m_functionid[PGSTAT_NUM_FUNCPURGE];
} PgStat_MsgFuncpurge;

/* ----------
 * PgStat_MsgDeadlock			Sent by the backend to tell the collector
 *								about a deadlock that occurred.
 * ----------
 */
typedef struct PgStat_MsgDeadlock
{
	PgStat_MsgHdr m_hdr;
	Oid			m_databaseid;
} PgStat_MsgDeadlock;

/* ----------
 * PgStat_MsgChecksumFailure	Sent by the backend to tell the collector
 *								about checksum failures noticed.
 * ----------
 */
typedef struct PgStat_MsgChecksumFailure
{
	PgStat_MsgHdr m_hdr;
	Oid			m_databaseid;
	int			m_failurecount;
	TimestampTz m_failure_time;
} PgStat_MsgChecksumFailure;

/* ----------
 * PgStat_MsgConn			Sent by the backend to update connection statistics.
 * ----------
 */
typedef struct PgStat_MsgConn
{
	PgStat_MsgHdr m_hdr;
	Oid			m_databaseid;
	PgStat_Counter m_count;
	PgStat_Counter m_session_time;
	PgStat_Counter m_active_time;
	PgStat_Counter m_idle_in_xact_time;
	SessionEndType m_disconnect;
} PgStat_MsgConn;


/* ----------
 * PgStat_Msg					Union over all possible messages.
 * ----------
 */
typedef union PgStat_Msg
{
	PgStat_MsgHdr msg_hdr;
	PgStat_MsgDummy msg_dummy;
	PgStat_MsgInquiry msg_inquiry;
	PgStat_MsgTabstat msg_tabstat;
	PgStat_MsgTabpurge msg_tabpurge;
	PgStat_MsgDropdb msg_dropdb;
	PgStat_MsgResetcounter msg_resetcounter;
	PgStat_MsgResetsharedcounter msg_resetsharedcounter;
	PgStat_MsgResetsinglecounter msg_resetsinglecounter;
	PgStat_MsgResetslrucounter msg_resetslrucounter;
	PgStat_MsgResetreplslotcounter msg_resetreplslotcounter;
	PgStat_MsgAutovacStart msg_autovacuum_start;
	PgStat_MsgVacuum msg_vacuum;
	PgStat_MsgAnalyze msg_analyze;
	PgStat_MsgAnlAncestors msg_anl_ancestors;
	PgStat_MsgArchiver msg_archiver;
	PgStat_MsgBgWriter msg_bgwriter;
	PgStat_MsgWal msg_wal;
	PgStat_MsgSLRU msg_slru;
	PgStat_MsgFuncstat msg_funcstat;
	PgStat_MsgFuncpurge msg_funcpurge;
	PgStat_MsgRecoveryConflict msg_recoveryconflict;
	PgStat_MsgDeadlock msg_deadlock;
	PgStat_MsgTempFile msg_tempfile;
	PgStat_MsgChecksumFailure msg_checksumfailure;
	PgStat_MsgReplSlot msg_replslot;
	PgStat_MsgConn msg_conn;
} PgStat_Msg;


/* ------------------------------------------------------------
 * Statistic collector data structures follow
 *
 * PGSTAT_FILE_FORMAT_ID should be changed whenever any of these
 * data structures change.
 * ------------------------------------------------------------
 */

#define PGSTAT_FILE_FORMAT_ID	0x01A5BCA2

/* ----------
 * PgStat_StatDBEntry			The collector's data per database
 * ----------
 */
typedef struct PgStat_StatDBEntry
{
	Oid			databaseid;
	PgStat_Counter n_xact_commit;
	PgStat_Counter n_xact_rollback;
	PgStat_Counter n_blocks_fetched;
	PgStat_Counter n_blocks_hit;
	PgStat_Counter n_tuples_returned;
	PgStat_Counter n_tuples_fetched;
	PgStat_Counter n_tuples_inserted;
	PgStat_Counter n_tuples_updated;
	PgStat_Counter n_tuples_deleted;
	TimestampTz last_autovac_time;
	PgStat_Counter n_conflict_tablespace;
	PgStat_Counter n_conflict_lock;
	PgStat_Counter n_conflict_snapshot;
	PgStat_Counter n_conflict_bufferpin;
	PgStat_Counter n_conflict_startup_deadlock;
	PgStat_Counter n_temp_files;
	PgStat_Counter n_temp_bytes;
	PgStat_Counter n_deadlocks;
	PgStat_Counter n_checksum_failures;
	TimestampTz last_checksum_failure;
	PgStat_Counter n_block_read_time;	/* times in microseconds */
	PgStat_Counter n_block_write_time;
	PgStat_Counter n_sessions;
	PgStat_Counter total_session_time;
	PgStat_Counter total_active_time;
	PgStat_Counter total_idle_in_xact_time;
	PgStat_Counter n_sessions_abandoned;
	PgStat_Counter n_sessions_fatal;
	PgStat_Counter n_sessions_killed;

	TimestampTz stat_reset_timestamp;
	TimestampTz stats_timestamp;	/* time of db stats file update */

	/*
	 * tables and functions must be last in the struct, because we don't write
	 * the pointers out to the stats file.
	 */
	HTAB	   *tables;
	HTAB	   *functions;
} PgStat_StatDBEntry;


/* ----------
 * PgStat_StatTabEntry			The collector's data per table (or index)
 * ----------
 */
typedef struct PgStat_StatTabEntry
{
	Oid			tableid;

	PgStat_Counter numscans;

	PgStat_Counter tuples_returned;
	PgStat_Counter tuples_fetched;

	PgStat_Counter tuples_inserted;
	PgStat_Counter tuples_updated;
	PgStat_Counter tuples_deleted;
	PgStat_Counter tuples_hot_updated;

	PgStat_Counter n_live_tuples;
	PgStat_Counter n_dead_tuples;
	PgStat_Counter changes_since_analyze;
	PgStat_Counter changes_since_analyze_reported;
	PgStat_Counter inserts_since_vacuum;

	PgStat_Counter blocks_fetched;
	PgStat_Counter blocks_hit;

	TimestampTz vacuum_timestamp;	/* user initiated vacuum */
	PgStat_Counter vacuum_count;
	TimestampTz autovac_vacuum_timestamp;	/* autovacuum initiated */
	PgStat_Counter autovac_vacuum_count;
	TimestampTz analyze_timestamp;	/* user initiated */
	PgStat_Counter analyze_count;
	TimestampTz autovac_analyze_timestamp;	/* autovacuum initiated */
	PgStat_Counter autovac_analyze_count;
} PgStat_StatTabEntry;


/* ----------
 * PgStat_StatFuncEntry			The collector's data per function
 * ----------
 */
typedef struct PgStat_StatFuncEntry
{
	Oid			functionid;

	PgStat_Counter f_numcalls;

	PgStat_Counter f_total_time;	/* times in microseconds */
	PgStat_Counter f_self_time;
} PgStat_StatFuncEntry;


/*
 * Archiver statistics kept in the stats collector
 */
typedef struct PgStat_ArchiverStats
{
	PgStat_Counter archived_count;	/* archival successes */
	char		last_archived_wal[MAX_XFN_CHARS + 1];	/* last WAL file
														 * archived */
	TimestampTz last_archived_timestamp;	/* last archival success time */
	PgStat_Counter failed_count;	/* failed archival attempts */
	char		last_failed_wal[MAX_XFN_CHARS + 1]; /* WAL file involved in
													 * last failure */
	TimestampTz last_failed_timestamp;	/* last archival failure time */
	TimestampTz stat_reset_timestamp;
} PgStat_ArchiverStats;

/*
 * Global statistics kept in the stats collector
 */
typedef struct PgStat_GlobalStats
{
	TimestampTz stats_timestamp;	/* time of stats file update */
	PgStat_Counter timed_checkpoints;
	PgStat_Counter requested_checkpoints;
	PgStat_Counter checkpoint_write_time;	/* times in milliseconds */
	PgStat_Counter checkpoint_sync_time;
	PgStat_Counter buf_written_checkpoints;
	PgStat_Counter buf_written_clean;
	PgStat_Counter maxwritten_clean;
	PgStat_Counter buf_written_backend;
	PgStat_Counter buf_fsync_backend;
	PgStat_Counter buf_alloc;
	TimestampTz stat_reset_timestamp;
} PgStat_GlobalStats;

/*
 * WAL statistics kept in the stats collector
 */
typedef struct PgStat_WalStats
{
	PgStat_Counter wal_records;
	PgStat_Counter wal_fpi;
	uint64		wal_bytes;
	PgStat_Counter wal_buffers_full;
	PgStat_Counter wal_write;
	PgStat_Counter wal_sync;
	PgStat_Counter wal_write_time;
	PgStat_Counter wal_sync_time;
	TimestampTz stat_reset_timestamp;
} PgStat_WalStats;

/*
 * SLRU statistics kept in the stats collector
 */
typedef struct PgStat_SLRUStats
{
	PgStat_Counter blocks_zeroed;
	PgStat_Counter blocks_hit;
	PgStat_Counter blocks_read;
	PgStat_Counter blocks_written;
	PgStat_Counter blocks_exists;
	PgStat_Counter flush;
	PgStat_Counter truncate;
	TimestampTz stat_reset_timestamp;
} PgStat_SLRUStats;

/*
 * Replication slot statistics kept in the stats collector
 */
typedef struct PgStat_StatReplSlotEntry
{
	NameData	slotname;
	PgStat_Counter spill_txns;
	PgStat_Counter spill_count;
	PgStat_Counter spill_bytes;
	PgStat_Counter stream_txns;
	PgStat_Counter stream_count;
	PgStat_Counter stream_bytes;
	PgStat_Counter total_txns;
	PgStat_Counter total_bytes;
	TimestampTz stat_reset_timestamp;
} PgStat_StatReplSlotEntry;


/*
 * Working state needed to accumulate per-function-call timing statistics.
 */
typedef struct PgStat_FunctionCallUsage
{
	/* Link to function's hashtable entry (must still be there at exit!) */
	/* NULL means we are not tracking the current function call */
	PgStat_FunctionCounts *fs;
	/* Total time previously charged to function, as of function start */
	instr_time	save_f_total_time;
	/* Backend-wide total time as of function start */
	instr_time	save_total;
	/* system clock as of function start */
	instr_time	f_start;
} PgStat_FunctionCallUsage;


/* ----------
 * GUC parameters
 * ----------
 */
extern PGDLLIMPORT bool pgstat_track_counts;
extern PGDLLIMPORT int pgstat_track_functions;
extern char *pgstat_stat_directory;
extern char *pgstat_stat_tmpname;
extern char *pgstat_stat_filename;
extern bool auto_gather_graphmeta;

/*
 * BgWriter statistics counters are updated directly by bgwriter and bufmgr
 */
extern PgStat_MsgBgWriter BgWriterStats;

/*
 * WAL statistics counter is updated by backends and background processes
 */
extern PgStat_MsgWal WalStats;

/*
 * Updated by pgstat_count_buffer_*_time macros
 */
extern PgStat_Counter pgStatBlockReadTime;
extern PgStat_Counter pgStatBlockWriteTime;

/*
 * Updated by pgstat_count_conn_*_time macros, called by
 * pgstat_report_activity().
 */
extern PgStat_Counter pgStatActiveTime;
extern PgStat_Counter pgStatTransactionIdleTime;


/*
 * Updated by the traffic cop and in errfinish()
 */
extern SessionEndType pgStatSessionEndCause;

/* ----------
 * Functions called from postmaster
 * ----------
 */
extern void pgstat_init(void);
extern int	pgstat_start(void);
extern void pgstat_reset_all(void);
extern void allow_immediate_pgstat_restart(void);

#ifdef EXEC_BACKEND
extern void PgstatCollectorMain(int argc, char *argv[]) pg_attribute_noreturn();
#endif


/* ----------
 * Functions called from backends
 * ----------
 */
extern void pgstat_ping(void);

extern void pgstat_report_stat(bool force);
extern void pgstat_vacuum_stat(void);
extern void pgstat_drop_database(Oid databaseid);

extern void pgstat_clear_snapshot(void);
extern void pgstat_reset_counters(void);
extern void pgstat_reset_shared_counters(const char *);
extern void pgstat_reset_single_counter(Oid objectid, PgStat_Single_Reset_Type type);
extern void pgstat_reset_slru_counter(const char *);
extern void pgstat_reset_replslot_counter(const char *name);

extern void pgstat_report_autovac(Oid dboid);
extern void pgstat_report_vacuum(Oid tableoid, bool shared,
								 PgStat_Counter livetuples, PgStat_Counter deadtuples);
extern void pgstat_report_analyze(Relation rel,
								  PgStat_Counter livetuples, PgStat_Counter deadtuples,
								  bool resetcounter);
extern void pgstat_report_anl_ancestors(Oid relid);

extern void pgstat_report_recovery_conflict(int reason);
extern void pgstat_report_deadlock(void);
extern void pgstat_report_checksum_failures_in_db(Oid dboid, int failurecount);
extern void pgstat_report_checksum_failure(void);
extern void pgstat_report_replslot(const PgStat_StatReplSlotEntry *repSlotStat);
extern void pgstat_report_replslot_create(const char *slotname);
extern void pgstat_report_replslot_drop(const char *slotname);

extern void pgstat_initialize(void);


extern PgStat_TableStatus *find_tabstat_entry(Oid rel_id);
extern PgStat_BackendFunctionEntry *find_funcstat_entry(Oid func_id);

extern void pgstat_initstats(Relation rel);

/* nontransactional event counts are simple enough to inline */

#define pgstat_count_heap_scan(rel)									\
	do {															\
		if ((rel)->pgstat_info != NULL)								\
			(rel)->pgstat_info->t_counts.t_numscans++;				\
	} while (0)
#define pgstat_count_heap_getnext(rel)								\
	do {															\
		if ((rel)->pgstat_info != NULL)								\
			(rel)->pgstat_info->t_counts.t_tuples_returned++;		\
	} while (0)
#define pgstat_count_heap_fetch(rel)								\
	do {															\
		if ((rel)->pgstat_info != NULL)								\
			(rel)->pgstat_info->t_counts.t_tuples_fetched++;		\
	} while (0)
#define pgstat_count_index_scan(rel)								\
	do {															\
		if ((rel)->pgstat_info != NULL)								\
			(rel)->pgstat_info->t_counts.t_numscans++;				\
	} while (0)
#define pgstat_count_index_tuples(rel, n)							\
	do {															\
		if ((rel)->pgstat_info != NULL)								\
			(rel)->pgstat_info->t_counts.t_tuples_returned += (n);	\
	} while (0)
#define pgstat_count_buffer_read(rel)								\
	do {															\
		if ((rel)->pgstat_info != NULL)								\
			(rel)->pgstat_info->t_counts.t_blocks_fetched++;		\
	} while (0)
#define pgstat_count_buffer_hit(rel)								\
	do {															\
		if ((rel)->pgstat_info != NULL)								\
			(rel)->pgstat_info->t_counts.t_blocks_hit++;			\
	} while (0)
#define pgstat_count_buffer_read_time(n)							\
	(pgStatBlockReadTime += (n))
#define pgstat_count_buffer_write_time(n)							\
	(pgStatBlockWriteTime += (n))
#define pgstat_count_conn_active_time(n)							\
	(pgStatActiveTime += (n))
#define pgstat_count_conn_txn_idle_time(n)							\
	(pgStatTransactionIdleTime += (n))

extern void pgstat_count_heap_insert(Relation rel, PgStat_Counter n);
extern void pgstat_count_heap_update(Relation rel, bool hot);
extern void pgstat_count_heap_delete(Relation rel);
extern void pgstat_count_truncate(Relation rel);
extern void pgstat_update_heap_dead_tuples(Relation rel, int delta);

struct FunctionCallInfoBaseData;
extern void pgstat_init_function_usage(struct FunctionCallInfoBaseData *fcinfo,
									   PgStat_FunctionCallUsage *fcu);
extern void pgstat_end_function_usage(PgStat_FunctionCallUsage *fcu,
									  bool finalize);

extern void AtEOXact_PgStat(bool isCommit, bool parallel);
extern void AtEOSubXact_PgStat(bool isCommit, int nestDepth);
extern void AtEOXact_AgStat(bool isCommit);
extern void AtEOSubXact_AgStat(bool isCommit, int nestDepth);

extern void AtPrepare_PgStat(void);
extern void PostPrepare_PgStat(void);

extern void pgstat_twophase_postcommit(TransactionId xid, uint16 info,
									   void *recdata, uint32 len);
extern void pgstat_twophase_postabort(TransactionId xid, uint16 info,
									  void *recdata, uint32 len);

extern void pgstat_send_archiver(const char *xlog, bool failed);
extern void pgstat_send_bgwriter(void);
extern void pgstat_send_wal(bool force);

/* ----------
 * Support functions for the SQL-callable functions to
 * generate the pgstat* views.
 * ----------
 */
extern PgStat_StatDBEntry *pgstat_fetch_stat_dbentry(Oid dbid);
extern PgStat_StatTabEntry *pgstat_fetch_stat_tabentry(Oid relid);
extern PgStat_StatFuncEntry *pgstat_fetch_stat_funcentry(Oid funcid);
extern PgStat_ArchiverStats *pgstat_fetch_stat_archiver(void);
extern PgStat_GlobalStats *pgstat_fetch_global(void);
extern PgStat_WalStats *pgstat_fetch_stat_wal(void);
extern PgStat_SLRUStats *pgstat_fetch_slru(void);
extern PgStat_StatReplSlotEntry *pgstat_fetch_replslot(NameData slotname);

extern void pgstat_count_slru_page_zeroed(int slru_idx);
extern void pgstat_count_slru_page_hit(int slru_idx);
extern void pgstat_count_slru_page_read(int slru_idx);
extern void pgstat_count_slru_page_written(int slru_idx);
extern void pgstat_count_slru_page_exists(int slru_idx);
extern void pgstat_count_slru_flush(int slru_idx);
extern void pgstat_count_slru_truncate(int slru_idx);
extern const char *pgstat_slru_name(int slru_idx);
extern int	pgstat_slru_index(const char *name);

/* Functions to set up ag_graphmeta for metric */
extern void agstat_count_edge_create(Labid edge, Labid start, Labid end);
extern void agstat_count_edge_delete(Labid edge, Labid start, Labid end);
extern void agstat_drop_vlabel(const char *vlab);
extern void agstat_drop_elabel(const char *elab);
extern void agstat_drop_graph(const char *graph);

#endif							/* PGSTAT_H */<|MERGE_RESOLUTION|>--- conflicted
+++ resolved
@@ -18,12 +18,8 @@
 #include "utils/backend_status.h"	/* for backward compatibility */
 #include "utils/hsearch.h"
 #include "utils/relcache.h"
-<<<<<<< HEAD
-#include "utils/wait_event.h" /* for backward compatibility */
+#include "utils/wait_event.h"	/* for backward compatibility */
 #include "utils/graph.h"
-=======
-#include "utils/wait_event.h"	/* for backward compatibility */
->>>>>>> 124966c1
 
 
 /* ----------
