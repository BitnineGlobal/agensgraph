/*-------------------------------------------------------------------------
 *
 * dependency.h
 *	  Routines to support inter-object dependencies.
 *
 *
 * Portions Copyright (c) 1996-2017, PostgreSQL Global Development Group
 * Portions Copyright (c) 1994, Regents of the University of California
 *
 * src/include/catalog/dependency.h
 *
 *-------------------------------------------------------------------------
 */
#ifndef DEPENDENCY_H
#define DEPENDENCY_H

#include "catalog/objectaddress.h"


/*
 * Precise semantics of a dependency relationship are specified by the
 * DependencyType code (which is stored in a "char" field in pg_depend,
 * so we assign ASCII-code values to the enumeration members).
 *
 * In all cases, a dependency relationship indicates that the referenced
 * object may not be dropped without also dropping the dependent object.
 * However, there are several subflavors:
 *
 * DEPENDENCY_NORMAL ('n'): normal relationship between separately-created
 * objects.  The dependent object may be dropped without affecting the
 * referenced object.  The referenced object may only be dropped by
 * specifying CASCADE, in which case the dependent object is dropped too.
 * Example: a table column has a normal dependency on its datatype.
 *
 * DEPENDENCY_AUTO ('a'): the dependent object can be dropped separately
 * from the referenced object, and should be automatically dropped
 * (regardless of RESTRICT or CASCADE mode) if the referenced object
 * is dropped.
 * Example: a named constraint on a table is made auto-dependent on
 * the table, so that it will go away if the table is dropped.
 *
 * DEPENDENCY_INTERNAL ('i'): the dependent object was created as part
 * of creation of the referenced object, and is really just a part of
 * its internal implementation.  A DROP of the dependent object will be
 * disallowed outright (we'll tell the user to issue a DROP against the
 * referenced object, instead).  A DROP of the referenced object will be
 * propagated through to drop the dependent object whether CASCADE is
 * specified or not.
 * Example: a trigger that's created to enforce a foreign-key constraint
 * is made internally dependent on the constraint's pg_constraint entry.
 *
 * DEPENDENCY_EXTENSION ('e'): the dependent object is a member of the
 * extension that is the referenced object.  The dependent object can be
 * dropped only via DROP EXTENSION on the referenced object.  Functionally
 * this dependency type acts the same as an internal dependency, but it's
 * kept separate for clarity and to simplify pg_dump.
 *
 * DEPENDENCY_AUTO_EXTENSION ('x'): the dependent object is not a member
 * of the extension that is the referenced object (and so should not be
 * ignored by pg_dump), but cannot function without the extension and
 * should be dropped when the extension itself is.  The dependent object
 * may be dropped on its own as well.
 *
 * DEPENDENCY_PIN ('p'): there is no dependent object; this type of entry
 * is a signal that the system itself depends on the referenced object,
 * and so that object must never be deleted.  Entries of this type are
 * created only during initdb.  The fields for the dependent object
 * contain zeroes.
 *
 * Other dependency flavors may be needed in future.
 */

typedef enum DependencyType
{
	DEPENDENCY_NORMAL = 'n',
	DEPENDENCY_AUTO = 'a',
	DEPENDENCY_INTERNAL = 'i',
	DEPENDENCY_EXTENSION = 'e',
	DEPENDENCY_AUTO_EXTENSION = 'x',
	DEPENDENCY_PIN = 'p'
} DependencyType;

/*
 * There is also a SharedDependencyType enum type that determines the exact
 * semantics of an entry in pg_shdepend.  Just like regular dependency entries,
 * any pg_shdepend entry means that the referenced object cannot be dropped
 * unless the dependent object is dropped at the same time.  There are some
 * additional rules however:
 *
 * (a) For a SHARED_DEPENDENCY_PIN entry, there is no dependent object --
 * rather, the referenced object is an essential part of the system.  This
 * applies to the initdb-created superuser.  Entries of this type are only
 * created by initdb; objects in this category don't need further pg_shdepend
 * entries if more objects come to depend on them.
 *
 * (b) a SHARED_DEPENDENCY_OWNER entry means that the referenced object is
 * the role owning the dependent object.  The referenced object must be
 * a pg_authid entry.
 *
 * (c) a SHARED_DEPENDENCY_ACL entry means that the referenced object is
 * a role mentioned in the ACL field of the dependent object.  The referenced
 * object must be a pg_authid entry.  (SHARED_DEPENDENCY_ACL entries are not
 * created for the owner of an object; hence two objects may be linked by
 * one or the other, but not both, of these dependency types.)
 *
 * (d) a SHARED_DEPENDENCY_POLICY entry means that the referenced object is
 * a role mentioned in a policy object.  The referenced object must be a
 * pg_authid entry.
 *
 * SHARED_DEPENDENCY_INVALID is a value used as a parameter in internal
 * routines, and is not valid in the catalog itself.
 */
typedef enum SharedDependencyType
{
	SHARED_DEPENDENCY_PIN = 'p',
	SHARED_DEPENDENCY_OWNER = 'o',
	SHARED_DEPENDENCY_ACL = 'a',
	SHARED_DEPENDENCY_POLICY = 'r',
	SHARED_DEPENDENCY_INVALID = 0
} SharedDependencyType;

/* expansible list of ObjectAddresses (private in dependency.c) */
typedef struct ObjectAddresses ObjectAddresses;

/*
 * This enum covers all system catalogs whose OIDs can appear in
 * pg_depend.classId or pg_shdepend.classId.  Keep object_classes[] in sync.
 */
typedef enum ObjectClass
{
	OCLASS_CLASS,				/* pg_class */
	OCLASS_PROC,				/* pg_proc */
	OCLASS_TYPE,				/* pg_type */
	OCLASS_CAST,				/* pg_cast */
	OCLASS_COLLATION,			/* pg_collation */
	OCLASS_CONSTRAINT,			/* pg_constraint */
	OCLASS_CONVERSION,			/* pg_conversion */
	OCLASS_DEFAULT,				/* pg_attrdef */
	OCLASS_LANGUAGE,			/* pg_language */
	OCLASS_LARGEOBJECT,			/* pg_largeobject */
	OCLASS_OPERATOR,			/* pg_operator */
	OCLASS_OPCLASS,				/* pg_opclass */
	OCLASS_OPFAMILY,			/* pg_opfamily */
	OCLASS_AM,					/* pg_am */
	OCLASS_AMOP,				/* pg_amop */
	OCLASS_AMPROC,				/* pg_amproc */
	OCLASS_REWRITE,				/* pg_rewrite */
	OCLASS_TRIGGER,				/* pg_trigger */
	OCLASS_SCHEMA,				/* pg_namespace */
	OCLASS_TSPARSER,			/* pg_ts_parser */
	OCLASS_TSDICT,				/* pg_ts_dict */
	OCLASS_TSTEMPLATE,			/* pg_ts_template */
	OCLASS_TSCONFIG,			/* pg_ts_config */
	OCLASS_ROLE,				/* pg_authid */
	OCLASS_DATABASE,			/* pg_database */
	OCLASS_TBLSPACE,			/* pg_tablespace */
	OCLASS_FDW,					/* pg_foreign_data_wrapper */
	OCLASS_FOREIGN_SERVER,		/* pg_foreign_server */
	OCLASS_USER_MAPPING,		/* pg_user_mapping */
	OCLASS_DEFACL,				/* pg_default_acl */
	OCLASS_EXTENSION,			/* pg_extension */
	OCLASS_EVENT_TRIGGER,		/* pg_event_trigger */
	OCLASS_POLICY,				/* pg_policy */
<<<<<<< HEAD
	OCLASS_TRANSFORM,			/* pg_transform */
	OCLASS_GRAPH,				/* ag_graph */
	OCLASS_LABEL				/* ag_label */
=======
	OCLASS_PUBLICATION,			/* pg_publication */
	OCLASS_PUBLICATION_REL,		/* pg_publication_rel */
	OCLASS_SUBSCRIPTION,		/* pg_subscription */
	OCLASS_TRANSFORM			/* pg_transform */
>>>>>>> 2aaec654
} ObjectClass;

#define LAST_OCLASS		OCLASS_LABEL

/* flag bits for performDeletion/performMultipleDeletions: */
#define PERFORM_DELETION_INTERNAL			0x0001		/* internal action */
#define PERFORM_DELETION_CONCURRENTLY		0x0002		/* concurrent drop */
#define PERFORM_DELETION_QUIETLY			0x0004		/* suppress notices */
#define PERFORM_DELETION_SKIP_ORIGINAL		0x0008		/* keep original obj */
#define PERFORM_DELETION_SKIP_EXTENSIONS	0x0010		/* keep extensions */


/* in dependency.c */

extern void performDeletion(const ObjectAddress *object,
				DropBehavior behavior, int flags);

extern void performMultipleDeletions(const ObjectAddresses *objects,
						 DropBehavior behavior, int flags);

extern void recordDependencyOnExpr(const ObjectAddress *depender,
					   Node *expr, List *rtable,
					   DependencyType behavior);

extern void recordDependencyOnSingleRelExpr(const ObjectAddress *depender,
								Node *expr, Oid relId,
								DependencyType behavior,
								DependencyType self_behavior,
								bool ignore_self);

extern ObjectClass getObjectClass(const ObjectAddress *object);

extern ObjectAddresses *new_object_addresses(void);

extern void add_exact_object_address(const ObjectAddress *object,
						 ObjectAddresses *addrs);

extern bool object_address_present(const ObjectAddress *object,
					   const ObjectAddresses *addrs);

extern void record_object_address_dependencies(const ObjectAddress *depender,
								   ObjectAddresses *referenced,
								   DependencyType behavior);

extern void free_object_addresses(ObjectAddresses *addrs);

/* in pg_depend.c */

extern void recordDependencyOn(const ObjectAddress *depender,
				   const ObjectAddress *referenced,
				   DependencyType behavior);

extern void recordMultipleDependencies(const ObjectAddress *depender,
						   const ObjectAddress *referenced,
						   int nreferenced,
						   DependencyType behavior);

extern void recordDependencyOnCurrentExtension(const ObjectAddress *object,
								   bool isReplace);

extern long deleteDependencyRecordsFor(Oid classId, Oid objectId,
						   bool skipExtensionDeps);

extern long deleteDependencyRecordsForClass(Oid classId, Oid objectId,
								Oid refclassId, char deptype);

extern long changeDependencyFor(Oid classId, Oid objectId,
					Oid refClassId, Oid oldRefObjectId,
					Oid newRefObjectId);

extern Oid	getExtensionOfObject(Oid classId, Oid objectId);

extern bool sequenceIsOwned(Oid seqId, Oid *tableId, int32 *colId);

extern void markSequenceUnowned(Oid seqId);

extern List *getOwnedSequences(Oid relid);

extern Oid	get_constraint_index(Oid constraintId);

extern Oid	get_index_constraint(Oid indexId);

/* in pg_shdepend.c */

extern void recordSharedDependencyOn(ObjectAddress *depender,
						 ObjectAddress *referenced,
						 SharedDependencyType deptype);

extern void deleteSharedDependencyRecordsFor(Oid classId, Oid objectId,
								 int32 objectSubId);

extern void recordDependencyOnOwner(Oid classId, Oid objectId, Oid owner);

extern void changeDependencyOnOwner(Oid classId, Oid objectId,
						Oid newOwnerId);

extern void updateAclDependencies(Oid classId, Oid objectId, int32 objectSubId,
					  Oid ownerId,
					  int noldmembers, Oid *oldmembers,
					  int nnewmembers, Oid *newmembers);

extern bool checkSharedDependencies(Oid classId, Oid objectId,
						char **detail_msg, char **detail_log_msg);

extern void shdepLockAndCheckObject(Oid classId, Oid objectId);

extern void copyTemplateDependencies(Oid templateDbId, Oid newDbId);

extern void dropDatabaseDependencies(Oid databaseId);

extern void shdepDropOwned(List *relids, DropBehavior behavior);

extern void shdepReassignOwned(List *relids, Oid newrole);

#endif   /* DEPENDENCY_H */<|MERGE_RESOLUTION|>--- conflicted
+++ resolved
@@ -161,16 +161,12 @@
 	OCLASS_EXTENSION,			/* pg_extension */
 	OCLASS_EVENT_TRIGGER,		/* pg_event_trigger */
 	OCLASS_POLICY,				/* pg_policy */
-<<<<<<< HEAD
-	OCLASS_TRANSFORM,			/* pg_transform */
-	OCLASS_GRAPH,				/* ag_graph */
-	OCLASS_LABEL				/* ag_label */
-=======
 	OCLASS_PUBLICATION,			/* pg_publication */
 	OCLASS_PUBLICATION_REL,		/* pg_publication_rel */
 	OCLASS_SUBSCRIPTION,		/* pg_subscription */
 	OCLASS_TRANSFORM			/* pg_transform */
->>>>>>> 2aaec654
+	OCLASS_GRAPH,				/* ag_graph */
+	OCLASS_LABEL				/* ag_label */
 } ObjectClass;
 
 #define LAST_OCLASS		OCLASS_LABEL
