--- conflicted
+++ resolved
@@ -8,14 +8,8 @@
                    tab-complete.c variables.c \
                    ../../fe_utils/print.c ../../fe_utils/psqlscan.c \
                    ../../common/exec.c ../../common/fe_memutils.c ../../common/username.c \
-<<<<<<< HEAD
                    ../../common/wait_error.c \
                    cypher_describe.c
-GETTEXT_TRIGGERS = N_ psql_error simple_prompt write_error
-GETTEXT_FLAGS    = psql_error:1:c-format write_error:1:c-format
-=======
-                   ../../common/wait_error.c
 GETTEXT_TRIGGERS = $(FRONTEND_COMMON_GETTEXT_TRIGGERS) \
                    N_ simple_prompt
-GETTEXT_FLAGS    = $(FRONTEND_COMMON_GETTEXT_FLAGS)
->>>>>>> 9e1c9f95
+GETTEXT_FLAGS    = $(FRONTEND_COMMON_GETTEXT_FLAGS)