%top{
/*-------------------------------------------------------------------------
 *
 * scan.l
 *	  lexical scanner for PostgreSQL
 *
 * NOTE NOTE NOTE:
 *
 * The rules in this file must be kept in sync with src/fe_utils/psqlscan.l!
 *
 * The rules are designed so that the scanner never has to backtrack,
 * in the sense that there is always a rule that can match the input
 * consumed so far (the rule action may internally throw back some input
 * with yyless(), however).  As explained in the flex manual, this makes
 * for a useful speed increase --- about a third faster than a plain -CF
 * lexer, in simple testing.  The extra complexity is mostly in the rules
 * for handling float numbers and continued string literals.  If you change
 * the lexical rules, verify that you haven't broken the no-backtrack
 * property by running flex with the "-b" option and checking that the
 * resulting "lex.backup" file says that no backing up is needed.  (As of
 * Postgres 9.2, this check is made automatically by the Makefile.)
 *
 *
 * Portions Copyright (c) 1996-2018, PostgreSQL Global Development Group
 * Portions Copyright (c) 1994, Regents of the University of California
 *
 * IDENTIFICATION
 *	  src/backend/parser/scan.l
 *
 *-------------------------------------------------------------------------
 */
#include "postgres.h"

#include <ctype.h>
#include <unistd.h>

#include "common/string.h"
#include "parser/gramparse.h"
#include "parser/parser.h"		/* only needed for GUC variables */
#include "parser/scansup.h"
#include "mb/pg_wchar.h"
}

%{

/* LCOV_EXCL_START */

/* Avoid exit() on fatal scanner errors (a bit ugly -- see yy_fatal_error) */
#undef fprintf
#define fprintf(file, fmt, msg)  fprintf_to_ereport(fmt, msg)

static void
fprintf_to_ereport(const char *fmt, const char *msg)
{
	ereport(ERROR, (errmsg_internal("%s", msg)));
}

/*
 * GUC variables.  This is a DIRECT violation of the warning given at the
 * head of gram.y, ie flex/bison code must not depend on any GUC variables;
 * as such, changing their values can induce very unintuitive behavior.
 * But we shall have to live with it until we can remove these variables.
 */
int			backslash_quote = BACKSLASH_QUOTE_SAFE_ENCODING;
bool		escape_string_warning = true;
bool		standard_conforming_strings = true;

/*
 * Set the type of YYSTYPE.
 */
#define YYSTYPE core_YYSTYPE

/*
 * Set the type of yyextra.  All state variables used by the scanner should
 * be in yyextra, *not* statically allocated.
 */
#define YY_EXTRA_TYPE core_yy_extra_type *

/*
 * Each call to yylex must set yylloc to the location of the found token
 * (expressed as a byte offset from the start of the input text).
 * When we parse a token that requires multiple lexer rules to process,
 * this should be done in the first such rule, else yylloc will point
 * into the middle of the token.
 */
#define SET_YYLLOC()  (*(yylloc) = yytext - yyextra->scanbuf)

/*
 * Advance yylloc by the given number of bytes.
 */
#define ADVANCE_YYLLOC(delta)  ( *(yylloc) += (delta) )

#define startlit()	( yyextra->literallen = 0 )
static void addlit(char *ytext, int yleng, core_yyscan_t yyscanner);
static void addlitchar(unsigned char ychar, core_yyscan_t yyscanner);
static char *litbufdup(core_yyscan_t yyscanner);
static char *litbuf_udeescape(unsigned char escape, core_yyscan_t yyscanner);
static unsigned char unescape_single_char(unsigned char c, core_yyscan_t yyscanner);
static int	process_integer_literal(const char *token, YYSTYPE *lval);
static bool is_utf16_surrogate_first(pg_wchar c);
static bool is_utf16_surrogate_second(pg_wchar c);
static pg_wchar surrogate_pair_to_codepoint(pg_wchar first, pg_wchar second);
static void addunicode(pg_wchar c, yyscan_t yyscanner);
static bool check_uescapechar(unsigned char escape);

#define yyerror(msg)  scanner_yyerror(msg, yyscanner)

#define lexer_errposition()  scanner_errposition(*(yylloc), yyscanner)

static void check_string_escape_warning(unsigned char ychar, core_yyscan_t yyscanner);
static void check_escape_warning(core_yyscan_t yyscanner);

/*
 * Work around a bug in flex 2.5.35: it emits a couple of functions that
 * it forgets to emit declarations for.  Since we use -Wmissing-prototypes,
 * this would cause warnings.  Providing our own declarations should be
 * harmless even when the bug gets fixed.
 */
extern int	core_yyget_column(yyscan_t yyscanner);
extern void core_yyset_column(int column_no, yyscan_t yyscanner);

%}

%option reentrant
%option bison-bridge
%option bison-locations
%option 8bit
%option never-interactive
%option nodefault
%option noinput
%option nounput
%option noyywrap
%option noyyalloc
%option noyyrealloc
%option noyyfree
%option warn
%option prefix="core_yy"

/*
 * OK, here is a short description of lex/flex rules behavior.
 * The longest pattern which matches an input string is always chosen.
 * For equal-length patterns, the first occurring in the rules list is chosen.
 * INITIAL is the starting state, to which all non-conditional rules apply.
 * Exclusive states change parsing rules while the state is active.  When in
 * an exclusive state, only those rules defined for that state apply.
 *
 * We use exclusive states for quoted strings, extended comments,
 * and to eliminate parsing troubles for numeric strings.
 * Exclusive states:
 *  <xb> bit string literal
 *  <xc> extended C-style comments
 *  <xd> delimited identifiers (double-quoted identifiers)
 *  <xh> hexadecimal numeric string
 *  <xq> standard quoted strings
 *  <xe> extended quoted strings (support backslash escape sequences)
 *  <xdolq> $foo$ quoted strings
 *  <xui> quoted identifier with Unicode escapes
 *  <xuiend> end of a quoted identifier with Unicode escapes, UESCAPE can follow
 *  <xus> quoted string with Unicode escapes
 *  <xusend> end of a quoted string with Unicode escapes, UESCAPE can follow
 *  <xeu> Unicode surrogate pair in extended quoted string
 *
 * Remember to add an <<EOF>> case whenever you add a new exclusive state!
 * The default one is probably not the right thing.
 */

%x xb
%x xc
%x xd
%x xh
%x xe
%x xq
%x xdolq
%x xui
%x xuiend
%x xus
%x xusend
%x xeu

/*
 * In order to make the world safe for Windows and Mac clients as well as
 * Unix ones, we accept either \n or \r as a newline.  A DOS-style \r\n
 * sequence will be seen as two successive newlines, but that doesn't cause
 * any problems.  Comments that start with -- and extend to the next
 * newline are treated as equivalent to a single whitespace character.
 *
 * NOTE a fine point: if there is no newline following --, we will absorb
 * everything to the end of the input as a comment.  This is correct.  Older
 * versions of Postgres failed to recognize -- as a comment if the input
 * did not end with a newline.
 *
 * XXX perhaps \f (formfeed) should be treated as a newline as well?
 *
 * XXX if you change the set of whitespace characters, fix scanner_isspace()
 * to agree, and see also the plpgsql lexer.
 */

space			[ \t\n\r\f]
horiz_space		[ \t\f]
newline			[\n\r]
non_newline		[^\n\r]

comment			("--"{non_newline}*)

whitespace		({space}+|{comment})

/*
 * SQL requires at least one newline in the whitespace separating
 * string literals that are to be concatenated.  Silly, but who are we
 * to argue?  Note that {whitespace_with_newline} should not have * after
 * it, whereas {whitespace} should generally have a * after it...
 */

special_whitespace		({space}+|{comment}{newline})
horiz_whitespace		({horiz_space}|{comment})
whitespace_with_newline	({horiz_whitespace}*{newline}{special_whitespace}*)

/*
 * To ensure that {quotecontinue} can be scanned without having to back up
 * if the full pattern isn't matched, we include trailing whitespace in
 * {quotestop}.  This matches all cases where {quotecontinue} fails to match,
 * except for {quote} followed by whitespace and just one "-" (not two,
 * which would start a {comment}).  To cover that we have {quotefail}.
 * The actions for {quotestop} and {quotefail} must throw back characters
 * beyond the quote proper.
 */
quote			'
quotestop		{quote}{whitespace}*
quotecontinue	{quote}{whitespace_with_newline}{quote}
quotefail		{quote}{whitespace}*"-"

/* Bit string
 * It is tempting to scan the string for only those characters
 * which are allowed. However, this leads to silently swallowed
 * characters if illegal characters are included in the string.
 * For example, if xbinside is [01] then B'ABCD' is interpreted
 * as a zero-length string, and the ABCD' is lost!
 * Better to pass the string forward and let the input routines
 * validate the contents.
 */
xbstart			[bB]{quote}
xbinside		[^']*

/* Hexadecimal number */
xhstart			[xX]{quote}
xhinside		[^']*

/* National character */
xnstart			[nN]{quote}

/* Quoted string that allows backslash escapes */
xestart			[eE]{quote}
xeinside		[^\\']+
xeescape		[\\][^0-7]
xeoctesc		[\\][0-7]{1,3}
xehexesc		[\\]x[0-9A-Fa-f]{1,2}
xeunicode		[\\](u[0-9A-Fa-f]{4}|U[0-9A-Fa-f]{8})
xeunicodefail	[\\](u[0-9A-Fa-f]{0,3}|U[0-9A-Fa-f]{0,7})

/* Extended quote
 * xqdouble implements embedded quote, ''''
 */
xqstart			{quote}
xqdouble		{quote}{quote}
xqinside		[^']+

/* $foo$ style quotes ("dollar quoting")
 * The quoted string starts with $foo$ where "foo" is an optional string
 * in the form of an identifier, except that it may not contain "$",
 * and extends to the first occurrence of an identical string.
 * There is *no* processing of the quoted text.
 *
 * {dolqfailed} is an error rule to avoid scanner backup when {dolqdelim}
 * fails to match its trailing "$".
 */
dolq_start		[A-Za-z\200-\377_]
dolq_cont		[A-Za-z\200-\377_0-9]
dolqdelim		\$({dolq_start}{dolq_cont}*)?\$
dolqfailed		\${dolq_start}{dolq_cont}*
dolqinside		[^$]+

/* Double quote
 * Allows embedded spaces and other special characters into identifiers.
 */
dquote			\"
xdstart			{dquote}
xdstop			{dquote}
xddouble		{dquote}{dquote}
xdinside		[^"]+

/* Unicode escapes */
uescape			[uU][eE][sS][cC][aA][pP][eE]{whitespace}*{quote}[^']{quote}
/* error rule to avoid backup */
uescapefail		[uU][eE][sS][cC][aA][pP][eE]{whitespace}*"-"|[uU][eE][sS][cC][aA][pP][eE]{whitespace}*{quote}[^']|[uU][eE][sS][cC][aA][pP][eE]{whitespace}*{quote}|[uU][eE][sS][cC][aA][pP][eE]{whitespace}*|[uU][eE][sS][cC][aA][pP]|[uU][eE][sS][cC][aA]|[uU][eE][sS][cC]|[uU][eE][sS]|[uU][eE]|[uU]

/* Quoted identifier with Unicode escapes */
xuistart		[uU]&{dquote}

/* Quoted string with Unicode escapes */
xusstart		[uU]&{quote}

/* Optional UESCAPE after a quoted string or identifier with Unicode escapes. */
xustop1		{uescapefail}?
xustop2		{uescape}

/* error rule to avoid backup */
xufailed		[uU]&


/* C-style comments
 *
 * The "extended comment" syntax closely resembles allowable operator syntax.
 * The tricky part here is to get lex to recognize a string starting with
 * slash-star as a comment, when interpreting it as an operator would produce
 * a longer match --- remember lex will prefer a longer match!  Also, if we
 * have something like plus-slash-star, lex will think this is a 3-character
 * operator whereas we want to see it as a + operator and a comment start.
 * The solution is two-fold:
 * 1. append {op_chars}* to xcstart so that it matches as much text as
 *    {operator} would. Then the tie-breaker (first matching rule of same
 *    length) ensures xcstart wins.  We put back the extra stuff with yyless()
 *    in case it contains a star-slash that should terminate the comment.
 * 2. In the operator rule, check for slash-star within the operator, and
 *    if found throw it back with yyless().  This handles the plus-slash-star
 *    problem.
 * Dash-dash comments have similar interactions with the operator rule.
 */
xcstart			\/\*{op_chars}*
xcstop			\*+\/
xcinside		[^*/]+

digit			[0-9]
ident_start		[A-Za-z\200-\377_]
ident_cont		[A-Za-z\200-\377_0-9\$]

identifier		{ident_start}{ident_cont}*

/* Assorted special-case operators and operator-like tokens */
typecast		"::"
dot_dot			\.\.
colon_equals	":="
equals_greater	"=>"
less_equals		"<="
greater_equals	">="
less_greater	"<>"
not_equals		"!="
add_equals		"+="
equals_tilde	"=~"

/*
 * "self" is the set of chars that should be returned as single-character
 * tokens.  "op_chars" is the set of chars that can make up "Op" tokens,
 * which can be one or more characters long (but if a single-char token
 * appears in the "self" set, it is not to be returned as an Op).  Note
 * that the sets overlap, but each has some chars that are not in the other.
 *
 * If you change either set, adjust the character lists appearing in the
 * rule for "operator"!
 */
self			[,()\[\].;\:\+\-\*\/\%\^\<\>\=]
op_chars		[\~\!\@\#\^\&\|\`\?\+\-\*\/\%\<\>\=]
operator		{op_chars}+

/* we no longer allow unary minus in numbers.
 * instead we pass it separately to parser. there it gets
 * coerced via doNegate() -- Leon aug 20 1999
 *
 * {decimalfail} is used because we would like "1..10" to lex as 1, dot_dot, 10.
 *
 * {realfail1} and {realfail2} are added to prevent the need for scanner
 * backup when the {real} rule fails to match completely.
 */

hex				0[xX][0-9A-Fa-f]+
hexfail			0[xX]
integer			{digit}+
decimal			(({digit}*\.{digit}+)|({digit}+\.{digit}*))
decimalfail		{digit}+\.\.
real			({integer}|{decimal})[Ee][-+]?{digit}+
realfail1		({integer}|{decimal})[Ee]
realfail2		({integer}|{decimal})[Ee][-+]

param			\${integer}

other			.

/*
 * Dollar quoted strings are totally opaque, and no escaping is done on them.
 * Other quoted strings must allow some special characters such as single-quote
 *  and newline.
 * Embedded single-quotes are implemented both in the SQL standard
 *  style of two adjacent single quotes "''" and in the Postgres/Java style
 *  of escaped-quote "\'".
 * Other embedded escaped characters are matched explicitly and the leading
 *  backslash is dropped from the string.
 * Note that xcstart must appear before operator, as explained above!
 *  Also whitespace (comment) must appear before operator.
 */

%%

{whitespace}	{
					/* ignore */
				}

{xcstart}		{
					/* Set location in case of syntax error in comment */
					SET_YYLLOC();
					yyextra->xcdepth = 0;
					BEGIN(xc);
					/* Put back any characters past slash-star; see above */
					yyless(2);
				}

<xc>{xcstart}	{
					(yyextra->xcdepth)++;
					/* Put back any characters past slash-star; see above */
					yyless(2);
				}

<xc>{xcstop}	{
					if (yyextra->xcdepth <= 0)
						BEGIN(INITIAL);
					else
						(yyextra->xcdepth)--;
				}

<xc>{xcinside}	{
					/* ignore */
				}

<xc>{op_chars}	{
					/* ignore */
				}

<xc>\*+			{
					/* ignore */
				}

<xc><<EOF>>		{ yyerror("unterminated /* comment"); }

{xbstart}		{
					/* Binary bit type.
					 * At some point we should simply pass the string
					 * forward to the parser and label it there.
					 * In the meantime, place a leading "b" on the string
					 * to mark it for the input routine as a binary string.
					 */
					SET_YYLLOC();
					BEGIN(xb);
					startlit();
					addlitchar('b', yyscanner);
				}
<xb>{quotestop}	|
<xb>{quotefail} {
					yyless(1);
					BEGIN(INITIAL);
					yylval->str = litbufdup(yyscanner);
					return BCONST;
				}
<xh>{xhinside}	|
<xb>{xbinside}	{
					addlit(yytext, yyleng, yyscanner);
				}
<xh>{quotecontinue}	|
<xb>{quotecontinue}	{
					/* ignore */
				}
<xb><<EOF>>		{ yyerror("unterminated bit string literal"); }

{xhstart}		{
					/* Hexadecimal bit type.
					 * At some point we should simply pass the string
					 * forward to the parser and label it there.
					 * In the meantime, place a leading "x" on the string
					 * to mark it for the input routine as a hex string.
					 */
					SET_YYLLOC();
					BEGIN(xh);
					startlit();
					addlitchar('x', yyscanner);
				}
<xh>{quotestop}	|
<xh>{quotefail} {
					yyless(1);
					BEGIN(INITIAL);
					yylval->str = litbufdup(yyscanner);
					return XCONST;
				}
<xh><<EOF>>		{ yyerror("unterminated hexadecimal string literal"); }

{xnstart}		{
					/* National character.
					 * We will pass this along as a normal character string,
					 * but preceded with an internally-generated "NCHAR".
					 */
					const ScanKeyword *keyword;

					SET_YYLLOC();
					yyless(1);	/* eat only 'n' this time */

					keyword = ScanKeywordLookup("nchar",
												yyextra->keywords,
												yyextra->num_keywords);
					if (keyword != NULL)
					{
						yylval->keyword = keyword->name;
						return keyword->value;
					}
					else
					{
						/* If NCHAR isn't a keyword, just return "n" */
						yylval->str = pstrdup("n");
						return IDENT;
					}
				}

{xqstart}		{
					yyextra->warn_on_first_escape = true;
					yyextra->saw_non_ascii = false;
					SET_YYLLOC();
					if (yyextra->standard_conforming_strings)
						BEGIN(xq);
					else
						BEGIN(xe);
					startlit();
				}
{xestart}		{
					yyextra->warn_on_first_escape = false;
					yyextra->saw_non_ascii = false;
					SET_YYLLOC();
					BEGIN(xe);
					startlit();
				}
{xusstart}		{
					SET_YYLLOC();
					if (!yyextra->standard_conforming_strings)
						ereport(ERROR,
								(errcode(ERRCODE_FEATURE_NOT_SUPPORTED),
								 errmsg("unsafe use of string constant with Unicode escapes"),
								 errdetail("String constants with Unicode escapes cannot be used when standard_conforming_strings is off."),
								 lexer_errposition()));
					BEGIN(xus);
					startlit();
				}
<xq,xe>{quotestop}	|
<xq,xe>{quotefail} {
					yyless(1);
					BEGIN(INITIAL);
					/*
					 * check that the data remains valid if it might have been
					 * made invalid by unescaping any chars.
					 */
					if (yyextra->saw_non_ascii)
						pg_verifymbstr(yyextra->literalbuf,
									   yyextra->literallen,
									   false);
					yylval->str = litbufdup(yyscanner);
					return SCONST;
				}
<xus>{quotestop} |
<xus>{quotefail} {
					/* throw back all but the quote */
					yyless(1);
					/* xusend state looks for possible UESCAPE */
					BEGIN(xusend);
				}
<xusend>{whitespace} {
					/* stay in xusend state over whitespace */
				}
<xusend><<EOF>> |
<xusend>{other} |
<xusend>{xustop1} {
					/* no UESCAPE after the quote, throw back everything */
					yyless(0);
					BEGIN(INITIAL);
					yylval->str = litbuf_udeescape('\\', yyscanner);
					return SCONST;
				}
<xusend>{xustop2} {
					/* found UESCAPE after the end quote */
					BEGIN(INITIAL);
					if (!check_uescapechar(yytext[yyleng - 2]))
					{
						SET_YYLLOC();
						ADVANCE_YYLLOC(yyleng - 2);
						yyerror("invalid Unicode escape character");
					}
					yylval->str = litbuf_udeescape(yytext[yyleng - 2],
												   yyscanner);
					return SCONST;
				}
<xq,xe,xus>{xqdouble} {
					addlitchar('\'', yyscanner);
				}
<xq,xus>{xqinside}  {
					addlit(yytext, yyleng, yyscanner);
				}
<xe>{xeinside}  {
					addlit(yytext, yyleng, yyscanner);
				}
<xe>{xeunicode} {
					pg_wchar	c = strtoul(yytext + 2, NULL, 16);

					check_escape_warning(yyscanner);

					if (is_utf16_surrogate_first(c))
					{
						yyextra->utf16_first_part = c;
						BEGIN(xeu);
					}
					else if (is_utf16_surrogate_second(c))
						yyerror("invalid Unicode surrogate pair");
					else
						addunicode(c, yyscanner);
				}
<xeu>{xeunicode} {
					pg_wchar	c = strtoul(yytext + 2, NULL, 16);

					if (!is_utf16_surrogate_second(c))
						yyerror("invalid Unicode surrogate pair");

					c = surrogate_pair_to_codepoint(yyextra->utf16_first_part, c);

					addunicode(c, yyscanner);

					BEGIN(xe);
				}
<xeu>.			{ yyerror("invalid Unicode surrogate pair"); }
<xeu>\n			{ yyerror("invalid Unicode surrogate pair"); }
<xeu><<EOF>>	{ yyerror("invalid Unicode surrogate pair"); }
<xe,xeu>{xeunicodefail}	{
					ereport(ERROR,
							(errcode(ERRCODE_INVALID_ESCAPE_SEQUENCE),
							 errmsg("invalid Unicode escape"),
							 errhint("Unicode escapes must be \\uXXXX or \\UXXXXXXXX."),
							 lexer_errposition()));
				}
<xe>{xeescape}  {
					if (yytext[1] == '\'')
					{
						if (yyextra->backslash_quote == BACKSLASH_QUOTE_OFF ||
							(yyextra->backslash_quote == BACKSLASH_QUOTE_SAFE_ENCODING &&
							 PG_ENCODING_IS_CLIENT_ONLY(pg_get_client_encoding())))
							ereport(ERROR,
									(errcode(ERRCODE_NONSTANDARD_USE_OF_ESCAPE_CHARACTER),
									 errmsg("unsafe use of \\' in a string literal"),
									 errhint("Use '' to write quotes in strings. \\' is insecure in client-only encodings."),
									 lexer_errposition()));
					}
					check_string_escape_warning(yytext[1], yyscanner);
					addlitchar(unescape_single_char(yytext[1], yyscanner),
							   yyscanner);
				}
<xe>{xeoctesc}  {
					unsigned char c = strtoul(yytext + 1, NULL, 8);

					check_escape_warning(yyscanner);
					addlitchar(c, yyscanner);
					if (c == '\0' || IS_HIGHBIT_SET(c))
						yyextra->saw_non_ascii = true;
				}
<xe>{xehexesc}  {
					unsigned char c = strtoul(yytext + 2, NULL, 16);

					check_escape_warning(yyscanner);
					addlitchar(c, yyscanner);
					if (c == '\0' || IS_HIGHBIT_SET(c))
						yyextra->saw_non_ascii = true;
				}
<xq,xe,xus>{quotecontinue} {
					/* ignore */
				}
<xe>.			{
					/* This is only needed for \ just before EOF */
					addlitchar(yytext[0], yyscanner);
				}
<xq,xe,xus><<EOF>>		{ yyerror("unterminated quoted string"); }

{dolqdelim}		{
					SET_YYLLOC();
					yyextra->dolqstart = pstrdup(yytext);
					BEGIN(xdolq);
					startlit();
				}
{dolqfailed}	{
					SET_YYLLOC();
					/* throw back all but the initial "$" */
					yyless(1);
					/* and treat it as {other} */
					return yytext[0];
				}
<xdolq>{dolqdelim} {
					if (strcmp(yytext, yyextra->dolqstart) == 0)
					{
						pfree(yyextra->dolqstart);
						yyextra->dolqstart = NULL;
						BEGIN(INITIAL);
						yylval->str = litbufdup(yyscanner);
						return SCONST;
					}
					else
					{
						/*
						 * When we fail to match $...$ to dolqstart, transfer
						 * the $... part to the output, but put back the final
						 * $ for rescanning.  Consider $delim$...$junk$delim$
						 */
						addlit(yytext, yyleng - 1, yyscanner);
						yyless(yyleng - 1);
					}
				}
<xdolq>{dolqinside} {
					addlit(yytext, yyleng, yyscanner);
				}
<xdolq>{dolqfailed} {
					addlit(yytext, yyleng, yyscanner);
				}
<xdolq>.		{
					/* This is only needed for $ inside the quoted text */
					addlitchar(yytext[0], yyscanner);
				}
<xdolq><<EOF>>	{ yyerror("unterminated dollar-quoted string"); }

{xdstart}		{
					SET_YYLLOC();
					BEGIN(xd);
					startlit();
				}
{xuistart}		{
					SET_YYLLOC();
					BEGIN(xui);
					startlit();
				}
<xd>{xdstop}	{
					char	   *ident;

					BEGIN(INITIAL);
					if (yyextra->literallen == 0)
						yyerror("zero-length delimited identifier");
					ident = litbufdup(yyscanner);
					if (yyextra->literallen >= NAMEDATALEN)
						truncate_identifier(ident, yyextra->literallen, true);
					yylval->str = ident;
					return IDENT;
				}
<xui>{dquote} {
					yyless(1);
					/* xuiend state looks for possible UESCAPE */
					BEGIN(xuiend);
				}
<xuiend>{whitespace} {
					/* stay in xuiend state over whitespace */
				}
<xuiend><<EOF>> |
<xuiend>{other} |
<xuiend>{xustop1} {
					/* no UESCAPE after the quote, throw back everything */
					char	   *ident;
					int			identlen;

					yyless(0);

					BEGIN(INITIAL);
					if (yyextra->literallen == 0)
						yyerror("zero-length delimited identifier");
					ident = litbuf_udeescape('\\', yyscanner);
					identlen = strlen(ident);
					if (identlen >= NAMEDATALEN)
						truncate_identifier(ident, identlen, true);
					yylval->str = ident;
					return IDENT;
				}
<xuiend>{xustop2}	{
					/* found UESCAPE after the end quote */
					char	   *ident;
					int			identlen;

					BEGIN(INITIAL);
					if (yyextra->literallen == 0)
						yyerror("zero-length delimited identifier");
					if (!check_uescapechar(yytext[yyleng - 2]))
					{
						SET_YYLLOC();
						ADVANCE_YYLLOC(yyleng - 2);
						yyerror("invalid Unicode escape character");
					}
					ident = litbuf_udeescape(yytext[yyleng - 2], yyscanner);
					identlen = strlen(ident);
					if (identlen >= NAMEDATALEN)
						truncate_identifier(ident, identlen, true);
					yylval->str = ident;
					return IDENT;
				}
<xd,xui>{xddouble}	{
					addlitchar('"', yyscanner);
				}
<xd,xui>{xdinside}	{
					addlit(yytext, yyleng, yyscanner);
				}
<xd,xui><<EOF>>		{ yyerror("unterminated quoted identifier"); }

{xufailed}	{
					char	   *ident;

					SET_YYLLOC();
					/* throw back all but the initial u/U */
					yyless(1);
					/* and treat it as {identifier} */
					ident = downcase_truncate_identifier(yytext, yyleng, true);
					yylval->str = ident;
					return IDENT;
				}

{typecast}		{
					SET_YYLLOC();
					return TYPECAST;
				}

{dot_dot}		{
					SET_YYLLOC();
					return DOT_DOT;
				}

{colon_equals}	{
					SET_YYLLOC();
					return COLON_EQUALS;
				}

{equals_greater} {
					SET_YYLLOC();
					return EQUALS_GREATER;
				}

{less_equals}	{
					SET_YYLLOC();
					return LESS_EQUALS;
				}

{greater_equals} {
					SET_YYLLOC();
					return GREATER_EQUALS;
				}

{less_greater}	{
					/* We accept both "<>" and "!=" as meaning NOT_EQUALS */
					SET_YYLLOC();
					return NOT_EQUALS;
				}

{not_equals}	{
					/* We accept both "<>" and "!=" as meaning NOT_EQUALS */
					SET_YYLLOC();
					return NOT_EQUALS;
				}

{add_equals}	{
					SET_YYLLOC();
					return ADD_EQUALS;
				}

{equals_tilde}	{
					SET_YYLLOC();
					return EQUALS_TILDE;
				}

{self}			{
					SET_YYLLOC();
					return yytext[0];
				}

{operator}		{
					/*
					 * Check for embedded slash-star or dash-dash; those
					 * are comment starts, so operator must stop there.
					 * Note that slash-star or dash-dash at the first
					 * character will match a prior rule, not this one.
					 */
					int			nchars = yyleng;
					char	   *slashstar = strstr(yytext, "/*");
					char	   *dashdash = strstr(yytext, "--");

					if (slashstar && dashdash)
					{
						/* if both appear, take the first one */
						if (slashstar > dashdash)
							slashstar = dashdash;
					}
					else if (!slashstar)
						slashstar = dashdash;
					if (slashstar)
						nchars = slashstar - yytext;

					/*
					 * For SQL compatibility, '+' and '-' cannot be the
					 * last char of a multi-char operator unless the operator
					 * contains chars that are not in SQL operators.
					 * The idea is to lex '=-' as two operators, but not
					 * to forbid operator names like '?-' that could not be
					 * sequences of SQL operators.
					 */
					while (nchars > 1 &&
						   (yytext[nchars - 1] == '+' ||
							yytext[nchars - 1] == '-'))
					{
						int			ic;

						for (ic = nchars - 2; ic >= 0; ic--)
						{
							if (strchr("~!@#^&|`?%", yytext[ic]))
								break;
						}
						if (ic >= 0)
							break; /* found a char that makes it OK */
						nchars--; /* else remove the +/-, and check again */
					}

					SET_YYLLOC();

					if (nchars < yyleng)
					{
						/* Strip the unwanted chars from the token */
						yyless(nchars);
						/*
						 * If what we have left is only one char, and it's
						 * one of the characters matching "self", then
						 * return it as a character token the same way
						 * that the "self" rule would have.
						 */
						if (nchars == 1 &&
							strchr(",()[].;:+-*/%^<>=", yytext[0]))
							return yytext[0];
					}

					/*
					 * Complain if operator is too long.  Unlike the case
					 * for identifiers, we make this an error not a notice-
					 * and-truncate, because the odds are we are looking at
					 * a syntactic mistake anyway.
					 */
					if (nchars >= NAMEDATALEN)
						yyerror("operator too long");

					yylval->str = pstrdup(yytext);
					return Op;
				}

{param}			{
					SET_YYLLOC();
					yylval->ival = atol(yytext + 1);
					return PARAM;
				}

{hex}			{
					SET_YYLLOC();
					return process_integer_literal(yytext, yylval);
				}
{hexfail}		{
					yyless(yyleng - 1);
					SET_YYLLOC();
					return process_integer_literal(yytext, yylval);
				}
{integer}		{
					SET_YYLLOC();
					return process_integer_literal(yytext, yylval);
				}
{decimal}		{
					SET_YYLLOC();
					yylval->str = pstrdup(yytext);
					return FCONST;
				}
{decimalfail}	{
					/* throw back the .., and treat as integer */
					yyless(yyleng - 2);
					SET_YYLLOC();
					return process_integer_literal(yytext, yylval);
				}
{real}			{
					SET_YYLLOC();
					yylval->str = pstrdup(yytext);
					return FCONST;
				}
{realfail1}		{
					/*
					 * throw back the [Ee], and treat as {decimal}.  Note
					 * that it is possible the input is actually {integer},
					 * but since this case will almost certainly lead to a
					 * syntax error anyway, we don't bother to distinguish.
					 */
					yyless(yyleng - 1);
					SET_YYLLOC();
					yylval->str = pstrdup(yytext);
					return FCONST;
				}
{realfail2}		{
					/* throw back the [Ee][+-], and proceed as above */
					yyless(yyleng - 2);
					SET_YYLLOC();
					yylval->str = pstrdup(yytext);
					return FCONST;
				}


{identifier}	{
					const ScanKeyword *keyword;
					char	   *ident;

					SET_YYLLOC();

					/* Is it a keyword? */
					keyword = ScanKeywordLookup(yytext,
												yyextra->keywords,
												yyextra->num_keywords);
					if (keyword != NULL)
					{
						yylval->keyword = keyword->name;
						return keyword->value;
					}

					/*
					 * No.  Convert the identifier to lower case, and truncate
					 * if necessary.
					 */
					ident = downcase_truncate_identifier(yytext, yyleng, true);
					yylval->str = ident;
					return IDENT;
				}

{other}			{
					SET_YYLLOC();
					return yytext[0];
				}

<<EOF>>			{
					SET_YYLLOC();
					yyterminate();
				}

%%

/* LCOV_EXCL_STOP */

/*
 * Arrange access to yyextra for subroutines of the main yylex() function.
 * We expect each subroutine to have a yyscanner parameter.  Rather than
 * use the yyget_xxx functions, which might or might not get inlined by the
 * compiler, we cheat just a bit and cast yyscanner to the right type.
 */
#undef yyextra
#define yyextra  (((struct yyguts_t *) yyscanner)->yyextra_r)

/* Likewise for a couple of other things we need. */
#undef yylloc
#define yylloc	(((struct yyguts_t *) yyscanner)->yylloc_r)
#undef yyleng
#define yyleng	(((struct yyguts_t *) yyscanner)->yyleng_r)


/*
 * scanner_errposition
 *		Report a lexer or grammar error cursor position, if possible.
 *
 * This is expected to be used within an ereport() call.  The return value
 * is a dummy (always 0, in fact).
 *
 * Note that this can only be used for messages emitted during raw parsing
 * (essentially, scan.l and gram.y), since it requires the yyscanner struct
 * to still be available.
 */
int
scanner_errposition(int location, core_yyscan_t yyscanner)
{
	int			pos;

	if (location < 0)
		return 0;				/* no-op if location is unknown */

	/* Convert byte offset to character number */
	pos = pg_mbstrlen_with_len(yyextra->scanbuf, location) + 1;
	/* And pass it to the ereport mechanism */
	return errposition(pos);
}

/*
 * scanner_yyerror
 *		Report a lexer or grammar error.
 *
 * The message's cursor position is whatever YYLLOC was last set to,
 * ie, the start of the current token if called within yylex(), or the
 * most recently lexed token if called from the grammar.
 * This is OK for syntax error messages from the Bison parser, because Bison
 * parsers report error as soon as the first unparsable token is reached.
 * Beware of using yyerror for other purposes, as the cursor position might
 * be misleading!
 */
void
scanner_yyerror(const char *message, core_yyscan_t yyscanner)
{
	const char *loc = yyextra->scanbuf + *yylloc;

	if (*loc == YY_END_OF_BUFFER_CHAR)
	{
		ereport(ERROR,
				(errcode(ERRCODE_SYNTAX_ERROR),
		/* translator: %s is typically the translation of "syntax error" */
				 errmsg("%s at end of input", _(message)),
				 lexer_errposition()));
	}
	else
	{
		ereport(ERROR,
				(errcode(ERRCODE_SYNTAX_ERROR),
		/* translator: first %s is typically the translation of "syntax error" */
				 errmsg("%s at or near \"%s\"", _(message), loc),
				 lexer_errposition()));
	}
}


/*
 * Called before any actual parsing is done
 */
core_yyscan_t
scanner_init(const char *str,
			 core_yy_extra_type *yyext,
			 const ScanKeyword *keywords,
			 int num_keywords)
{
	Size		slen = strlen(str);
	yyscan_t	scanner;

	if (yylex_init(&scanner) != 0)
		elog(ERROR, "yylex_init() failed: %m");

	core_yyset_extra(yyext, scanner);

	yyext->keywords = keywords;
	yyext->num_keywords = num_keywords;

	yyext->backslash_quote = backslash_quote;
	yyext->escape_string_warning = escape_string_warning;
	yyext->standard_conforming_strings = standard_conforming_strings;

	/*
	 * Make a scan buffer with special termination needed by flex.
	 */
	yyext->scanbuf = (char *) palloc(slen + 2);
	yyext->scanbuflen = slen;
	memcpy(yyext->scanbuf, str, slen);
	yyext->scanbuf[slen] = yyext->scanbuf[slen + 1] = YY_END_OF_BUFFER_CHAR;
	yy_scan_buffer(yyext->scanbuf, slen + 2, scanner);

	/* initialize literal buffer to a reasonable but expansible size */
	yyext->literalalloc = 1024;
	yyext->literalbuf = (char *) palloc(yyext->literalalloc);
	yyext->literallen = 0;

	return scanner;
}


/*
 * Called after parsing is done to clean up after scanner_init()
 */
void
scanner_finish(core_yyscan_t yyscanner)
{
	/*
	 * We don't bother to call yylex_destroy(), because all it would do is
	 * pfree a small amount of control storage.  It's cheaper to leak the
	 * storage until the parsing context is destroyed.  The amount of space
	 * involved is usually negligible compared to the output parse tree
	 * anyway.
	 *
	 * We do bother to pfree the scanbuf and literal buffer, but only if they
	 * represent a nontrivial amount of space.  The 8K cutoff is arbitrary.
	 */
	if (yyextra->scanbuflen >= 8192)
		pfree(yyextra->scanbuf);
	if (yyextra->literalalloc >= 8192)
		pfree(yyextra->literalbuf);
}


static void
addlit(char *ytext, int yleng, core_yyscan_t yyscanner)
{
	/* enlarge buffer if needed */
	if ((yyextra->literallen + yleng) >= yyextra->literalalloc)
	{
		do
		{
			yyextra->literalalloc *= 2;
		} while ((yyextra->literallen + yleng) >= yyextra->literalalloc);
		yyextra->literalbuf = (char *) repalloc(yyextra->literalbuf,
												yyextra->literalalloc);
	}
	/* append new data */
	memcpy(yyextra->literalbuf + yyextra->literallen, ytext, yleng);
	yyextra->literallen += yleng;
}


static void
addlitchar(unsigned char ychar, core_yyscan_t yyscanner)
{
	/* enlarge buffer if needed */
	if ((yyextra->literallen + 1) >= yyextra->literalalloc)
	{
		yyextra->literalalloc *= 2;
		yyextra->literalbuf = (char *) repalloc(yyextra->literalbuf,
												yyextra->literalalloc);
	}
	/* append new data */
	yyextra->literalbuf[yyextra->literallen] = ychar;
	yyextra->literallen += 1;
}


/*
 * Create a palloc'd copy of literalbuf, adding a trailing null.
 */
static char *
litbufdup(core_yyscan_t yyscanner)
{
	int			llen = yyextra->literallen;
	char	   *new;

	new = palloc(llen + 1);
	memcpy(new, yyextra->literalbuf, llen);
	new[llen] = '\0';
	return new;
}

static int
process_integer_literal(const char *token, YYSTYPE *lval)
{
	int			val;
	char	   *endptr;

	errno = 0;
<<<<<<< HEAD
	val = strtol(token, &endptr, 0);
	if (*endptr != '\0' || errno == ERANGE
#ifdef HAVE_LONG_INT_64
	/* if long > 32 bits, check for overflow of int4 */
		|| val != (long) ((int32) val)
#endif
		)
=======
	val = strtoint(token, &endptr, 10);
	if (*endptr != '\0' || errno == ERANGE)
>>>>>>> d8421390
	{
		/* integer too large, treat it as a float */
		lval->str = pstrdup(token);
		return FCONST;
	}
	lval->ival = val;
	return ICONST;
}

static unsigned int
hexval(unsigned char c)
{
	if (c >= '0' && c <= '9')
		return c - '0';
	if (c >= 'a' && c <= 'f')
		return c - 'a' + 0xA;
	if (c >= 'A' && c <= 'F')
		return c - 'A' + 0xA;
	elog(ERROR, "invalid hexadecimal digit");
	return 0;					/* not reached */
}

static void
check_unicode_value(pg_wchar c, char *loc, core_yyscan_t yyscanner)
{
	if (GetDatabaseEncoding() == PG_UTF8)
		return;

	if (c > 0x7F)
	{
		ADVANCE_YYLLOC(loc - yyextra->literalbuf + 3);	/* 3 for U&" */
		yyerror("Unicode escape values cannot be used for code point values above 007F when the server encoding is not UTF8");
	}
}

static bool
is_utf16_surrogate_first(pg_wchar c)
{
	return (c >= 0xD800 && c <= 0xDBFF);
}

static bool
is_utf16_surrogate_second(pg_wchar c)
{
	return (c >= 0xDC00 && c <= 0xDFFF);
}

static pg_wchar
surrogate_pair_to_codepoint(pg_wchar first, pg_wchar second)
{
	return ((first & 0x3FF) << 10) + 0x10000 + (second & 0x3FF);
}

static void
addunicode(pg_wchar c, core_yyscan_t yyscanner)
{
	char		buf[8];

	if (c == 0 || c > 0x10FFFF)
		yyerror("invalid Unicode escape value");
	if (c > 0x7F)
	{
		if (GetDatabaseEncoding() != PG_UTF8)
			yyerror("Unicode escape values cannot be used for code point values above 007F when the server encoding is not UTF8");
		yyextra->saw_non_ascii = true;
	}
	unicode_to_utf8(c, (unsigned char *) buf);
	addlit(buf, pg_mblen(buf), yyscanner);
}

/* is 'escape' acceptable as Unicode escape character (UESCAPE syntax) ? */
static bool
check_uescapechar(unsigned char escape)
{
	if (isxdigit(escape)
		|| escape == '+'
		|| escape == '\''
		|| escape == '"'
		|| scanner_isspace(escape))
	{
		return false;
	}
	else
		return true;
}

/* like litbufdup, but handle unicode escapes */
static char *
litbuf_udeescape(unsigned char escape, core_yyscan_t yyscanner)
{
	char	   *new;
	char	   *litbuf,
			   *in,
			   *out;
	pg_wchar	pair_first = 0;

	/* Make literalbuf null-terminated to simplify the scanning loop */
	litbuf = yyextra->literalbuf;
	litbuf[yyextra->literallen] = '\0';

	/*
	 * This relies on the subtle assumption that a UTF-8 expansion cannot be
	 * longer than its escaped representation.
	 */
	new = palloc(yyextra->literallen + 1);

	in = litbuf;
	out = new;
	while (*in)
	{
		if (in[0] == escape)
		{
			if (in[1] == escape)
			{
				if (pair_first)
				{
					ADVANCE_YYLLOC(in - litbuf + 3);	/* 3 for U&" */
					yyerror("invalid Unicode surrogate pair");
				}
				*out++ = escape;
				in += 2;
			}
			else if (isxdigit((unsigned char) in[1]) &&
					 isxdigit((unsigned char) in[2]) &&
					 isxdigit((unsigned char) in[3]) &&
					 isxdigit((unsigned char) in[4]))
			{
				pg_wchar	unicode;

				unicode = (hexval(in[1]) << 12) +
					(hexval(in[2]) << 8) +
					(hexval(in[3]) << 4) +
					hexval(in[4]);
				check_unicode_value(unicode, in, yyscanner);
				if (pair_first)
				{
					if (is_utf16_surrogate_second(unicode))
					{
						unicode = surrogate_pair_to_codepoint(pair_first, unicode);
						pair_first = 0;
					}
					else
					{
						ADVANCE_YYLLOC(in - litbuf + 3);		/* 3 for U&" */
						yyerror("invalid Unicode surrogate pair");
					}
				}
				else if (is_utf16_surrogate_second(unicode))
					yyerror("invalid Unicode surrogate pair");

				if (is_utf16_surrogate_first(unicode))
					pair_first = unicode;
				else
				{
					unicode_to_utf8(unicode, (unsigned char *) out);
					out += pg_mblen(out);
				}
				in += 5;
			}
			else if (in[1] == '+' &&
					 isxdigit((unsigned char) in[2]) &&
					 isxdigit((unsigned char) in[3]) &&
					 isxdigit((unsigned char) in[4]) &&
					 isxdigit((unsigned char) in[5]) &&
					 isxdigit((unsigned char) in[6]) &&
					 isxdigit((unsigned char) in[7]))
			{
				pg_wchar	unicode;

				unicode = (hexval(in[2]) << 20) +
					(hexval(in[3]) << 16) +
					(hexval(in[4]) << 12) +
					(hexval(in[5]) << 8) +
					(hexval(in[6]) << 4) +
					hexval(in[7]);
				check_unicode_value(unicode, in, yyscanner);
				if (pair_first)
				{
					if (is_utf16_surrogate_second(unicode))
					{
						unicode = surrogate_pair_to_codepoint(pair_first, unicode);
						pair_first = 0;
					}
					else
					{
						ADVANCE_YYLLOC(in - litbuf + 3);		/* 3 for U&" */
						yyerror("invalid Unicode surrogate pair");
					}
				}
				else if (is_utf16_surrogate_second(unicode))
					yyerror("invalid Unicode surrogate pair");

				if (is_utf16_surrogate_first(unicode))
					pair_first = unicode;
				else
				{
					unicode_to_utf8(unicode, (unsigned char *) out);
					out += pg_mblen(out);
				}
				in += 8;
			}
			else
			{
				ADVANCE_YYLLOC(in - litbuf + 3);		/* 3 for U&" */
				yyerror("invalid Unicode escape value");
			}
		}
		else
		{
			if (pair_first)
			{
				ADVANCE_YYLLOC(in - litbuf + 3);		/* 3 for U&" */
				yyerror("invalid Unicode surrogate pair");
			}
			*out++ = *in++;
		}
	}

	/* unfinished surrogate pair? */
	if (pair_first)
	{
		ADVANCE_YYLLOC(in - litbuf + 3);				/* 3 for U&" */
		yyerror("invalid Unicode surrogate pair");
	}

	*out = '\0';

	/*
	 * We could skip pg_verifymbstr if we didn't process any non-7-bit-ASCII
	 * codes; but it's probably not worth the trouble, since this isn't likely
	 * to be a performance-critical path.
	 */
	pg_verifymbstr(new, out - new, false);
	return new;
}

static unsigned char
unescape_single_char(unsigned char c, core_yyscan_t yyscanner)
{
	switch (c)
	{
		case 'b':
			return '\b';
		case 'f':
			return '\f';
		case 'n':
			return '\n';
		case 'r':
			return '\r';
		case 't':
			return '\t';
		default:
			/* check for backslash followed by non-7-bit-ASCII */
			if (c == '\0' || IS_HIGHBIT_SET(c))
				yyextra->saw_non_ascii = true;

			return c;
	}
}

static void
check_string_escape_warning(unsigned char ychar, core_yyscan_t yyscanner)
{
	if (ychar == '\'')
	{
		if (yyextra->warn_on_first_escape && yyextra->escape_string_warning)
			ereport(WARNING,
					(errcode(ERRCODE_NONSTANDARD_USE_OF_ESCAPE_CHARACTER),
					 errmsg("nonstandard use of \\' in a string literal"),
					 errhint("Use '' to write quotes in strings, or use the escape string syntax (E'...')."),
					 lexer_errposition()));
		yyextra->warn_on_first_escape = false;	/* warn only once per string */
	}
	else if (ychar == '\\')
	{
		if (yyextra->warn_on_first_escape && yyextra->escape_string_warning)
			ereport(WARNING,
					(errcode(ERRCODE_NONSTANDARD_USE_OF_ESCAPE_CHARACTER),
					 errmsg("nonstandard use of \\\\ in a string literal"),
					 errhint("Use the escape string syntax for backslashes, e.g., E'\\\\'."),
					 lexer_errposition()));
		yyextra->warn_on_first_escape = false;	/* warn only once per string */
	}
	else
		check_escape_warning(yyscanner);
}

static void
check_escape_warning(core_yyscan_t yyscanner)
{
	if (yyextra->warn_on_first_escape && yyextra->escape_string_warning)
		ereport(WARNING,
				(errcode(ERRCODE_NONSTANDARD_USE_OF_ESCAPE_CHARACTER),
				 errmsg("nonstandard use of escape in a string literal"),
		errhint("Use the escape string syntax for escapes, e.g., E'\\r\\n'."),
				 lexer_errposition()));
	yyextra->warn_on_first_escape = false;		/* warn only once per string */
}

/*
 * Interface functions to make flex use palloc() instead of malloc().
 * It'd be better to make these static, but flex insists otherwise.
 */

void *
core_yyalloc(yy_size_t bytes, core_yyscan_t yyscanner)
{
	return palloc(bytes);
}

void *
core_yyrealloc(void *ptr, yy_size_t bytes, core_yyscan_t yyscanner)
{
	if (ptr)
		return repalloc(ptr, bytes);
	else
		return palloc(bytes);
}

void
core_yyfree(void *ptr, core_yyscan_t yyscanner)
{
	if (ptr)
		pfree(ptr);
}<|MERGE_RESOLUTION|>--- conflicted
+++ resolved
@@ -1239,18 +1239,8 @@
 	char	   *endptr;
 
 	errno = 0;
-<<<<<<< HEAD
-	val = strtol(token, &endptr, 0);
-	if (*endptr != '\0' || errno == ERANGE
-#ifdef HAVE_LONG_INT_64
-	/* if long > 32 bits, check for overflow of int4 */
-		|| val != (long) ((int32) val)
-#endif
-		)
-=======
 	val = strtoint(token, &endptr, 10);
 	if (*endptr != '\0' || errno == ERANGE)
->>>>>>> d8421390
 	{
 		/* integer too large, treat it as a float */
 		lval->str = pstrdup(token);
