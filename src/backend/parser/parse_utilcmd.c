--- conflicted
+++ resolved
@@ -3324,20 +3324,11 @@
 	AlterTableCmd *newcmd;
 	ParseNamespaceItem *nsitem;
 
-<<<<<<< HEAD
 	if (OidIsValid(get_relid_laboid(relid)) &&
 		!superuser_arg(GetUserId()) &&
 		stmt->objtype == OBJECT_TABLE)
 		elog(ERROR, "only superuser can ALTER TABLE on graph label");
 
-	/*
-	 * We must not scribble on the passed-in AlterTableStmt, so copy it. (This
-	 * is overkill, but easy.)
-	 */
-	stmt = copyObject(stmt);
-
-=======
->>>>>>> e1c1c30f
 	/* Caller is responsible for locking the relation */
 	rel = relation_open(relid, NoLock);
 	tupdesc = RelationGetDescr(rel);
