--- conflicted
+++ resolved
@@ -315,7 +315,11 @@
 			}
 			break;
 
-<<<<<<< HEAD
+		case T_PLAssignStmt:
+			result = transformPLAssignStmt(pstate,
+										   (PLAssignStmt *) parseTree);
+			break;
+
 		case T_CypherStmt:
 			result = transformCypherStmt(pstate, (CypherStmt *) parseTree);
 			break;
@@ -326,11 +330,6 @@
 		case T_CypherClause:
 			/* Cypher clauses are transformed into a Query recursively */
 			result = transformCypherClause(pstate, (CypherClause *) parseTree);
-=======
-		case T_PLAssignStmt:
-			result = transformPLAssignStmt(pstate,
-										   (PLAssignStmt *) parseTree);
->>>>>>> dfb75e47
 			break;
 
 			/*
