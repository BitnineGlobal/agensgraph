--- conflicted
+++ resolved
@@ -104,7 +104,6 @@
 						 errhint("Use DROP AGGREGATE to drop aggregate functions.")));
 		}
 
-<<<<<<< HEAD
 		if (stmt->removeType == OBJECT_VLABEL)
 		{
 			CheckLabelType(OBJECT_VLABEL, address.objectId, "DROP");
@@ -154,7 +153,7 @@
 			if (stmt->behavior == DROP_CASCADE)
 				agstat_drop_graph(strVal((Value *) object));
 		}
-=======
+
 		/*
 		 * Prevent the drop of a temporary schema, be it owned by the current
 		 * session or another backend as this would mess up with the callback
@@ -169,7 +168,6 @@
 					(errcode(ERRCODE_WRONG_OBJECT_TYPE),
 					 errmsg("cannot drop temporary schema \"%s\"",
 							get_namespace_name(address.objectId))));
->>>>>>> 198c7153
 
 		/* Check permissions. */
 		namespaceId = get_object_namespace(&address);
