--- conflicted
+++ resolved
@@ -1175,12 +1175,9 @@
 		case OCLASS_DEFACL:
 		case OCLASS_EXTENSION:
 		case OCLASS_POLICY:
-<<<<<<< HEAD
+		case OCLASS_AM:
 		case OCLASS_GRAPH:
 		case OCLASS_LABEL:
-=======
-		case OCLASS_AM:
->>>>>>> b5bce6c1
 			return true;
 	}
 
