/*--------------------------------------------------------------------
 * guc.c
 *
 * Support for grand unified configuration scheme, including SET
 * command, configuration file, and command line options.
 * See src/backend/utils/misc/README for more information.
 *
 *
 * Copyright (c) 2000-2019, PostgreSQL Global Development Group
 * Written by Peter Eisentraut <peter_e@gmx.net>.
 *
 * IDENTIFICATION
 *	  src/backend/utils/misc/guc.c
 *
 *--------------------------------------------------------------------
 */
#include "postgres.h"

#include <ctype.h>
#include <float.h>
#include <math.h>
#include <limits.h>
#include <unistd.h>
#include <sys/stat.h>
#ifdef HAVE_SYSLOG
#include <syslog.h>
#endif

#include "access/commit_ts.h"
#include "access/gin.h"
#include "access/rmgr.h"
#include "access/tableam.h"
#include "access/transam.h"
#include "access/twophase.h"
#include "access/xact.h"
#include "access/xlog_internal.h"
#include "catalog/ag_graph_fn.h"
#include "catalog/namespace.h"
#include "catalog/pg_authid.h"
#include "commands/async.h"
#include "commands/prepare.h"
#include "commands/user.h"
#include "commands/vacuum.h"
#include "commands/variable.h"
#include "commands/trigger.h"
#include "common/string.h"
#include "executor/nodeModifyGraph.h"
#include "funcapi.h"
#include "jit/jit.h"
#include "libpq/auth.h"
#include "libpq/libpq.h"
#include "libpq/pqformat.h"
#include "miscadmin.h"
#include "optimizer/cost.h"
#include "optimizer/geqo.h"
#include "optimizer/optimizer.h"
#include "optimizer/paths.h"
#include "optimizer/planmain.h"
#include "parser/parse_cypher_expr.h"
#include "parser/parse_expr.h"
#include "parser/parse_graph.h"
#include "parser/parse_type.h"
#include "parser/parser.h"
#include "parser/scansup.h"
#include "pgstat.h"
#include "postmaster/autovacuum.h"
#include "postmaster/bgworker_internals.h"
#include "postmaster/bgwriter.h"
#include "postmaster/postmaster.h"
#include "postmaster/syslogger.h"
#include "postmaster/walwriter.h"
#include "replication/logicallauncher.h"
#include "replication/slot.h"
#include "replication/syncrep.h"
#include "replication/walreceiver.h"
#include "replication/walsender.h"
#include "storage/bufmgr.h"
#include "storage/dsm_impl.h"
#include "storage/standby.h"
#include "storage/fd.h"
#include "storage/large_object.h"
#include "storage/pg_shmem.h"
#include "storage/proc.h"
#include "storage/predicate.h"
#include "tcop/tcopprot.h"
#include "tsearch/ts_cache.h"
#include "utils/builtins.h"
#include "utils/bytea.h"
#include "utils/guc_tables.h"
#include "utils/float.h"
#include "utils/memutils.h"
#include "utils/pg_locale.h"
#include "utils/pg_lsn.h"
#include "utils/plancache.h"
#include "utils/portal.h"
#include "utils/ps_status.h"
#include "utils/rls.h"
#include "utils/snapmgr.h"
#include "utils/tzparser.h"
#include "utils/varlena.h"
#include "utils/xml.h"

#ifndef PG_KRB_SRVTAB
#define PG_KRB_SRVTAB ""
#endif

#define CONFIG_FILENAME "postgresql.conf"
#define HBA_FILENAME	"pg_hba.conf"
#define IDENT_FILENAME	"pg_ident.conf"

#ifdef EXEC_BACKEND
#define CONFIG_EXEC_PARAMS "global/config_exec_params"
#define CONFIG_EXEC_PARAMS_NEW "global/config_exec_params.new"
#endif

/*
 * Precision with which REAL type guc values are to be printed for GUC
 * serialization.
 */
#define REALTYPE_PRECISION 17

/* XXX these should appear in other modules' header files */
extern bool Log_disconnections;
extern int	CommitDelay;
extern int	CommitSiblings;
extern char *default_tablespace;
extern char *temp_tablespaces;
extern bool ignore_checksum_failure;
extern bool synchronize_seqscans;

#ifdef TRACE_SYNCSCAN
extern bool trace_syncscan;
#endif
#ifdef DEBUG_BOUNDED_SORT
extern bool optimize_bounded_sort;
#endif

static int	GUC_check_errcode_value;

/* global variables for check hook support */
char	   *GUC_check_errmsg_string;
char	   *GUC_check_errdetail_string;
char	   *GUC_check_errhint_string;

static void do_serialize(char **destptr, Size *maxbytes, const char *fmt,...) pg_attribute_printf(3, 4);

static void set_config_sourcefile(const char *name, char *sourcefile,
								  int sourceline);
static bool call_bool_check_hook(struct config_bool *conf, bool *newval,
								 void **extra, GucSource source, int elevel);
static bool call_int_check_hook(struct config_int *conf, int *newval,
								void **extra, GucSource source, int elevel);
static bool call_real_check_hook(struct config_real *conf, double *newval,
								 void **extra, GucSource source, int elevel);
static bool call_string_check_hook(struct config_string *conf, char **newval,
								   void **extra, GucSource source, int elevel);
static bool call_enum_check_hook(struct config_enum *conf, int *newval,
								 void **extra, GucSource source, int elevel);

static bool check_log_destination(char **newval, void **extra, GucSource source);
static void assign_log_destination(const char *newval, void *extra);

static bool check_wal_consistency_checking(char **newval, void **extra,
										   GucSource source);
static void assign_wal_consistency_checking(const char *newval, void *extra);

#ifdef HAVE_SYSLOG
static int	syslog_facility = LOG_LOCAL0;
#else
static int	syslog_facility = 0;
#endif

static void assign_syslog_facility(int newval, void *extra);
static void assign_syslog_ident(const char *newval, void *extra);
static void assign_session_replication_role(int newval, void *extra);
static bool check_temp_buffers(int *newval, void **extra, GucSource source);
static bool check_bonjour(bool *newval, void **extra, GucSource source);
static bool check_ssl(bool *newval, void **extra, GucSource source);
static bool check_stage_log_stats(bool *newval, void **extra, GucSource source);
static bool check_log_stats(bool *newval, void **extra, GucSource source);
static bool check_canonical_path(char **newval, void **extra, GucSource source);
static bool check_timezone_abbreviations(char **newval, void **extra, GucSource source);
static void assign_timezone_abbreviations(const char *newval, void *extra);
static void pg_timezone_abbrev_initialize(void);
static const char *show_archive_command(void);
static void assign_tcp_keepalives_idle(int newval, void *extra);
static void assign_tcp_keepalives_interval(int newval, void *extra);
static void assign_tcp_keepalives_count(int newval, void *extra);
static void assign_tcp_user_timeout(int newval, void *extra);
static const char *show_tcp_keepalives_idle(void);
static const char *show_tcp_keepalives_interval(void);
static const char *show_tcp_keepalives_count(void);
static const char *show_tcp_user_timeout(void);
static bool check_maxconnections(int *newval, void **extra, GucSource source);
static bool check_max_worker_processes(int *newval, void **extra, GucSource source);
static bool check_autovacuum_max_workers(int *newval, void **extra, GucSource source);
static bool check_max_wal_senders(int *newval, void **extra, GucSource source);
static bool check_autovacuum_work_mem(int *newval, void **extra, GucSource source);
static bool check_effective_io_concurrency(int *newval, void **extra, GucSource source);
static void assign_effective_io_concurrency(int newval, void *extra);
static void assign_pgstat_temp_directory(const char *newval, void *extra);
static bool check_application_name(char **newval, void **extra, GucSource source);
static void assign_application_name(const char *newval, void *extra);
static bool check_cluster_name(char **newval, void **extra, GucSource source);
static const char *show_unix_socket_permissions(void);
static const char *show_log_file_mode(void);
static const char *show_data_directory_mode(void);
static bool check_recovery_target_timeline(char **newval, void **extra, GucSource source);
static void assign_recovery_target_timeline(const char *newval, void *extra);
static bool check_recovery_target(char **newval, void **extra, GucSource source);
static void assign_recovery_target(const char *newval, void *extra);
static bool check_recovery_target_xid(char **newval, void **extra, GucSource source);
static void assign_recovery_target_xid(const char *newval, void *extra);
static bool check_recovery_target_time(char **newval, void **extra, GucSource source);
static void assign_recovery_target_time(const char *newval, void *extra);
static bool check_recovery_target_name(char **newval, void **extra, GucSource source);
static void assign_recovery_target_name(const char *newval, void *extra);
static bool check_recovery_target_lsn(char **newval, void **extra, GucSource source);
static void assign_recovery_target_lsn(const char *newval, void *extra);
static bool check_primary_slot_name(char **newval, void **extra, GucSource source);
static bool check_default_with_oids(bool *newval, void **extra, GucSource source);

/* Private functions in guc-file.l that need to be called from guc.c */
static ConfigVariable *ProcessConfigFileInternal(GucContext context,
												 bool applySettings, int elevel);


/*
 * Options for enum values defined in this module.
 *
 * NOTE! Option values may not contain double quotes!
 */

static const struct config_enum_entry bytea_output_options[] = {
	{"escape", BYTEA_OUTPUT_ESCAPE, false},
	{"hex", BYTEA_OUTPUT_HEX, false},
	{NULL, 0, false}
};

/*
 * We have different sets for client and server message level options because
 * they sort slightly different (see "log" level), and because "fatal"/"panic"
 * aren't sensible for client_min_messages.
 */
static const struct config_enum_entry client_message_level_options[] = {
	{"debug5", DEBUG5, false},
	{"debug4", DEBUG4, false},
	{"debug3", DEBUG3, false},
	{"debug2", DEBUG2, false},
	{"debug1", DEBUG1, false},
	{"debug", DEBUG2, true},
	{"log", LOG, false},
	{"info", INFO, true},
	{"notice", NOTICE, false},
	{"warning", WARNING, false},
	{"error", ERROR, false},
	{NULL, 0, false}
};

static const struct config_enum_entry server_message_level_options[] = {
	{"debug5", DEBUG5, false},
	{"debug4", DEBUG4, false},
	{"debug3", DEBUG3, false},
	{"debug2", DEBUG2, false},
	{"debug1", DEBUG1, false},
	{"debug", DEBUG2, true},
	{"info", INFO, false},
	{"notice", NOTICE, false},
	{"warning", WARNING, false},
	{"error", ERROR, false},
	{"log", LOG, false},
	{"fatal", FATAL, false},
	{"panic", PANIC, false},
	{NULL, 0, false}
};

static const struct config_enum_entry intervalstyle_options[] = {
	{"postgres", INTSTYLE_POSTGRES, false},
	{"postgres_verbose", INTSTYLE_POSTGRES_VERBOSE, false},
	{"sql_standard", INTSTYLE_SQL_STANDARD, false},
	{"iso_8601", INTSTYLE_ISO_8601, false},
	{NULL, 0, false}
};

static const struct config_enum_entry log_error_verbosity_options[] = {
	{"terse", PGERROR_TERSE, false},
	{"default", PGERROR_DEFAULT, false},
	{"verbose", PGERROR_VERBOSE, false},
	{NULL, 0, false}
};

static const struct config_enum_entry log_statement_options[] = {
	{"none", LOGSTMT_NONE, false},
	{"ddl", LOGSTMT_DDL, false},
	{"mod", LOGSTMT_MOD, false},
	{"all", LOGSTMT_ALL, false},
	{NULL, 0, false}
};

static const struct config_enum_entry isolation_level_options[] = {
	{"serializable", XACT_SERIALIZABLE, false},
	{"repeatable read", XACT_REPEATABLE_READ, false},
	{"read committed", XACT_READ_COMMITTED, false},
	{"read uncommitted", XACT_READ_UNCOMMITTED, false},
	{NULL, 0}
};

static const struct config_enum_entry session_replication_role_options[] = {
	{"origin", SESSION_REPLICATION_ROLE_ORIGIN, false},
	{"replica", SESSION_REPLICATION_ROLE_REPLICA, false},
	{"local", SESSION_REPLICATION_ROLE_LOCAL, false},
	{NULL, 0, false}
};

static const struct config_enum_entry syslog_facility_options[] = {
#ifdef HAVE_SYSLOG
	{"local0", LOG_LOCAL0, false},
	{"local1", LOG_LOCAL1, false},
	{"local2", LOG_LOCAL2, false},
	{"local3", LOG_LOCAL3, false},
	{"local4", LOG_LOCAL4, false},
	{"local5", LOG_LOCAL5, false},
	{"local6", LOG_LOCAL6, false},
	{"local7", LOG_LOCAL7, false},
#else
	{"none", 0, false},
#endif
	{NULL, 0}
};

static const struct config_enum_entry track_function_options[] = {
	{"none", TRACK_FUNC_OFF, false},
	{"pl", TRACK_FUNC_PL, false},
	{"all", TRACK_FUNC_ALL, false},
	{NULL, 0, false}
};

static const struct config_enum_entry xmlbinary_options[] = {
	{"base64", XMLBINARY_BASE64, false},
	{"hex", XMLBINARY_HEX, false},
	{NULL, 0, false}
};

static const struct config_enum_entry xmloption_options[] = {
	{"content", XMLOPTION_CONTENT, false},
	{"document", XMLOPTION_DOCUMENT, false},
	{NULL, 0, false}
};

/*
 * Although only "on", "off", and "safe_encoding" are documented, we
 * accept all the likely variants of "on" and "off".
 */
static const struct config_enum_entry backslash_quote_options[] = {
	{"safe_encoding", BACKSLASH_QUOTE_SAFE_ENCODING, false},
	{"on", BACKSLASH_QUOTE_ON, false},
	{"off", BACKSLASH_QUOTE_OFF, false},
	{"true", BACKSLASH_QUOTE_ON, true},
	{"false", BACKSLASH_QUOTE_OFF, true},
	{"yes", BACKSLASH_QUOTE_ON, true},
	{"no", BACKSLASH_QUOTE_OFF, true},
	{"1", BACKSLASH_QUOTE_ON, true},
	{"0", BACKSLASH_QUOTE_OFF, true},
	{NULL, 0, false}
};

/*
 * Although only "on", "off", and "partition" are documented, we
 * accept all the likely variants of "on" and "off".
 */
static const struct config_enum_entry constraint_exclusion_options[] = {
	{"partition", CONSTRAINT_EXCLUSION_PARTITION, false},
	{"on", CONSTRAINT_EXCLUSION_ON, false},
	{"off", CONSTRAINT_EXCLUSION_OFF, false},
	{"true", CONSTRAINT_EXCLUSION_ON, true},
	{"false", CONSTRAINT_EXCLUSION_OFF, true},
	{"yes", CONSTRAINT_EXCLUSION_ON, true},
	{"no", CONSTRAINT_EXCLUSION_OFF, true},
	{"1", CONSTRAINT_EXCLUSION_ON, true},
	{"0", CONSTRAINT_EXCLUSION_OFF, true},
	{NULL, 0, false}
};

/*
 * Although only "on", "off", "remote_apply", "remote_write", and "local" are
 * documented, we accept all the likely variants of "on" and "off".
 */
static const struct config_enum_entry synchronous_commit_options[] = {
	{"local", SYNCHRONOUS_COMMIT_LOCAL_FLUSH, false},
	{"remote_write", SYNCHRONOUS_COMMIT_REMOTE_WRITE, false},
	{"remote_apply", SYNCHRONOUS_COMMIT_REMOTE_APPLY, false},
	{"on", SYNCHRONOUS_COMMIT_ON, false},
	{"off", SYNCHRONOUS_COMMIT_OFF, false},
	{"true", SYNCHRONOUS_COMMIT_ON, true},
	{"false", SYNCHRONOUS_COMMIT_OFF, true},
	{"yes", SYNCHRONOUS_COMMIT_ON, true},
	{"no", SYNCHRONOUS_COMMIT_OFF, true},
	{"1", SYNCHRONOUS_COMMIT_ON, true},
	{"0", SYNCHRONOUS_COMMIT_OFF, true},
	{NULL, 0, false}
};

/*
 * Although only "on", "off", "try" are documented, we accept all the likely
 * variants of "on" and "off".
 */
static const struct config_enum_entry huge_pages_options[] = {
	{"off", HUGE_PAGES_OFF, false},
	{"on", HUGE_PAGES_ON, false},
	{"try", HUGE_PAGES_TRY, false},
	{"true", HUGE_PAGES_ON, true},
	{"false", HUGE_PAGES_OFF, true},
	{"yes", HUGE_PAGES_ON, true},
	{"no", HUGE_PAGES_OFF, true},
	{"1", HUGE_PAGES_ON, true},
	{"0", HUGE_PAGES_OFF, true},
	{NULL, 0, false}
};

static const struct config_enum_entry force_parallel_mode_options[] = {
	{"off", FORCE_PARALLEL_OFF, false},
	{"on", FORCE_PARALLEL_ON, false},
	{"regress", FORCE_PARALLEL_REGRESS, false},
	{"true", FORCE_PARALLEL_ON, true},
	{"false", FORCE_PARALLEL_OFF, true},
	{"yes", FORCE_PARALLEL_ON, true},
	{"no", FORCE_PARALLEL_OFF, true},
	{"1", FORCE_PARALLEL_ON, true},
	{"0", FORCE_PARALLEL_OFF, true},
	{NULL, 0, false}
};

static const struct config_enum_entry plan_cache_mode_options[] = {
	{"auto", PLAN_CACHE_MODE_AUTO, false},
	{"force_generic_plan", PLAN_CACHE_MODE_FORCE_GENERIC_PLAN, false},
	{"force_custom_plan", PLAN_CACHE_MODE_FORCE_CUSTOM_PLAN, false},
	{NULL, 0, false}
};

/*
 * password_encryption used to be a boolean, so accept all the likely
 * variants of "on", too. "off" used to store passwords in plaintext,
 * but we don't support that anymore.
 */
static const struct config_enum_entry password_encryption_options[] = {
	{"md5", PASSWORD_TYPE_MD5, false},
	{"scram-sha-256", PASSWORD_TYPE_SCRAM_SHA_256, false},
	{"on", PASSWORD_TYPE_MD5, true},
	{"true", PASSWORD_TYPE_MD5, true},
	{"yes", PASSWORD_TYPE_MD5, true},
	{"1", PASSWORD_TYPE_MD5, true},
	{NULL, 0, false}
};

const struct config_enum_entry ssl_protocol_versions_info[] = {
	{"", PG_TLS_ANY, false},
	{"TLSv1", PG_TLS1_VERSION, false},
	{"TLSv1.1", PG_TLS1_1_VERSION, false},
	{"TLSv1.2", PG_TLS1_2_VERSION, false},
	{"TLSv1.3", PG_TLS1_3_VERSION, false},
	{NULL, 0, false}
};

static struct config_enum_entry shared_memory_options[] = {
#ifndef WIN32
	{"sysv", SHMEM_TYPE_SYSV, false},
#endif
#ifndef EXEC_BACKEND
	{"mmap", SHMEM_TYPE_MMAP, false},
#endif
#ifdef WIN32
	{"windows", SHMEM_TYPE_WINDOWS, false},
#endif
	{NULL, 0, false}
};

/*
 * Options for enum values stored in other modules
 */
extern const struct config_enum_entry wal_level_options[];
extern const struct config_enum_entry archive_mode_options[];
extern const struct config_enum_entry recovery_target_action_options[];
extern const struct config_enum_entry sync_method_options[];
extern const struct config_enum_entry dynamic_shared_memory_options[];

/*
 * GUC option variables that are exported from this module
 */
bool		log_duration = false;
bool		Debug_print_plan = false;
bool		Debug_print_parse = false;
bool		Debug_print_rewritten = false;
bool		Debug_pretty_print = true;

bool		log_parser_stats = false;
bool		log_planner_stats = false;
bool		log_executor_stats = false;
bool		log_statement_stats = false;	/* this is sort of all three above
											 * together */
bool		log_btree_build_stats = false;
char	   *event_source;

bool		row_security;
bool		check_function_bodies = true;

/*
 * This GUC exists solely for backward compatibility, check its definition for
 * details.
 */
bool		default_with_oids = false;
bool		session_auth_is_superuser;

int			log_min_error_statement = ERROR;
int			log_min_messages = WARNING;
int			client_min_messages = NOTICE;
int			log_min_duration_statement = -1;
int			log_temp_files = -1;
double		log_statement_sample_rate = 1.0;
double		log_xact_sample_rate = 0;
int			trace_recovery_messages = LOG;

int			temp_file_limit = -1;

int			num_temp_buffers = 1024;

char	   *cluster_name = "";
char	   *ConfigFileName;
char	   *HbaFileName;
char	   *IdentFileName;
char	   *external_pid_file;

char	   *pgstat_temp_directory;

char	   *application_name;

int			tcp_keepalives_idle;
int			tcp_keepalives_interval;
int			tcp_keepalives_count;
int			tcp_user_timeout;

/*
 * SSL renegotiation was been removed in PostgreSQL 9.5, but we tolerate it
 * being set to zero (meaning never renegotiate) for backward compatibility.
 * This avoids breaking compatibility with clients that have never supported
 * renegotiation and therefore always try to zero it.
 */
int			ssl_renegotiation_limit;

/*
 * This really belongs in pg_shmem.c, but is defined here so that it doesn't
 * need to be duplicated in all the different implementations of pg_shmem.c.
 */
int			huge_pages;

/*
 * These variables are all dummies that don't do anything, except in some
 * cases provide the value for SHOW to display.  The real state is elsewhere
 * and is kept in sync by assign_hooks.
 */
static char *syslog_ident_str;
static double phony_random_seed;
static char *client_encoding_string;
static char *datestyle_string;
static char *locale_collate;
static char *locale_ctype;
static char *server_encoding_string;
static char *server_version_string;
static int	server_version_num;
static char *timezone_string;
static char *log_timezone_string;
static char *timezone_abbreviations_string;
static char *data_directory;
static char *session_authorization_string;
static int	max_function_args;
static int	max_index_keys;
static int	max_identifier_length;
static int	block_size;
static int	segment_size;
static int	wal_block_size;
static bool data_checksums;
static bool integer_datetimes;
static bool assert_enabled;
<<<<<<< HEAD
static char *agversion_string;
=======
static char *recovery_target_timeline_string;
static char *recovery_target_string;
static char *recovery_target_xid_string;
static char *recovery_target_name_string;
static char *recovery_target_lsn_string;

>>>>>>> 9e1c9f95

/* should be static, but commands/variable.c needs to get at this */
char	   *role_string;


/*
 * Displayable names for context types (enum GucContext)
 *
 * Note: these strings are deliberately not localized.
 */
const char *const GucContext_Names[] =
{
	 /* PGC_INTERNAL */ "internal",
	 /* PGC_POSTMASTER */ "postmaster",
	 /* PGC_SIGHUP */ "sighup",
	 /* PGC_SU_BACKEND */ "superuser-backend",
	 /* PGC_BACKEND */ "backend",
	 /* PGC_SUSET */ "superuser",
	 /* PGC_USERSET */ "user"
};

/*
 * Displayable names for source types (enum GucSource)
 *
 * Note: these strings are deliberately not localized.
 */
const char *const GucSource_Names[] =
{
	 /* PGC_S_DEFAULT */ "default",
	 /* PGC_S_DYNAMIC_DEFAULT */ "default",
	 /* PGC_S_ENV_VAR */ "environment variable",
	 /* PGC_S_FILE */ "configuration file",
	 /* PGC_S_ARGV */ "command line",
	 /* PGC_S_GLOBAL */ "global",
	 /* PGC_S_DATABASE */ "database",
	 /* PGC_S_USER */ "user",
	 /* PGC_S_DATABASE_USER */ "database user",
	 /* PGC_S_CLIENT */ "client",
	 /* PGC_S_OVERRIDE */ "override",
	 /* PGC_S_INTERACTIVE */ "interactive",
	 /* PGC_S_TEST */ "test",
	 /* PGC_S_SESSION */ "session"
};

/*
 * Displayable names for the groupings defined in enum config_group
 */
const char *const config_group_names[] =
{
	/* UNGROUPED */
	gettext_noop("Ungrouped"),
	/* FILE_LOCATIONS */
	gettext_noop("File Locations"),
	/* CONN_AUTH */
	gettext_noop("Connections and Authentication"),
	/* CONN_AUTH_SETTINGS */
	gettext_noop("Connections and Authentication / Connection Settings"),
	/* CONN_AUTH_AUTH */
	gettext_noop("Connections and Authentication / Authentication"),
	/* CONN_AUTH_SSL */
	gettext_noop("Connections and Authentication / SSL"),
	/* RESOURCES */
	gettext_noop("Resource Usage"),
	/* RESOURCES_MEM */
	gettext_noop("Resource Usage / Memory"),
	/* RESOURCES_DISK */
	gettext_noop("Resource Usage / Disk"),
	/* RESOURCES_KERNEL */
	gettext_noop("Resource Usage / Kernel Resources"),
	/* RESOURCES_VACUUM_DELAY */
	gettext_noop("Resource Usage / Cost-Based Vacuum Delay"),
	/* RESOURCES_BGWRITER */
	gettext_noop("Resource Usage / Background Writer"),
	/* RESOURCES_ASYNCHRONOUS */
	gettext_noop("Resource Usage / Asynchronous Behavior"),
	/* WAL */
	gettext_noop("Write-Ahead Log"),
	/* WAL_SETTINGS */
	gettext_noop("Write-Ahead Log / Settings"),
	/* WAL_CHECKPOINTS */
	gettext_noop("Write-Ahead Log / Checkpoints"),
	/* WAL_ARCHIVING */
	gettext_noop("Write-Ahead Log / Archiving"),
	/* WAL_ARCHIVE_RECOVERY */
	gettext_noop("Write-Ahead Log / Archive Recovery"),
	/* WAL_RECOVERY_TARGET */
	gettext_noop("Write-Ahead Log / Recovery Target"),
	/* REPLICATION */
	gettext_noop("Replication"),
	/* REPLICATION_SENDING */
	gettext_noop("Replication / Sending Servers"),
	/* REPLICATION_MASTER */
	gettext_noop("Replication / Master Server"),
	/* REPLICATION_STANDBY */
	gettext_noop("Replication / Standby Servers"),
	/* REPLICATION_SUBSCRIBERS */
	gettext_noop("Replication / Subscribers"),
	/* QUERY_TUNING */
	gettext_noop("Query Tuning"),
	/* QUERY_TUNING_METHOD */
	gettext_noop("Query Tuning / Planner Method Configuration"),
	/* QUERY_TUNING_COST */
	gettext_noop("Query Tuning / Planner Cost Constants"),
	/* QUERY_TUNING_GEQO */
	gettext_noop("Query Tuning / Genetic Query Optimizer"),
	/* QUERY_TUNING_OTHER */
	gettext_noop("Query Tuning / Other Planner Options"),
	/* LOGGING */
	gettext_noop("Reporting and Logging"),
	/* LOGGING_WHERE */
	gettext_noop("Reporting and Logging / Where to Log"),
	/* LOGGING_WHEN */
	gettext_noop("Reporting and Logging / When to Log"),
	/* LOGGING_WHAT */
	gettext_noop("Reporting and Logging / What to Log"),
	/* PROCESS_TITLE */
	gettext_noop("Process Title"),
	/* STATS */
	gettext_noop("Statistics"),
	/* STATS_MONITORING */
	gettext_noop("Statistics / Monitoring"),
	/* STATS_COLLECTOR */
	gettext_noop("Statistics / Query and Index Statistics Collector"),
	/* AUTOVACUUM */
	gettext_noop("Autovacuum"),
	/* CLIENT_CONN */
	gettext_noop("Client Connection Defaults"),
	/* CLIENT_CONN_STATEMENT */
	gettext_noop("Client Connection Defaults / Statement Behavior"),
	/* CLIENT_CONN_LOCALE */
	gettext_noop("Client Connection Defaults / Locale and Formatting"),
	/* CLIENT_CONN_PRELOAD */
	gettext_noop("Client Connection Defaults / Shared Library Preloading"),
	/* CLIENT_CONN_OTHER */
	gettext_noop("Client Connection Defaults / Other Defaults"),
	/* LOCK_MANAGEMENT */
	gettext_noop("Lock Management"),
	/* COMPAT_OPTIONS */
	gettext_noop("Version and Platform Compatibility"),
	/* COMPAT_OPTIONS_PREVIOUS */
	gettext_noop("Version and Platform Compatibility / Previous PostgreSQL Versions"),
	/* COMPAT_OPTIONS_CLIENT */
	gettext_noop("Version and Platform Compatibility / Other Platforms and Clients"),
	/* ERROR_HANDLING */
	gettext_noop("Error Handling"),
	/* PRESET_OPTIONS */
	gettext_noop("Preset Options"),
	/* CUSTOM_OPTIONS */
	gettext_noop("Customized Options"),
	/* DEVELOPER_OPTIONS */
	gettext_noop("Developer Options"),
	/* help_config wants this array to be null-terminated */
	NULL
};

/*
 * Displayable names for GUC variable types (enum config_type)
 *
 * Note: these strings are deliberately not localized.
 */
const char *const config_type_names[] =
{
	 /* PGC_BOOL */ "bool",
	 /* PGC_INT */ "integer",
	 /* PGC_REAL */ "real",
	 /* PGC_STRING */ "string",
	 /* PGC_ENUM */ "enum"
};

/*
 * Unit conversion tables.
 *
 * There are two tables, one for memory units, and another for time units.
 * For each supported conversion from one unit to another, we have an entry
 * in the table.
 *
 * To keep things simple, and to avoid possible roundoff error,
 * conversions are never chained.  There needs to be a direct conversion
 * between all units (of the same type).
 *
 * The conversions for each base unit must be kept in order from greatest to
 * smallest human-friendly unit; convert_xxx_from_base_unit() rely on that.
 * (The order of the base-unit groups does not matter.)
 */
#define MAX_UNIT_LEN		3	/* length of longest recognized unit string */

typedef struct
{
	char		unit[MAX_UNIT_LEN + 1]; /* unit, as a string, like "kB" or
										 * "min" */
	int			base_unit;		/* GUC_UNIT_XXX */
	double		multiplier;		/* Factor for converting unit -> base_unit */
} unit_conversion;

/* Ensure that the constants in the tables don't overflow or underflow */
#if BLCKSZ < 1024 || BLCKSZ > (1024*1024)
#error BLCKSZ must be between 1KB and 1MB
#endif
#if XLOG_BLCKSZ < 1024 || XLOG_BLCKSZ > (1024*1024)
#error XLOG_BLCKSZ must be between 1KB and 1MB
#endif

static const char *memory_units_hint = gettext_noop("Valid units for this parameter are \"B\", \"kB\", \"MB\", \"GB\", and \"TB\".");

static const unit_conversion memory_unit_conversion_table[] =
{
	{"TB", GUC_UNIT_BYTE, 1024.0 * 1024.0 * 1024.0 * 1024.0},
	{"GB", GUC_UNIT_BYTE, 1024.0 * 1024.0 * 1024.0},
	{"MB", GUC_UNIT_BYTE, 1024.0 * 1024.0},
	{"kB", GUC_UNIT_BYTE, 1024.0},
	{"B", GUC_UNIT_BYTE, 1.0},

	{"TB", GUC_UNIT_KB, 1024.0 * 1024.0 * 1024.0},
	{"GB", GUC_UNIT_KB, 1024.0 * 1024.0},
	{"MB", GUC_UNIT_KB, 1024.0},
	{"kB", GUC_UNIT_KB, 1.0},
	{"B", GUC_UNIT_KB, 1.0 / 1024.0},

	{"TB", GUC_UNIT_MB, 1024.0 * 1024.0},
	{"GB", GUC_UNIT_MB, 1024.0},
	{"MB", GUC_UNIT_MB, 1.0},
	{"kB", GUC_UNIT_MB, 1.0 / 1024.0},
	{"B", GUC_UNIT_MB, 1.0 / (1024.0 * 1024.0)},

	{"TB", GUC_UNIT_BLOCKS, (1024.0 * 1024.0 * 1024.0) / (BLCKSZ / 1024)},
	{"GB", GUC_UNIT_BLOCKS, (1024.0 * 1024.0) / (BLCKSZ / 1024)},
	{"MB", GUC_UNIT_BLOCKS, 1024.0 / (BLCKSZ / 1024)},
	{"kB", GUC_UNIT_BLOCKS, 1.0 / (BLCKSZ / 1024)},
	{"B", GUC_UNIT_BLOCKS, 1.0 / BLCKSZ},

	{"TB", GUC_UNIT_XBLOCKS, (1024.0 * 1024.0 * 1024.0) / (XLOG_BLCKSZ / 1024)},
	{"GB", GUC_UNIT_XBLOCKS, (1024.0 * 1024.0) / (XLOG_BLCKSZ / 1024)},
	{"MB", GUC_UNIT_XBLOCKS, 1024.0 / (XLOG_BLCKSZ / 1024)},
	{"kB", GUC_UNIT_XBLOCKS, 1.0 / (XLOG_BLCKSZ / 1024)},
	{"B", GUC_UNIT_XBLOCKS, 1.0 / XLOG_BLCKSZ},

	{""}						/* end of table marker */
};

static const char *time_units_hint = gettext_noop("Valid units for this parameter are \"us\", \"ms\", \"s\", \"min\", \"h\", and \"d\".");

static const unit_conversion time_unit_conversion_table[] =
{
	{"d", GUC_UNIT_MS, 1000 * 60 * 60 * 24},
	{"h", GUC_UNIT_MS, 1000 * 60 * 60},
	{"min", GUC_UNIT_MS, 1000 * 60},
	{"s", GUC_UNIT_MS, 1000},
	{"ms", GUC_UNIT_MS, 1},
	{"us", GUC_UNIT_MS, 1.0 / 1000},

	{"d", GUC_UNIT_S, 60 * 60 * 24},
	{"h", GUC_UNIT_S, 60 * 60},
	{"min", GUC_UNIT_S, 60},
	{"s", GUC_UNIT_S, 1},
	{"ms", GUC_UNIT_S, 1.0 / 1000},
	{"us", GUC_UNIT_S, 1.0 / (1000 * 1000)},

	{"d", GUC_UNIT_MIN, 60 * 24},
	{"h", GUC_UNIT_MIN, 60},
	{"min", GUC_UNIT_MIN, 1},
	{"s", GUC_UNIT_MIN, 1.0 / 60},
	{"ms", GUC_UNIT_MIN, 1.0 / (1000 * 60)},
	{"us", GUC_UNIT_MIN, 1.0 / (1000 * 1000 * 60)},

	{""}						/* end of table marker */
};

/*
 * Contents of GUC tables
 *
 * See src/backend/utils/misc/README for design notes.
 *
 * TO ADD AN OPTION:
 *
 * 1. Declare a global variable of type bool, int, double, or char*
 *	  and make use of it.
 *
 * 2. Decide at what times it's safe to set the option. See guc.h for
 *	  details.
 *
 * 3. Decide on a name, a default value, upper and lower bounds (if
 *	  applicable), etc.
 *
 * 4. Add a record below.
 *
 * 5. Add it to src/backend/utils/misc/postgresql.conf.sample, if
 *	  appropriate.
 *
 * 6. Don't forget to document the option (at least in config.sgml).
 *
 * 7. If it's a new GUC_LIST_QUOTE option, you must add it to
 *	  variable_is_guc_list_quote() in src/bin/pg_dump/dumputils.c.
 */


/******** option records follow ********/

static struct config_bool ConfigureNamesBool[] =
{
	{
		{"enable_seqscan", PGC_USERSET, QUERY_TUNING_METHOD,
			gettext_noop("Enables the planner's use of sequential-scan plans."),
			NULL,
			GUC_EXPLAIN
		},
		&enable_seqscan,
		true,
		NULL, NULL, NULL
	},
	{
		{"enable_indexscan", PGC_USERSET, QUERY_TUNING_METHOD,
			gettext_noop("Enables the planner's use of index-scan plans."),
			NULL,
			GUC_EXPLAIN
		},
		&enable_indexscan,
		true,
		NULL, NULL, NULL
	},
	{
		{"enable_indexonlyscan", PGC_USERSET, QUERY_TUNING_METHOD,
			gettext_noop("Enables the planner's use of index-only-scan plans."),
			NULL,
			GUC_EXPLAIN
		},
		&enable_indexonlyscan,
		true,
		NULL, NULL, NULL
	},
	{
		{"enable_bitmapscan", PGC_USERSET, QUERY_TUNING_METHOD,
			gettext_noop("Enables the planner's use of bitmap-scan plans."),
			NULL,
			GUC_EXPLAIN
		},
		&enable_bitmapscan,
		true,
		NULL, NULL, NULL
	},
	{
		{"enable_tidscan", PGC_USERSET, QUERY_TUNING_METHOD,
			gettext_noop("Enables the planner's use of TID scan plans."),
			NULL,
			GUC_EXPLAIN
		},
		&enable_tidscan,
		true,
		NULL, NULL, NULL
	},
	{
		{"enable_sort", PGC_USERSET, QUERY_TUNING_METHOD,
			gettext_noop("Enables the planner's use of explicit sort steps."),
			NULL,
			GUC_EXPLAIN
		},
		&enable_sort,
		true,
		NULL, NULL, NULL
	},
	{
		{"enable_hashagg", PGC_USERSET, QUERY_TUNING_METHOD,
			gettext_noop("Enables the planner's use of hashed aggregation plans."),
			NULL,
			GUC_EXPLAIN
		},
		&enable_hashagg,
		true,
		NULL, NULL, NULL
	},
	{
		{"enable_material", PGC_USERSET, QUERY_TUNING_METHOD,
			gettext_noop("Enables the planner's use of materialization."),
			NULL,
			GUC_EXPLAIN
		},
		&enable_material,
		true,
		NULL, NULL, NULL
	},
	{
		{"enable_nestloop", PGC_USERSET, QUERY_TUNING_METHOD,
			gettext_noop("Enables the planner's use of nested-loop join plans."),
			NULL,
			GUC_EXPLAIN
		},
		&enable_nestloop,
		true,
		NULL, NULL, NULL
	},
	{
		{"enable_mergejoin", PGC_USERSET, QUERY_TUNING_METHOD,
			gettext_noop("Enables the planner's use of merge join plans."),
			NULL,
			GUC_EXPLAIN
		},
		&enable_mergejoin,
		true,
		NULL, NULL, NULL
	},
	{
		{"enable_hashjoin", PGC_USERSET, QUERY_TUNING_METHOD,
			gettext_noop("Enables the planner's use of hash join plans."),
			NULL,
			GUC_EXPLAIN
		},
		&enable_hashjoin,
		true,
		NULL, NULL, NULL
	},
	{
		{"enable_gathermerge", PGC_USERSET, QUERY_TUNING_METHOD,
			gettext_noop("Enables the planner's use of gather merge plans."),
			NULL,
			GUC_EXPLAIN
		},
		&enable_gathermerge,
		true,
		NULL, NULL, NULL
	},
	{
		{"enable_partitionwise_join", PGC_USERSET, QUERY_TUNING_METHOD,
			gettext_noop("Enables partitionwise join."),
			NULL,
			GUC_EXPLAIN
		},
		&enable_partitionwise_join,
		false,
		NULL, NULL, NULL
	},
	{
		{"enable_partitionwise_aggregate", PGC_USERSET, QUERY_TUNING_METHOD,
			gettext_noop("Enables partitionwise aggregation and grouping."),
			NULL,
			GUC_EXPLAIN
		},
		&enable_partitionwise_aggregate,
		false,
		NULL, NULL, NULL
	},
	{
		{"enable_parallel_append", PGC_USERSET, QUERY_TUNING_METHOD,
			gettext_noop("Enables the planner's use of parallel append plans."),
			NULL,
			GUC_EXPLAIN
		},
		&enable_parallel_append,
		true,
		NULL, NULL, NULL
	},
	{
		{"enable_parallel_hash", PGC_USERSET, QUERY_TUNING_METHOD,
			gettext_noop("Enables the planner's use of parallel hash plans."),
			NULL,
			GUC_EXPLAIN
		},
		&enable_parallel_hash,
		true,
		NULL, NULL, NULL
	},
	{
		{"enable_partition_pruning", PGC_USERSET, QUERY_TUNING_METHOD,
			gettext_noop("Enable plan-time and run-time partition pruning."),
			gettext_noop("Allows the query planner and executor to compare partition "
						 "bounds to conditions in the query to determine which "
						 "partitions must be scanned."),
			GUC_EXPLAIN
		},
		&enable_partition_pruning,
		true,
		NULL, NULL, NULL
	},
	{
		{"enable_eager", PGC_USERSET, QUERY_TUNING_METHOD,
			gettext_noop("Enables the planner's use of eager plans."),
			NULL
		},
		&enable_eager,
		true,
		NULL, NULL, NULL
	},
	{
		{"enable_multiple_update", PGC_USERSET, QUERY_TUNING_METHOD,
			gettext_noop("Enables multiple update on the same graph element."),
			NULL
		},
		&enable_multiple_update,
		true,
		NULL, NULL, NULL
	},
	{
		{"auto_gather_graphmeta", PGC_SUSET, STATS_COLLECTOR,
			gettext_noop("Enables auto gather graph meta data."),
			NULL
		},
		&auto_gather_graphmeta,
		false,
		NULL, NULL, NULL
	},
	{
		{"geqo", PGC_USERSET, QUERY_TUNING_GEQO,
			gettext_noop("Enables genetic query optimization."),
			gettext_noop("This algorithm attempts to do planning without "
						 "exhaustive searching."),
			GUC_EXPLAIN
		},
		&enable_geqo,
		true,
		NULL, NULL, NULL
	},
	{
		/* Not for general use --- used by SET SESSION AUTHORIZATION */
		{"is_superuser", PGC_INTERNAL, UNGROUPED,
			gettext_noop("Shows whether the current user is a superuser."),
			NULL,
			GUC_REPORT | GUC_NO_SHOW_ALL | GUC_NO_RESET_ALL | GUC_NOT_IN_SAMPLE | GUC_DISALLOW_IN_FILE
		},
		&session_auth_is_superuser,
		false,
		NULL, NULL, NULL
	},
	{
		{"bonjour", PGC_POSTMASTER, CONN_AUTH_SETTINGS,
			gettext_noop("Enables advertising the server via Bonjour."),
			NULL
		},
		&enable_bonjour,
		false,
		check_bonjour, NULL, NULL
	},
	{
		{"track_commit_timestamp", PGC_POSTMASTER, REPLICATION,
			gettext_noop("Collects transaction commit time."),
			NULL
		},
		&track_commit_timestamp,
		false,
		NULL, NULL, NULL
	},
	{
		{"ssl", PGC_SIGHUP, CONN_AUTH_SSL,
			gettext_noop("Enables SSL connections."),
			NULL
		},
		&EnableSSL,
		false,
		check_ssl, NULL, NULL
	},
	{
		{"ssl_passphrase_command_supports_reload", PGC_SIGHUP, CONN_AUTH_SSL,
			gettext_noop("Also use ssl_passphrase_command during server reload."),
			NULL
		},
		&ssl_passphrase_command_supports_reload,
		false,
		NULL, NULL, NULL
	},
	{
		{"ssl_prefer_server_ciphers", PGC_SIGHUP, CONN_AUTH_SSL,
			gettext_noop("Give priority to server ciphersuite order."),
			NULL
		},
		&SSLPreferServerCiphers,
		true,
		NULL, NULL, NULL
	},
	{
		{"fsync", PGC_SIGHUP, WAL_SETTINGS,
			gettext_noop("Forces synchronization of updates to disk."),
			gettext_noop("The server will use the fsync() system call in several places to make "
						 "sure that updates are physically written to disk. This insures "
						 "that a database cluster will recover to a consistent state after "
						 "an operating system or hardware crash.")
		},
		&enableFsync,
		true,
		NULL, NULL, NULL
	},
	{
		{"ignore_checksum_failure", PGC_SUSET, DEVELOPER_OPTIONS,
			gettext_noop("Continues processing after a checksum failure."),
			gettext_noop("Detection of a checksum failure normally causes PostgreSQL to "
						 "report an error, aborting the current transaction. Setting "
						 "ignore_checksum_failure to true causes the system to ignore the failure "
						 "(but still report a warning), and continue processing. This "
						 "behavior could cause crashes or other serious problems. Only "
						 "has an effect if checksums are enabled."),
			GUC_NOT_IN_SAMPLE
		},
		&ignore_checksum_failure,
		false,
		NULL, NULL, NULL
	},
	{
		{"zero_damaged_pages", PGC_SUSET, DEVELOPER_OPTIONS,
			gettext_noop("Continues processing past damaged page headers."),
			gettext_noop("Detection of a damaged page header normally causes PostgreSQL to "
						 "report an error, aborting the current transaction. Setting "
						 "zero_damaged_pages to true causes the system to instead report a "
						 "warning, zero out the damaged page, and continue processing. This "
						 "behavior will destroy data, namely all the rows on the damaged page."),
			GUC_NOT_IN_SAMPLE
		},
		&zero_damaged_pages,
		false,
		NULL, NULL, NULL
	},
	{
		{"full_page_writes", PGC_SIGHUP, WAL_SETTINGS,
			gettext_noop("Writes full pages to WAL when first modified after a checkpoint."),
			gettext_noop("A page write in process during an operating system crash might be "
						 "only partially written to disk.  During recovery, the row changes "
						 "stored in WAL are not enough to recover.  This option writes "
						 "pages when first modified after a checkpoint to WAL so full recovery "
						 "is possible.")
		},
		&fullPageWrites,
		true,
		NULL, NULL, NULL
	},

	{
		{"wal_log_hints", PGC_POSTMASTER, WAL_SETTINGS,
			gettext_noop("Writes full pages to WAL when first modified after a checkpoint, even for a non-critical modifications."),
			NULL
		},
		&wal_log_hints,
		false,
		NULL, NULL, NULL
	},

	{
		{"wal_compression", PGC_SUSET, WAL_SETTINGS,
			gettext_noop("Compresses full-page writes written in WAL file."),
			NULL
		},
		&wal_compression,
		false,
		NULL, NULL, NULL
	},

	{
		{"wal_init_zero", PGC_SUSET, WAL_SETTINGS,
			gettext_noop("Writes zeroes to new WAL files before first use."),
			NULL
		},
		&wal_init_zero,
		true,
		NULL, NULL, NULL
	},

	{
		{"wal_recycle", PGC_SUSET, WAL_SETTINGS,
			gettext_noop("Recycles WAL files by renaming them."),
			NULL
		},
		&wal_recycle,
		true,
		NULL, NULL, NULL
	},

	{
		{"log_checkpoints", PGC_SIGHUP, LOGGING_WHAT,
			gettext_noop("Logs each checkpoint."),
			NULL
		},
		&log_checkpoints,
		false,
		NULL, NULL, NULL
	},
	{
		{"log_connections", PGC_SU_BACKEND, LOGGING_WHAT,
			gettext_noop("Logs each successful connection."),
			NULL
		},
		&Log_connections,
		false,
		NULL, NULL, NULL
	},
	{
		{"log_disconnections", PGC_SU_BACKEND, LOGGING_WHAT,
			gettext_noop("Logs end of a session, including duration."),
			NULL
		},
		&Log_disconnections,
		false,
		NULL, NULL, NULL
	},
	{
		{"log_replication_commands", PGC_SUSET, LOGGING_WHAT,
			gettext_noop("Logs each replication command."),
			NULL
		},
		&log_replication_commands,
		false,
		NULL, NULL, NULL
	},
	{
		{"debug_assertions", PGC_INTERNAL, PRESET_OPTIONS,
			gettext_noop("Shows whether the running server has assertion checks enabled."),
			NULL,
			GUC_NOT_IN_SAMPLE | GUC_DISALLOW_IN_FILE
		},
		&assert_enabled,
#ifdef USE_ASSERT_CHECKING
		true,
#else
		false,
#endif
		NULL, NULL, NULL
	},

	{
		{"exit_on_error", PGC_USERSET, ERROR_HANDLING_OPTIONS,
			gettext_noop("Terminate session on any error."),
			NULL
		},
		&ExitOnAnyError,
		false,
		NULL, NULL, NULL
	},
	{
		{"restart_after_crash", PGC_SIGHUP, ERROR_HANDLING_OPTIONS,
			gettext_noop("Reinitialize server after backend crash."),
			NULL
		},
		&restart_after_crash,
		true,
		NULL, NULL, NULL
	},

	{
		{"log_duration", PGC_SUSET, LOGGING_WHAT,
			gettext_noop("Logs the duration of each completed SQL statement."),
			NULL
		},
		&log_duration,
		false,
		NULL, NULL, NULL
	},
	{
		{"debug_print_parse", PGC_USERSET, LOGGING_WHAT,
			gettext_noop("Logs each query's parse tree."),
			NULL
		},
		&Debug_print_parse,
		false,
		NULL, NULL, NULL
	},
	{
		{"debug_print_rewritten", PGC_USERSET, LOGGING_WHAT,
			gettext_noop("Logs each query's rewritten parse tree."),
			NULL
		},
		&Debug_print_rewritten,
		false,
		NULL, NULL, NULL
	},
	{
		{"debug_print_plan", PGC_USERSET, LOGGING_WHAT,
			gettext_noop("Logs each query's execution plan."),
			NULL
		},
		&Debug_print_plan,
		false,
		NULL, NULL, NULL
	},
	{
		{"debug_pretty_print", PGC_USERSET, LOGGING_WHAT,
			gettext_noop("Indents parse and plan tree displays."),
			NULL
		},
		&Debug_pretty_print,
		true,
		NULL, NULL, NULL
	},
	{
		{"log_parser_stats", PGC_SUSET, STATS_MONITORING,
			gettext_noop("Writes parser performance statistics to the server log."),
			NULL
		},
		&log_parser_stats,
		false,
		check_stage_log_stats, NULL, NULL
	},
	{
		{"log_planner_stats", PGC_SUSET, STATS_MONITORING,
			gettext_noop("Writes planner performance statistics to the server log."),
			NULL
		},
		&log_planner_stats,
		false,
		check_stage_log_stats, NULL, NULL
	},
	{
		{"log_executor_stats", PGC_SUSET, STATS_MONITORING,
			gettext_noop("Writes executor performance statistics to the server log."),
			NULL
		},
		&log_executor_stats,
		false,
		check_stage_log_stats, NULL, NULL
	},
	{
		{"log_statement_stats", PGC_SUSET, STATS_MONITORING,
			gettext_noop("Writes cumulative performance statistics to the server log."),
			NULL
		},
		&log_statement_stats,
		false,
		check_log_stats, NULL, NULL
	},
#ifdef BTREE_BUILD_STATS
	{
		{"log_btree_build_stats", PGC_SUSET, DEVELOPER_OPTIONS,
			gettext_noop("Logs system resource usage statistics (memory and CPU) on various B-tree operations."),
			NULL,
			GUC_NOT_IN_SAMPLE
		},
		&log_btree_build_stats,
		false,
		NULL, NULL, NULL
	},
#endif

	{
		{"track_activities", PGC_SUSET, STATS_COLLECTOR,
			gettext_noop("Collects information about executing commands."),
			gettext_noop("Enables the collection of information on the currently "
						 "executing command of each session, along with "
						 "the time at which that command began execution.")
		},
		&pgstat_track_activities,
		true,
		NULL, NULL, NULL
	},
	{
		{"track_counts", PGC_SUSET, STATS_COLLECTOR,
			gettext_noop("Collects statistics on database activity."),
			NULL
		},
		&pgstat_track_counts,
		true,
		NULL, NULL, NULL
	},
	{
		{"track_io_timing", PGC_SUSET, STATS_COLLECTOR,
			gettext_noop("Collects timing statistics for database I/O activity."),
			NULL
		},
		&track_io_timing,
		false,
		NULL, NULL, NULL
	},

	{
		{"update_process_title", PGC_SUSET, PROCESS_TITLE,
			gettext_noop("Updates the process title to show the active SQL command."),
			gettext_noop("Enables updating of the process title every time a new SQL command is received by the server.")
		},
		&update_process_title,
#ifdef WIN32
		false,
#else
		true,
#endif
		NULL, NULL, NULL
	},

	{
		{"autovacuum", PGC_SIGHUP, AUTOVACUUM,
			gettext_noop("Starts the autovacuum subprocess."),
			NULL
		},
		&autovacuum_start_daemon,
		true,
		NULL, NULL, NULL
	},

	{
		{"trace_notify", PGC_USERSET, DEVELOPER_OPTIONS,
			gettext_noop("Generates debugging output for LISTEN and NOTIFY."),
			NULL,
			GUC_NOT_IN_SAMPLE
		},
		&Trace_notify,
		false,
		NULL, NULL, NULL
	},

#ifdef LOCK_DEBUG
	{
		{"trace_locks", PGC_SUSET, DEVELOPER_OPTIONS,
			gettext_noop("Emits information about lock usage."),
			NULL,
			GUC_NOT_IN_SAMPLE
		},
		&Trace_locks,
		false,
		NULL, NULL, NULL
	},
	{
		{"trace_userlocks", PGC_SUSET, DEVELOPER_OPTIONS,
			gettext_noop("Emits information about user lock usage."),
			NULL,
			GUC_NOT_IN_SAMPLE
		},
		&Trace_userlocks,
		false,
		NULL, NULL, NULL
	},
	{
		{"trace_lwlocks", PGC_SUSET, DEVELOPER_OPTIONS,
			gettext_noop("Emits information about lightweight lock usage."),
			NULL,
			GUC_NOT_IN_SAMPLE
		},
		&Trace_lwlocks,
		false,
		NULL, NULL, NULL
	},
	{
		{"debug_deadlocks", PGC_SUSET, DEVELOPER_OPTIONS,
			gettext_noop("Dumps information about all current locks when a deadlock timeout occurs."),
			NULL,
			GUC_NOT_IN_SAMPLE
		},
		&Debug_deadlocks,
		false,
		NULL, NULL, NULL
	},
#endif

	{
		{"log_lock_waits", PGC_SUSET, LOGGING_WHAT,
			gettext_noop("Logs long lock waits."),
			NULL
		},
		&log_lock_waits,
		false,
		NULL, NULL, NULL
	},

	{
		{"log_hostname", PGC_SIGHUP, LOGGING_WHAT,
			gettext_noop("Logs the host name in the connection logs."),
			gettext_noop("By default, connection logs only show the IP address "
						 "of the connecting host. If you want them to show the host name you "
						 "can turn this on, but depending on your host name resolution "
						 "setup it might impose a non-negligible performance penalty.")
		},
		&log_hostname,
		false,
		NULL, NULL, NULL
	},
	{
		{"transform_null_equals", PGC_USERSET, COMPAT_OPTIONS_CLIENT,
			gettext_noop("Treats \"expr=NULL\" as \"expr IS NULL\"."),
			gettext_noop("When turned on, expressions of the form expr = NULL "
						 "(or NULL = expr) are treated as expr IS NULL, that is, they "
						 "return true if expr evaluates to the null value, and false "
						 "otherwise. The correct behavior of expr = NULL is to always "
						 "return null (unknown).")
		},
		&Transform_null_equals,
		false,
		NULL, NULL, NULL
	},
	{
		{"db_user_namespace", PGC_SIGHUP, CONN_AUTH_AUTH,
			gettext_noop("Enables per-database user names."),
			NULL
		},
		&Db_user_namespace,
		false,
		NULL, NULL, NULL
	},
	{
		{"default_transaction_read_only", PGC_USERSET, CLIENT_CONN_STATEMENT,
			gettext_noop("Sets the default read-only status of new transactions."),
			NULL
		},
		&DefaultXactReadOnly,
		false,
		NULL, NULL, NULL
	},
	{
		{"transaction_read_only", PGC_USERSET, CLIENT_CONN_STATEMENT,
			gettext_noop("Sets the current transaction's read-only status."),
			NULL,
			GUC_NO_RESET_ALL | GUC_NOT_IN_SAMPLE | GUC_DISALLOW_IN_FILE
		},
		&XactReadOnly,
		false,
		check_transaction_read_only, NULL, NULL
	},
	{
		{"default_transaction_deferrable", PGC_USERSET, CLIENT_CONN_STATEMENT,
			gettext_noop("Sets the default deferrable status of new transactions."),
			NULL
		},
		&DefaultXactDeferrable,
		false,
		NULL, NULL, NULL
	},
	{
		{"transaction_deferrable", PGC_USERSET, CLIENT_CONN_STATEMENT,
			gettext_noop("Whether to defer a read-only serializable transaction until it can be executed with no possible serialization failures."),
			NULL,
			GUC_NO_RESET_ALL | GUC_NOT_IN_SAMPLE | GUC_DISALLOW_IN_FILE
		},
		&XactDeferrable,
		false,
		check_transaction_deferrable, NULL, NULL
	},
	{
		{"row_security", PGC_USERSET, CLIENT_CONN_STATEMENT,
			gettext_noop("Enable row security."),
			gettext_noop("When enabled, row security will be applied to all users.")
		},
		&row_security,
		true,
		NULL, NULL, NULL
	},
	{
		{"check_function_bodies", PGC_USERSET, CLIENT_CONN_STATEMENT,
			gettext_noop("Check function bodies during CREATE FUNCTION."),
			NULL
		},
		&check_function_bodies,
		true,
		NULL, NULL, NULL
	},
	{
		{"array_nulls", PGC_USERSET, COMPAT_OPTIONS_PREVIOUS,
			gettext_noop("Enable input of NULL elements in arrays."),
			gettext_noop("When turned on, unquoted NULL in an array input "
						 "value means a null value; "
						 "otherwise it is taken literally.")
		},
		&Array_nulls,
		true,
		NULL, NULL, NULL
	},

	/*
	 * WITH OIDS support, and consequently default_with_oids, was removed in
	 * PostgreSQL 12, but we tolerate the parameter being set to false to
	 * avoid unnecessarily breaking older dump files.
	 */
	{
		{"default_with_oids", PGC_USERSET, COMPAT_OPTIONS_PREVIOUS,
			gettext_noop("WITH OIDS is no longer supported; this can only be false."),
			NULL,
			GUC_NO_SHOW_ALL | GUC_NOT_IN_SAMPLE
		},
		&default_with_oids,
		false,
		check_default_with_oids, NULL, NULL
	},
	{
		{"logging_collector", PGC_POSTMASTER, LOGGING_WHERE,
			gettext_noop("Start a subprocess to capture stderr output and/or csvlogs into log files."),
			NULL
		},
		&Logging_collector,
		false,
		NULL, NULL, NULL
	},
	{
		{"log_truncate_on_rotation", PGC_SIGHUP, LOGGING_WHERE,
			gettext_noop("Truncate existing log files of same name during log rotation."),
			NULL
		},
		&Log_truncate_on_rotation,
		false,
		NULL, NULL, NULL
	},

#ifdef TRACE_SORT
	{
		{"trace_sort", PGC_USERSET, DEVELOPER_OPTIONS,
			gettext_noop("Emit information about resource usage in sorting."),
			NULL,
			GUC_NOT_IN_SAMPLE
		},
		&trace_sort,
		false,
		NULL, NULL, NULL
	},
#endif

#ifdef TRACE_SYNCSCAN
	/* this is undocumented because not exposed in a standard build */
	{
		{"trace_syncscan", PGC_USERSET, DEVELOPER_OPTIONS,
			gettext_noop("Generate debugging output for synchronized scanning."),
			NULL,
			GUC_NOT_IN_SAMPLE
		},
		&trace_syncscan,
		false,
		NULL, NULL, NULL
	},
#endif

#ifdef DEBUG_BOUNDED_SORT
	/* this is undocumented because not exposed in a standard build */
	{
		{
			"optimize_bounded_sort", PGC_USERSET, QUERY_TUNING_METHOD,
			gettext_noop("Enable bounded sorting using heap sort."),
			NULL,
			GUC_NOT_IN_SAMPLE | GUC_EXPLAIN
		},
		&optimize_bounded_sort,
		true,
		NULL, NULL, NULL
	},
#endif

#ifdef WAL_DEBUG
	{
		{"wal_debug", PGC_SUSET, DEVELOPER_OPTIONS,
			gettext_noop("Emit WAL-related debugging output."),
			NULL,
			GUC_NOT_IN_SAMPLE
		},
		&XLOG_DEBUG,
		false,
		NULL, NULL, NULL
	},
#endif

	{
		{"integer_datetimes", PGC_INTERNAL, PRESET_OPTIONS,
			gettext_noop("Datetimes are integer based."),
			NULL,
			GUC_REPORT | GUC_NOT_IN_SAMPLE | GUC_DISALLOW_IN_FILE
		},
		&integer_datetimes,
		true,
		NULL, NULL, NULL
	},

	{
		{"krb_caseins_users", PGC_SIGHUP, CONN_AUTH_AUTH,
			gettext_noop("Sets whether Kerberos and GSSAPI user names should be treated as case-insensitive."),
			NULL
		},
		&pg_krb_caseins_users,
		false,
		NULL, NULL, NULL
	},

	{
		{"escape_string_warning", PGC_USERSET, COMPAT_OPTIONS_PREVIOUS,
			gettext_noop("Warn about backslash escapes in ordinary string literals."),
			NULL
		},
		&escape_string_warning,
		true,
		NULL, NULL, NULL
	},

	{
		{"standard_conforming_strings", PGC_USERSET, COMPAT_OPTIONS_PREVIOUS,
			gettext_noop("Causes '...' strings to treat backslashes literally."),
			NULL,
			GUC_REPORT
		},
		&standard_conforming_strings,
		true,
		NULL, NULL, NULL
	},

	{
		{"synchronize_seqscans", PGC_USERSET, COMPAT_OPTIONS_PREVIOUS,
			gettext_noop("Enable synchronized sequential scans."),
			NULL
		},
		&synchronize_seqscans,
		true,
		NULL, NULL, NULL
	},

	{
		{"recovery_target_inclusive", PGC_POSTMASTER, WAL_RECOVERY_TARGET,
			gettext_noop("Sets whether to include or exclude transaction with recovery target."),
			NULL
		},
		&recoveryTargetInclusive,
		true,
		NULL, NULL, NULL
	},

	{
		{"hot_standby", PGC_POSTMASTER, REPLICATION_STANDBY,
			gettext_noop("Allows connections and queries during recovery."),
			NULL
		},
		&EnableHotStandby,
		true,
		NULL, NULL, NULL
	},

	{
		{"hot_standby_feedback", PGC_SIGHUP, REPLICATION_STANDBY,
			gettext_noop("Allows feedback from a hot standby to the primary that will avoid query conflicts."),
			NULL
		},
		&hot_standby_feedback,
		false,
		NULL, NULL, NULL
	},

	{
		{"allow_system_table_mods", PGC_POSTMASTER, DEVELOPER_OPTIONS,
			gettext_noop("Allows modifications of the structure of system tables."),
			NULL,
			GUC_NOT_IN_SAMPLE
		},
		&allowSystemTableMods,
		false,
		NULL, NULL, NULL
	},

	{
		{"ignore_system_indexes", PGC_BACKEND, DEVELOPER_OPTIONS,
			gettext_noop("Disables reading from system indexes."),
			gettext_noop("It does not prevent updating the indexes, so it is safe "
						 "to use.  The worst consequence is slowness."),
			GUC_NOT_IN_SAMPLE
		},
		&IgnoreSystemIndexes,
		false,
		NULL, NULL, NULL
	},

	{
		{"lo_compat_privileges", PGC_SUSET, COMPAT_OPTIONS_PREVIOUS,
			gettext_noop("Enables backward compatibility mode for privilege checks on large objects."),
			gettext_noop("Skips privilege checks when reading or modifying large objects, "
						 "for compatibility with PostgreSQL releases prior to 9.0.")
		},
		&lo_compat_privileges,
		false,
		NULL, NULL, NULL
	},

	{
		{"operator_precedence_warning", PGC_USERSET, COMPAT_OPTIONS_PREVIOUS,
			gettext_noop("Emit a warning for constructs that changed meaning since PostgreSQL 9.4."),
			NULL,
		},
		&operator_precedence_warning,
		false,
		NULL, NULL, NULL
	},

	{
		{"quote_all_identifiers", PGC_USERSET, COMPAT_OPTIONS_PREVIOUS,
			gettext_noop("When generating SQL fragments, quote all identifiers."),
			NULL,
		},
		&quote_all_identifiers,
		false,
		NULL, NULL, NULL
	},

	{
		{"data_checksums", PGC_INTERNAL, PRESET_OPTIONS,
			gettext_noop("Shows whether data checksums are turned on for this cluster."),
			NULL,
			GUC_NOT_IN_SAMPLE | GUC_DISALLOW_IN_FILE
		},
		&data_checksums,
		false,
		NULL, NULL, NULL
	},

	{
		{"syslog_sequence_numbers", PGC_SIGHUP, LOGGING_WHERE,
			gettext_noop("Add sequence number to syslog messages to avoid duplicate suppression."),
			NULL
		},
		&syslog_sequence_numbers,
		true,
		NULL, NULL, NULL
	},

	{
		{"syslog_split_messages", PGC_SIGHUP, LOGGING_WHERE,
			gettext_noop("Split messages sent to syslog by lines and to fit into 1024 bytes."),
			NULL
		},
		&syslog_split_messages,
		true,
		NULL, NULL, NULL
	},

	{
		{"allow_null_properties", PGC_USERSET, COMPAT_OPTIONS_CLIENT,
			gettext_noop("Enables the insertion of null properties into vertices and edges"),
			NULL
		},
		&allow_null_properties,
		false,
		NULL, NULL, NULL
	},

	{
		{"parallel_leader_participation", PGC_USERSET, RESOURCES_ASYNCHRONOUS,
			gettext_noop("Controls whether Gather and Gather Merge also run subplans."),
			gettext_noop("Should gather nodes also run subplans, or just gather tuples?"),
			GUC_EXPLAIN
		},
		&parallel_leader_participation,
		true,
		NULL, NULL, NULL
	},

	{
		{"jit", PGC_USERSET, QUERY_TUNING_OTHER,
			gettext_noop("Allow JIT compilation."),
			NULL,
			GUC_EXPLAIN
		},
		&jit_enabled,
		true,
		NULL, NULL, NULL
	},

	{
		{"jit_debugging_support", PGC_SU_BACKEND, DEVELOPER_OPTIONS,
			gettext_noop("Register JIT compiled function with debugger."),
			NULL,
			GUC_NOT_IN_SAMPLE
		},
		&jit_debugging_support,
		false,

		/*
		 * This is not guaranteed to be available, but given it's a developer
		 * oriented option, it doesn't seem worth adding code checking
		 * availability.
		 */
		NULL, NULL, NULL
	},

	{
		{"jit_dump_bitcode", PGC_SUSET, DEVELOPER_OPTIONS,
			gettext_noop("Write out LLVM bitcode to facilitate JIT debugging."),
			NULL,
			GUC_NOT_IN_SAMPLE
		},
		&jit_dump_bitcode,
		false,
		NULL, NULL, NULL
	},

	{
		{"jit_expressions", PGC_USERSET, DEVELOPER_OPTIONS,
			gettext_noop("Allow JIT compilation of expressions."),
			NULL,
			GUC_NOT_IN_SAMPLE
		},
		&jit_expressions,
		true,
		NULL, NULL, NULL
	},

	{
		{"jit_profiling_support", PGC_SU_BACKEND, DEVELOPER_OPTIONS,
			gettext_noop("Register JIT compiled function with perf profiler."),
			NULL,
			GUC_NOT_IN_SAMPLE
		},
		&jit_profiling_support,
		false,

		/*
		 * This is not guaranteed to be available, but given it's a developer
		 * oriented option, it doesn't seem worth adding code checking
		 * availability.
		 */
		NULL, NULL, NULL
	},

	{
		{"jit_tuple_deforming", PGC_USERSET, DEVELOPER_OPTIONS,
			gettext_noop("Allow JIT compilation of tuple deforming."),
			NULL,
			GUC_NOT_IN_SAMPLE
		},
		&jit_tuple_deforming,
		true,
		NULL, NULL, NULL
	},

	{
		{"data_sync_retry", PGC_POSTMASTER, ERROR_HANDLING_OPTIONS,
			gettext_noop("Whether to continue running after a failure to sync data files."),
		},
		&data_sync_retry,
		false,
		NULL, NULL, NULL
	},

	/* End-of-list marker */
	{
		{NULL, 0, 0, NULL, NULL}, NULL, false, NULL, NULL, NULL
	}
};


static struct config_int ConfigureNamesInt[] =
{
	{
		{"archive_timeout", PGC_SIGHUP, WAL_ARCHIVING,
			gettext_noop("Forces a switch to the next WAL file if a "
						 "new file has not been started within N seconds."),
			NULL,
			GUC_UNIT_S
		},
		&XLogArchiveTimeout,
		0, 0, INT_MAX / 2,
		NULL, NULL, NULL
	},
	{
		{"post_auth_delay", PGC_BACKEND, DEVELOPER_OPTIONS,
			gettext_noop("Waits N seconds on connection startup after authentication."),
			gettext_noop("This allows attaching a debugger to the process."),
			GUC_NOT_IN_SAMPLE | GUC_UNIT_S
		},
		&PostAuthDelay,
		0, 0, INT_MAX / 1000000,
		NULL, NULL, NULL
	},
	{
		{"default_statistics_target", PGC_USERSET, QUERY_TUNING_OTHER,
			gettext_noop("Sets the default statistics target."),
			gettext_noop("This applies to table columns that have not had a "
						 "column-specific target set via ALTER TABLE SET STATISTICS.")
		},
		&default_statistics_target,
		100, 1, 10000,
		NULL, NULL, NULL
	},
	{
		{"from_collapse_limit", PGC_USERSET, QUERY_TUNING_OTHER,
			gettext_noop("Sets the FROM-list size beyond which subqueries "
						 "are not collapsed."),
			gettext_noop("The planner will merge subqueries into upper "
						 "queries if the resulting FROM list would have no more than "
						 "this many items."),
			GUC_EXPLAIN
		},
		&from_collapse_limit,
		8, 1, INT_MAX,
		NULL, NULL, NULL
	},
	{
		{"join_collapse_limit", PGC_USERSET, QUERY_TUNING_OTHER,
			gettext_noop("Sets the FROM-list size beyond which JOIN "
						 "constructs are not flattened."),
			gettext_noop("The planner will flatten explicit JOIN "
						 "constructs into lists of FROM items whenever a "
						 "list of no more than this many items would result."),
			GUC_EXPLAIN
		},
		&join_collapse_limit,
		8, 1, INT_MAX,
		NULL, NULL, NULL
	},
	{
		{"geqo_threshold", PGC_USERSET, QUERY_TUNING_GEQO,
			gettext_noop("Sets the threshold of FROM items beyond which GEQO is used."),
			NULL,
			GUC_EXPLAIN
		},
		&geqo_threshold,
		12, 2, INT_MAX,
		NULL, NULL, NULL
	},
	{
		{"geqo_effort", PGC_USERSET, QUERY_TUNING_GEQO,
			gettext_noop("GEQO: effort is used to set the default for other GEQO parameters."),
			NULL,
			GUC_EXPLAIN
		},
		&Geqo_effort,
		DEFAULT_GEQO_EFFORT, MIN_GEQO_EFFORT, MAX_GEQO_EFFORT,
		NULL, NULL, NULL
	},
	{
		{"geqo_pool_size", PGC_USERSET, QUERY_TUNING_GEQO,
			gettext_noop("GEQO: number of individuals in the population."),
			gettext_noop("Zero selects a suitable default value."),
			GUC_EXPLAIN
		},
		&Geqo_pool_size,
		0, 0, INT_MAX,
		NULL, NULL, NULL
	},
	{
		{"geqo_generations", PGC_USERSET, QUERY_TUNING_GEQO,
			gettext_noop("GEQO: number of iterations of the algorithm."),
			gettext_noop("Zero selects a suitable default value."),
			GUC_EXPLAIN
		},
		&Geqo_generations,
		0, 0, INT_MAX,
		NULL, NULL, NULL
	},

	{
		/* This is PGC_SUSET to prevent hiding from log_lock_waits. */
		{"deadlock_timeout", PGC_SUSET, LOCK_MANAGEMENT,
			gettext_noop("Sets the time to wait on a lock before checking for deadlock."),
			NULL,
			GUC_UNIT_MS
		},
		&DeadlockTimeout,
		1000, 1, INT_MAX,
		NULL, NULL, NULL
	},

	{
		{"max_standby_archive_delay", PGC_SIGHUP, REPLICATION_STANDBY,
			gettext_noop("Sets the maximum delay before canceling queries when a hot standby server is processing archived WAL data."),
			NULL,
			GUC_UNIT_MS
		},
		&max_standby_archive_delay,
		30 * 1000, -1, INT_MAX,
		NULL, NULL, NULL
	},

	{
		{"max_standby_streaming_delay", PGC_SIGHUP, REPLICATION_STANDBY,
			gettext_noop("Sets the maximum delay before canceling queries when a hot standby server is processing streamed WAL data."),
			NULL,
			GUC_UNIT_MS
		},
		&max_standby_streaming_delay,
		30 * 1000, -1, INT_MAX,
		NULL, NULL, NULL
	},

	{
		{"recovery_min_apply_delay", PGC_SIGHUP, REPLICATION_STANDBY,
			gettext_noop("Sets the minimum delay for applying changes during recovery."),
			NULL,
			GUC_UNIT_MS
		},
		&recovery_min_apply_delay,
		0, 0, INT_MAX,
		NULL, NULL, NULL
	},

	{
		{"wal_receiver_status_interval", PGC_SIGHUP, REPLICATION_STANDBY,
			gettext_noop("Sets the maximum interval between WAL receiver status reports to the sending server."),
			NULL,
			GUC_UNIT_S
		},
		&wal_receiver_status_interval,
		10, 0, INT_MAX / 1000,
		NULL, NULL, NULL
	},

	{
		{"wal_receiver_timeout", PGC_SIGHUP, REPLICATION_STANDBY,
			gettext_noop("Sets the maximum wait time to receive data from the sending server."),
			NULL,
			GUC_UNIT_MS
		},
		&wal_receiver_timeout,
		60 * 1000, 0, INT_MAX,
		NULL, NULL, NULL
	},

	{
		{"max_connections", PGC_POSTMASTER, CONN_AUTH_SETTINGS,
			gettext_noop("Sets the maximum number of concurrent connections."),
			NULL
		},
		&MaxConnections,
		100, 1, MAX_BACKENDS,
		check_maxconnections, NULL, NULL
	},

	{
		/* see max_connections */
		{"superuser_reserved_connections", PGC_POSTMASTER, CONN_AUTH_SETTINGS,
			gettext_noop("Sets the number of connection slots reserved for superusers."),
			NULL
		},
		&ReservedBackends,
		3, 0, MAX_BACKENDS,
		NULL, NULL, NULL
	},

	/*
	 * We sometimes multiply the number of shared buffers by two without
	 * checking for overflow, so we mustn't allow more than INT_MAX / 2.
	 */
	{
		{"shared_buffers", PGC_POSTMASTER, RESOURCES_MEM,
			gettext_noop("Sets the number of shared memory buffers used by the server."),
			NULL,
			GUC_UNIT_BLOCKS
		},
		&NBuffers,
		1024, 16, INT_MAX / 2,
		NULL, NULL, NULL
	},

	{
		{"temp_buffers", PGC_USERSET, RESOURCES_MEM,
			gettext_noop("Sets the maximum number of temporary buffers used by each session."),
			NULL,
			GUC_UNIT_BLOCKS | GUC_EXPLAIN
		},
		&num_temp_buffers,
		1024, 100, INT_MAX / 2,
		check_temp_buffers, NULL, NULL
	},

	{
		{"port", PGC_POSTMASTER, CONN_AUTH_SETTINGS,
			gettext_noop("Sets the TCP port the server listens on."),
			NULL
		},
		&PostPortNumber,
		DEF_PGPORT, 1, 65535,
		NULL, NULL, NULL
	},

	{
		{"unix_socket_permissions", PGC_POSTMASTER, CONN_AUTH_SETTINGS,
			gettext_noop("Sets the access permissions of the Unix-domain socket."),
			gettext_noop("Unix-domain sockets use the usual Unix file system "
						 "permission set. The parameter value is expected "
						 "to be a numeric mode specification in the form "
						 "accepted by the chmod and umask system calls. "
						 "(To use the customary octal format the number must "
						 "start with a 0 (zero).)")
		},
		&Unix_socket_permissions,
		0777, 0000, 0777,
		NULL, NULL, show_unix_socket_permissions
	},

	{
		{"log_file_mode", PGC_SIGHUP, LOGGING_WHERE,
			gettext_noop("Sets the file permissions for log files."),
			gettext_noop("The parameter value is expected "
						 "to be a numeric mode specification in the form "
						 "accepted by the chmod and umask system calls. "
						 "(To use the customary octal format the number must "
						 "start with a 0 (zero).)")
		},
		&Log_file_mode,
		0600, 0000, 0777,
		NULL, NULL, show_log_file_mode
	},


	{
		{"data_directory_mode", PGC_INTERNAL, PRESET_OPTIONS,
			gettext_noop("Mode of the data directory."),
			gettext_noop("The parameter value is a numeric mode specification "
						 "in the form accepted by the chmod and umask system "
						 "calls. (To use the customary octal format the number "
						 "must start with a 0 (zero).)"),
			GUC_NOT_IN_SAMPLE | GUC_DISALLOW_IN_FILE
		},
		&data_directory_mode,
		0700, 0000, 0777,
		NULL, NULL, show_data_directory_mode
	},

	{
		{"work_mem", PGC_USERSET, RESOURCES_MEM,
			gettext_noop("Sets the maximum memory to be used for query workspaces."),
			gettext_noop("This much memory can be used by each internal "
						 "sort operation and hash table before switching to "
						 "temporary disk files."),
			GUC_UNIT_KB | GUC_EXPLAIN
		},
		&work_mem,
		4096, 64, MAX_KILOBYTES,
		NULL, NULL, NULL
	},

	{
		{"maintenance_work_mem", PGC_USERSET, RESOURCES_MEM,
			gettext_noop("Sets the maximum memory to be used for maintenance operations."),
			gettext_noop("This includes operations such as VACUUM and CREATE INDEX."),
			GUC_UNIT_KB
		},
		&maintenance_work_mem,
		65536, 1024, MAX_KILOBYTES,
		NULL, NULL, NULL
	},

	/*
	 * We use the hopefully-safely-small value of 100kB as the compiled-in
	 * default for max_stack_depth.  InitializeGUCOptions will increase it if
	 * possible, depending on the actual platform-specific stack limit.
	 */
	{
		{"max_stack_depth", PGC_SUSET, RESOURCES_MEM,
			gettext_noop("Sets the maximum stack depth, in kilobytes."),
			NULL,
			GUC_UNIT_KB
		},
		&max_stack_depth,
		100, 100, MAX_KILOBYTES,
		check_max_stack_depth, assign_max_stack_depth, NULL
	},

	{
		{"eager_mem", PGC_USERSET, RESOURCES_MEM,
			gettext_noop("Sets the maximum memory to be used for eager plan."),
			gettext_noop("This much memory can be used by each eager plan."),
			GUC_UNIT_KB
		},
		&eager_mem,
		4096, 1024, MAX_KILOBYTES,
		NULL, NULL, NULL
	},

	{
		{"temp_file_limit", PGC_SUSET, RESOURCES_DISK,
			gettext_noop("Limits the total size of all temporary files used by each process."),
			gettext_noop("-1 means no limit."),
			GUC_UNIT_KB
		},
		&temp_file_limit,
		-1, -1, INT_MAX,
		NULL, NULL, NULL
	},

	{
		{"vacuum_cost_page_hit", PGC_USERSET, RESOURCES_VACUUM_DELAY,
			gettext_noop("Vacuum cost for a page found in the buffer cache."),
			NULL
		},
		&VacuumCostPageHit,
		1, 0, 10000,
		NULL, NULL, NULL
	},

	{
		{"vacuum_cost_page_miss", PGC_USERSET, RESOURCES_VACUUM_DELAY,
			gettext_noop("Vacuum cost for a page not found in the buffer cache."),
			NULL
		},
		&VacuumCostPageMiss,
		10, 0, 10000,
		NULL, NULL, NULL
	},

	{
		{"vacuum_cost_page_dirty", PGC_USERSET, RESOURCES_VACUUM_DELAY,
			gettext_noop("Vacuum cost for a page dirtied by vacuum."),
			NULL
		},
		&VacuumCostPageDirty,
		20, 0, 10000,
		NULL, NULL, NULL
	},

	{
		{"vacuum_cost_limit", PGC_USERSET, RESOURCES_VACUUM_DELAY,
			gettext_noop("Vacuum cost amount available before napping."),
			NULL
		},
		&VacuumCostLimit,
		200, 1, 10000,
		NULL, NULL, NULL
	},

	{
		{"autovacuum_vacuum_cost_limit", PGC_SIGHUP, AUTOVACUUM,
			gettext_noop("Vacuum cost amount available before napping, for autovacuum."),
			NULL
		},
		&autovacuum_vac_cost_limit,
		-1, -1, 10000,
		NULL, NULL, NULL
	},

	{
		{"max_files_per_process", PGC_POSTMASTER, RESOURCES_KERNEL,
			gettext_noop("Sets the maximum number of simultaneously open files for each server process."),
			NULL
		},
		&max_files_per_process,
		1000, 25, INT_MAX,
		NULL, NULL, NULL
	},

	/*
	 * See also CheckRequiredParameterValues() if this parameter changes
	 */
	{
		{"max_prepared_transactions", PGC_POSTMASTER, RESOURCES_MEM,
			gettext_noop("Sets the maximum number of simultaneously prepared transactions."),
			NULL
		},
		&max_prepared_xacts,
		0, 0, MAX_BACKENDS,
		NULL, NULL, NULL
	},

#ifdef LOCK_DEBUG
	{
		{"trace_lock_oidmin", PGC_SUSET, DEVELOPER_OPTIONS,
			gettext_noop("Sets the minimum OID of tables for tracking locks."),
			gettext_noop("Is used to avoid output on system tables."),
			GUC_NOT_IN_SAMPLE
		},
		&Trace_lock_oidmin,
		FirstNormalObjectId, 0, INT_MAX,
		NULL, NULL, NULL
	},
	{
		{"trace_lock_table", PGC_SUSET, DEVELOPER_OPTIONS,
			gettext_noop("Sets the OID of the table with unconditionally lock tracing."),
			NULL,
			GUC_NOT_IN_SAMPLE
		},
		&Trace_lock_table,
		0, 0, INT_MAX,
		NULL, NULL, NULL
	},
#endif

	{
		{"statement_timeout", PGC_USERSET, CLIENT_CONN_STATEMENT,
			gettext_noop("Sets the maximum allowed duration of any statement."),
			gettext_noop("A value of 0 turns off the timeout."),
			GUC_UNIT_MS
		},
		&StatementTimeout,
		0, 0, INT_MAX,
		NULL, NULL, NULL
	},

	{
		{"lock_timeout", PGC_USERSET, CLIENT_CONN_STATEMENT,
			gettext_noop("Sets the maximum allowed duration of any wait for a lock."),
			gettext_noop("A value of 0 turns off the timeout."),
			GUC_UNIT_MS
		},
		&LockTimeout,
		0, 0, INT_MAX,
		NULL, NULL, NULL
	},

	{
		{"idle_in_transaction_session_timeout", PGC_USERSET, CLIENT_CONN_STATEMENT,
			gettext_noop("Sets the maximum allowed duration of any idling transaction."),
			gettext_noop("A value of 0 turns off the timeout."),
			GUC_UNIT_MS
		},
		&IdleInTransactionSessionTimeout,
		0, 0, INT_MAX,
		NULL, NULL, NULL
	},

	{
		{"vacuum_freeze_min_age", PGC_USERSET, CLIENT_CONN_STATEMENT,
			gettext_noop("Minimum age at which VACUUM should freeze a table row."),
			NULL
		},
		&vacuum_freeze_min_age,
		50000000, 0, 1000000000,
		NULL, NULL, NULL
	},

	{
		{"vacuum_freeze_table_age", PGC_USERSET, CLIENT_CONN_STATEMENT,
			gettext_noop("Age at which VACUUM should scan whole table to freeze tuples."),
			NULL
		},
		&vacuum_freeze_table_age,
		150000000, 0, 2000000000,
		NULL, NULL, NULL
	},

	{
		{"vacuum_multixact_freeze_min_age", PGC_USERSET, CLIENT_CONN_STATEMENT,
			gettext_noop("Minimum age at which VACUUM should freeze a MultiXactId in a table row."),
			NULL
		},
		&vacuum_multixact_freeze_min_age,
		5000000, 0, 1000000000,
		NULL, NULL, NULL
	},

	{
		{"vacuum_multixact_freeze_table_age", PGC_USERSET, CLIENT_CONN_STATEMENT,
			gettext_noop("Multixact age at which VACUUM should scan whole table to freeze tuples."),
			NULL
		},
		&vacuum_multixact_freeze_table_age,
		150000000, 0, 2000000000,
		NULL, NULL, NULL
	},

	{
		{"vacuum_defer_cleanup_age", PGC_SIGHUP, REPLICATION_MASTER,
			gettext_noop("Number of transactions by which VACUUM and HOT cleanup should be deferred, if any."),
			NULL
		},
		&vacuum_defer_cleanup_age,
		0, 0, 1000000,
		NULL, NULL, NULL
	},

	/*
	 * See also CheckRequiredParameterValues() if this parameter changes
	 */
	{
		{"max_locks_per_transaction", PGC_POSTMASTER, LOCK_MANAGEMENT,
			gettext_noop("Sets the maximum number of locks per transaction."),
			gettext_noop("The shared lock table is sized on the assumption that "
						 "at most max_locks_per_transaction * max_connections distinct "
						 "objects will need to be locked at any one time.")
		},
		&max_locks_per_xact,
		64, 10, INT_MAX,
		NULL, NULL, NULL
	},

	{
		{"max_pred_locks_per_transaction", PGC_POSTMASTER, LOCK_MANAGEMENT,
			gettext_noop("Sets the maximum number of predicate locks per transaction."),
			gettext_noop("The shared predicate lock table is sized on the assumption that "
						 "at most max_pred_locks_per_transaction * max_connections distinct "
						 "objects will need to be locked at any one time.")
		},
		&max_predicate_locks_per_xact,
		64, 10, INT_MAX,
		NULL, NULL, NULL
	},

	{
		{"max_pred_locks_per_relation", PGC_SIGHUP, LOCK_MANAGEMENT,
			gettext_noop("Sets the maximum number of predicate-locked pages and tuples per relation."),
			gettext_noop("If more than this total of pages and tuples in the same relation are locked "
						 "by a connection, those locks are replaced by a relation-level lock.")
		},
		&max_predicate_locks_per_relation,
		-2, INT_MIN, INT_MAX,
		NULL, NULL, NULL
	},

	{
		{"max_pred_locks_per_page", PGC_SIGHUP, LOCK_MANAGEMENT,
			gettext_noop("Sets the maximum number of predicate-locked tuples per page."),
			gettext_noop("If more than this number of tuples on the same page are locked "
						 "by a connection, those locks are replaced by a page-level lock.")
		},
		&max_predicate_locks_per_page,
		2, 0, INT_MAX,
		NULL, NULL, NULL
	},

	{
		{"authentication_timeout", PGC_SIGHUP, CONN_AUTH_AUTH,
			gettext_noop("Sets the maximum allowed time to complete client authentication."),
			NULL,
			GUC_UNIT_S
		},
		&AuthenticationTimeout,
		60, 1, 600,
		NULL, NULL, NULL
	},

	{
		/* Not for general use */
		{"pre_auth_delay", PGC_SIGHUP, DEVELOPER_OPTIONS,
			gettext_noop("Waits N seconds on connection startup before authentication."),
			gettext_noop("This allows attaching a debugger to the process."),
			GUC_NOT_IN_SAMPLE | GUC_UNIT_S
		},
		&PreAuthDelay,
		0, 0, 60,
		NULL, NULL, NULL
	},

	{
		{"wal_keep_segments", PGC_SIGHUP, REPLICATION_SENDING,
			gettext_noop("Sets the number of WAL files held for standby servers."),
			NULL
		},
		&wal_keep_segments,
		0, 0, INT_MAX,
		NULL, NULL, NULL
	},

	{
		{"min_wal_size", PGC_SIGHUP, WAL_CHECKPOINTS,
			gettext_noop("Sets the minimum size to shrink the WAL to."),
			NULL,
			GUC_UNIT_MB
		},
		&min_wal_size_mb,
		DEFAULT_MIN_WAL_SEGS * (DEFAULT_XLOG_SEG_SIZE / (1024 * 1024)),
		2, MAX_KILOBYTES,
		NULL, NULL, NULL
	},

	{
		{"max_wal_size", PGC_SIGHUP, WAL_CHECKPOINTS,
			gettext_noop("Sets the WAL size that triggers a checkpoint."),
			NULL,
			GUC_UNIT_MB
		},
		&max_wal_size_mb,
		DEFAULT_MAX_WAL_SEGS * (DEFAULT_XLOG_SEG_SIZE / (1024 * 1024)),
		2, MAX_KILOBYTES,
		NULL, assign_max_wal_size, NULL
	},

	{
		{"checkpoint_timeout", PGC_SIGHUP, WAL_CHECKPOINTS,
			gettext_noop("Sets the maximum time between automatic WAL checkpoints."),
			NULL,
			GUC_UNIT_S
		},
		&CheckPointTimeout,
		300, 30, 86400,
		NULL, NULL, NULL
	},

	{
		{"checkpoint_warning", PGC_SIGHUP, WAL_CHECKPOINTS,
			gettext_noop("Enables warnings if checkpoint segments are filled more "
						 "frequently than this."),
			gettext_noop("Write a message to the server log if checkpoints "
						 "caused by the filling of checkpoint segment files happens more "
						 "frequently than this number of seconds. Zero turns off the warning."),
			GUC_UNIT_S
		},
		&CheckPointWarning,
		30, 0, INT_MAX,
		NULL, NULL, NULL
	},

	{
		{"checkpoint_flush_after", PGC_SIGHUP, WAL_CHECKPOINTS,
			gettext_noop("Number of pages after which previously performed writes are flushed to disk."),
			NULL,
			GUC_UNIT_BLOCKS
		},
		&checkpoint_flush_after,
		DEFAULT_CHECKPOINT_FLUSH_AFTER, 0, WRITEBACK_MAX_PENDING_FLUSHES,
		NULL, NULL, NULL
	},

	{
		{"wal_buffers", PGC_POSTMASTER, WAL_SETTINGS,
			gettext_noop("Sets the number of disk-page buffers in shared memory for WAL."),
			NULL,
			GUC_UNIT_XBLOCKS
		},
		&XLOGbuffers,
		-1, -1, (INT_MAX / XLOG_BLCKSZ),
		check_wal_buffers, NULL, NULL
	},

	{
		{"wal_writer_delay", PGC_SIGHUP, WAL_SETTINGS,
			gettext_noop("Time between WAL flushes performed in the WAL writer."),
			NULL,
			GUC_UNIT_MS
		},
		&WalWriterDelay,
		200, 1, 10000,
		NULL, NULL, NULL
	},

	{
		{"wal_writer_flush_after", PGC_SIGHUP, WAL_SETTINGS,
			gettext_noop("Amount of WAL written out by WAL writer that triggers a flush."),
			NULL,
			GUC_UNIT_XBLOCKS
		},
		&WalWriterFlushAfter,
		(1024 * 1024) / XLOG_BLCKSZ, 0, INT_MAX,
		NULL, NULL, NULL
	},

	{
		{"max_wal_senders", PGC_POSTMASTER, REPLICATION_SENDING,
			gettext_noop("Sets the maximum number of simultaneously running WAL sender processes."),
			NULL
		},
		&max_wal_senders,
		10, 0, MAX_BACKENDS,
		check_max_wal_senders, NULL, NULL
	},

	{
		/* see max_wal_senders */
		{"max_replication_slots", PGC_POSTMASTER, REPLICATION_SENDING,
			gettext_noop("Sets the maximum number of simultaneously defined replication slots."),
			NULL
		},
		&max_replication_slots,
		10, 0, MAX_BACKENDS /* XXX? */ ,
		NULL, NULL, NULL
	},

	{
		{"wal_sender_timeout", PGC_USERSET, REPLICATION_SENDING,
			gettext_noop("Sets the maximum time to wait for WAL replication."),
			NULL,
			GUC_UNIT_MS
		},
		&wal_sender_timeout,
		60 * 1000, 0, INT_MAX,
		NULL, NULL, NULL
	},

	{
		{"commit_delay", PGC_SUSET, WAL_SETTINGS,
			gettext_noop("Sets the delay in microseconds between transaction commit and "
						 "flushing WAL to disk."),
			NULL
			/* we have no microseconds designation, so can't supply units here */
		},
		&CommitDelay,
		0, 0, 100000,
		NULL, NULL, NULL
	},

	{
		{"commit_siblings", PGC_USERSET, WAL_SETTINGS,
			gettext_noop("Sets the minimum concurrent open transactions before performing "
						 "commit_delay."),
			NULL
		},
		&CommitSiblings,
		5, 0, 1000,
		NULL, NULL, NULL
	},

	{
		{"extra_float_digits", PGC_USERSET, CLIENT_CONN_LOCALE,
			gettext_noop("Sets the number of digits displayed for floating-point values."),
			gettext_noop("This affects real, double precision, and geometric data types. "
						 "A zero or negative parameter value is added to the standard "
						 "number of digits (FLT_DIG or DBL_DIG as appropriate). "
						 "Any value greater than zero selects precise output mode.")
		},
		&extra_float_digits,
		1, -15, 3,
		NULL, NULL, NULL
	},

	{
		{"log_min_duration_statement", PGC_SUSET, LOGGING_WHEN,
			gettext_noop("Sets the minimum execution time above which "
						 "statements will be logged."),
			gettext_noop("Zero prints all queries, subject to log_statement_sample_rate. "
						 "-1 turns this feature off."),
			GUC_UNIT_MS
		},
		&log_min_duration_statement,
		-1, -1, INT_MAX,
		NULL, NULL, NULL
	},

	{
		{"log_autovacuum_min_duration", PGC_SIGHUP, LOGGING_WHAT,
			gettext_noop("Sets the minimum execution time above which "
						 "autovacuum actions will be logged."),
			gettext_noop("Zero prints all actions. -1 turns autovacuum logging off."),
			GUC_UNIT_MS
		},
		&Log_autovacuum_min_duration,
		-1, -1, INT_MAX,
		NULL, NULL, NULL
	},

	{
		{"bgwriter_delay", PGC_SIGHUP, RESOURCES_BGWRITER,
			gettext_noop("Background writer sleep time between rounds."),
			NULL,
			GUC_UNIT_MS
		},
		&BgWriterDelay,
		200, 10, 10000,
		NULL, NULL, NULL
	},

	{
		{"bgwriter_lru_maxpages", PGC_SIGHUP, RESOURCES_BGWRITER,
			gettext_noop("Background writer maximum number of LRU pages to flush per round."),
			NULL
		},
		&bgwriter_lru_maxpages,
		100, 0, INT_MAX / 2,	/* Same upper limit as shared_buffers */
		NULL, NULL, NULL
	},

	{
		{"bgwriter_flush_after", PGC_SIGHUP, RESOURCES_BGWRITER,
			gettext_noop("Number of pages after which previously performed writes are flushed to disk."),
			NULL,
			GUC_UNIT_BLOCKS
		},
		&bgwriter_flush_after,
		DEFAULT_BGWRITER_FLUSH_AFTER, 0, WRITEBACK_MAX_PENDING_FLUSHES,
		NULL, NULL, NULL
	},

	{
		{"effective_io_concurrency",
			PGC_USERSET,
			RESOURCES_ASYNCHRONOUS,
			gettext_noop("Number of simultaneous requests that can be handled efficiently by the disk subsystem."),
			gettext_noop("For RAID arrays, this should be approximately the number of drive spindles in the array."),
			GUC_EXPLAIN
		},
		&effective_io_concurrency,
#ifdef USE_PREFETCH
		1,
#else
		0,
#endif
		0, MAX_IO_CONCURRENCY,
		check_effective_io_concurrency, assign_effective_io_concurrency, NULL
	},

	{
		{"backend_flush_after", PGC_USERSET, RESOURCES_ASYNCHRONOUS,
			gettext_noop("Number of pages after which previously performed writes are flushed to disk."),
			NULL,
			GUC_UNIT_BLOCKS
		},
		&backend_flush_after,
		DEFAULT_BACKEND_FLUSH_AFTER, 0, WRITEBACK_MAX_PENDING_FLUSHES,
		NULL, NULL, NULL
	},

	{
		{"max_worker_processes",
			PGC_POSTMASTER,
			RESOURCES_ASYNCHRONOUS,
			gettext_noop("Maximum number of concurrent worker processes."),
			NULL,
		},
		&max_worker_processes,
		8, 0, MAX_BACKENDS,
		check_max_worker_processes, NULL, NULL
	},

	{
		{"max_logical_replication_workers",
			PGC_POSTMASTER,
			REPLICATION_SUBSCRIBERS,
			gettext_noop("Maximum number of logical replication worker processes."),
			NULL,
		},
		&max_logical_replication_workers,
		4, 0, MAX_BACKENDS,
		NULL, NULL, NULL
	},

	{
		{"max_sync_workers_per_subscription",
			PGC_SIGHUP,
			REPLICATION_SUBSCRIBERS,
			gettext_noop("Maximum number of table synchronization workers per subscription."),
			NULL,
		},
		&max_sync_workers_per_subscription,
		2, 0, MAX_BACKENDS,
		NULL, NULL, NULL
	},

	{
		{"log_rotation_age", PGC_SIGHUP, LOGGING_WHERE,
			gettext_noop("Automatic log file rotation will occur after N minutes."),
			NULL,
			GUC_UNIT_MIN
		},
		&Log_RotationAge,
		HOURS_PER_DAY * MINS_PER_HOUR, 0, INT_MAX / SECS_PER_MINUTE,
		NULL, NULL, NULL
	},

	{
		{"log_rotation_size", PGC_SIGHUP, LOGGING_WHERE,
			gettext_noop("Automatic log file rotation will occur after N kilobytes."),
			NULL,
			GUC_UNIT_KB
		},
		&Log_RotationSize,
		10 * 1024, 0, INT_MAX / 1024,
		NULL, NULL, NULL
	},

	{
		{"max_function_args", PGC_INTERNAL, PRESET_OPTIONS,
			gettext_noop("Shows the maximum number of function arguments."),
			NULL,
			GUC_NOT_IN_SAMPLE | GUC_DISALLOW_IN_FILE
		},
		&max_function_args,
		FUNC_MAX_ARGS, FUNC_MAX_ARGS, FUNC_MAX_ARGS,
		NULL, NULL, NULL
	},

	{
		{"max_index_keys", PGC_INTERNAL, PRESET_OPTIONS,
			gettext_noop("Shows the maximum number of index keys."),
			NULL,
			GUC_NOT_IN_SAMPLE | GUC_DISALLOW_IN_FILE
		},
		&max_index_keys,
		INDEX_MAX_KEYS, INDEX_MAX_KEYS, INDEX_MAX_KEYS,
		NULL, NULL, NULL
	},

	{
		{"max_identifier_length", PGC_INTERNAL, PRESET_OPTIONS,
			gettext_noop("Shows the maximum identifier length."),
			NULL,
			GUC_NOT_IN_SAMPLE | GUC_DISALLOW_IN_FILE
		},
		&max_identifier_length,
		NAMEDATALEN - 1, NAMEDATALEN - 1, NAMEDATALEN - 1,
		NULL, NULL, NULL
	},

	{
		{"block_size", PGC_INTERNAL, PRESET_OPTIONS,
			gettext_noop("Shows the size of a disk block."),
			NULL,
			GUC_NOT_IN_SAMPLE | GUC_DISALLOW_IN_FILE
		},
		&block_size,
		BLCKSZ, BLCKSZ, BLCKSZ,
		NULL, NULL, NULL
	},

	{
		{"segment_size", PGC_INTERNAL, PRESET_OPTIONS,
			gettext_noop("Shows the number of pages per disk file."),
			NULL,
			GUC_UNIT_BLOCKS | GUC_NOT_IN_SAMPLE | GUC_DISALLOW_IN_FILE
		},
		&segment_size,
		RELSEG_SIZE, RELSEG_SIZE, RELSEG_SIZE,
		NULL, NULL, NULL
	},

	{
		{"wal_block_size", PGC_INTERNAL, PRESET_OPTIONS,
			gettext_noop("Shows the block size in the write ahead log."),
			NULL,
			GUC_NOT_IN_SAMPLE | GUC_DISALLOW_IN_FILE
		},
		&wal_block_size,
		XLOG_BLCKSZ, XLOG_BLCKSZ, XLOG_BLCKSZ,
		NULL, NULL, NULL
	},

	{
		{"wal_retrieve_retry_interval", PGC_SIGHUP, REPLICATION_STANDBY,
			gettext_noop("Sets the time to wait before retrying to retrieve WAL "
						 "after a failed attempt."),
			NULL,
			GUC_UNIT_MS
		},
		&wal_retrieve_retry_interval,
		5000, 1, INT_MAX,
		NULL, NULL, NULL
	},

	{
		{"wal_segment_size", PGC_INTERNAL, PRESET_OPTIONS,
			gettext_noop("Shows the size of write ahead log segments."),
			NULL,
			GUC_UNIT_BYTE | GUC_NOT_IN_SAMPLE | GUC_DISALLOW_IN_FILE
		},
		&wal_segment_size,
		DEFAULT_XLOG_SEG_SIZE,
		WalSegMinSize,
		WalSegMaxSize,
		NULL, NULL, NULL
	},

	{
		{"autovacuum_naptime", PGC_SIGHUP, AUTOVACUUM,
			gettext_noop("Time to sleep between autovacuum runs."),
			NULL,
			GUC_UNIT_S
		},
		&autovacuum_naptime,
		60, 1, INT_MAX / 1000,
		NULL, NULL, NULL
	},
	{
		{"autovacuum_vacuum_threshold", PGC_SIGHUP, AUTOVACUUM,
			gettext_noop("Minimum number of tuple updates or deletes prior to vacuum."),
			NULL
		},
		&autovacuum_vac_thresh,
		50, 0, INT_MAX,
		NULL, NULL, NULL
	},
	{
		{"autovacuum_analyze_threshold", PGC_SIGHUP, AUTOVACUUM,
			gettext_noop("Minimum number of tuple inserts, updates, or deletes prior to analyze."),
			NULL
		},
		&autovacuum_anl_thresh,
		50, 0, INT_MAX,
		NULL, NULL, NULL
	},
	{
		/* see varsup.c for why this is PGC_POSTMASTER not PGC_SIGHUP */
		{"autovacuum_freeze_max_age", PGC_POSTMASTER, AUTOVACUUM,
			gettext_noop("Age at which to autovacuum a table to prevent transaction ID wraparound."),
			NULL
		},
		&autovacuum_freeze_max_age,
		/* see pg_resetwal if you change the upper-limit value */
		200000000, 100000, 2000000000,
		NULL, NULL, NULL
	},
	{
		/* see multixact.c for why this is PGC_POSTMASTER not PGC_SIGHUP */
		{"autovacuum_multixact_freeze_max_age", PGC_POSTMASTER, AUTOVACUUM,
			gettext_noop("Multixact age at which to autovacuum a table to prevent multixact wraparound."),
			NULL
		},
		&autovacuum_multixact_freeze_max_age,
		400000000, 10000, 2000000000,
		NULL, NULL, NULL
	},
	{
		/* see max_connections */
		{"autovacuum_max_workers", PGC_POSTMASTER, AUTOVACUUM,
			gettext_noop("Sets the maximum number of simultaneously running autovacuum worker processes."),
			NULL
		},
		&autovacuum_max_workers,
		3, 1, MAX_BACKENDS,
		check_autovacuum_max_workers, NULL, NULL
	},

	{
		{"max_parallel_maintenance_workers", PGC_USERSET, RESOURCES_ASYNCHRONOUS,
			gettext_noop("Sets the maximum number of parallel processes per maintenance operation."),
			NULL
		},
		&max_parallel_maintenance_workers,
		2, 0, 1024,
		NULL, NULL, NULL
	},

	{
		{"max_parallel_workers_per_gather", PGC_USERSET, RESOURCES_ASYNCHRONOUS,
			gettext_noop("Sets the maximum number of parallel processes per executor node."),
			NULL,
			GUC_EXPLAIN
		},
		&max_parallel_workers_per_gather,
		2, 0, MAX_PARALLEL_WORKER_LIMIT,
		NULL, NULL, NULL
	},

	{
		{"max_parallel_workers", PGC_USERSET, RESOURCES_ASYNCHRONOUS,
			gettext_noop("Sets the maximum number of parallel workers that can be active at one time."),
			NULL,
			GUC_EXPLAIN
		},
		&max_parallel_workers,
		8, 0, MAX_PARALLEL_WORKER_LIMIT,
		NULL, NULL, NULL
	},

	{
		{"autovacuum_work_mem", PGC_SIGHUP, RESOURCES_MEM,
			gettext_noop("Sets the maximum memory to be used by each autovacuum worker process."),
			NULL,
			GUC_UNIT_KB
		},
		&autovacuum_work_mem,
		-1, -1, MAX_KILOBYTES,
		check_autovacuum_work_mem, NULL, NULL
	},

	{
		{"old_snapshot_threshold", PGC_POSTMASTER, RESOURCES_ASYNCHRONOUS,
			gettext_noop("Time before a snapshot is too old to read pages changed after the snapshot was taken."),
			gettext_noop("A value of -1 disables this feature."),
			GUC_UNIT_MIN
		},
		&old_snapshot_threshold,
		-1, -1, MINS_PER_HOUR * HOURS_PER_DAY * 60,
		NULL, NULL, NULL
	},

	{
		{"tcp_keepalives_idle", PGC_USERSET, CLIENT_CONN_OTHER,
			gettext_noop("Time between issuing TCP keepalives."),
			gettext_noop("A value of 0 uses the system default."),
			GUC_UNIT_S
		},
		&tcp_keepalives_idle,
		0, 0, INT_MAX,
		NULL, assign_tcp_keepalives_idle, show_tcp_keepalives_idle
	},

	{
		{"tcp_keepalives_interval", PGC_USERSET, CLIENT_CONN_OTHER,
			gettext_noop("Time between TCP keepalive retransmits."),
			gettext_noop("A value of 0 uses the system default."),
			GUC_UNIT_S
		},
		&tcp_keepalives_interval,
		0, 0, INT_MAX,
		NULL, assign_tcp_keepalives_interval, show_tcp_keepalives_interval
	},

	{
		{"ssl_renegotiation_limit", PGC_USERSET, CONN_AUTH_SSL,
			gettext_noop("SSL renegotiation is no longer supported; this can only be 0."),
			NULL,
			GUC_NO_SHOW_ALL | GUC_NOT_IN_SAMPLE | GUC_DISALLOW_IN_FILE,
		},
		&ssl_renegotiation_limit,
		0, 0, 0,
		NULL, NULL, NULL
	},

	{
		{"tcp_keepalives_count", PGC_USERSET, CLIENT_CONN_OTHER,
			gettext_noop("Maximum number of TCP keepalive retransmits."),
			gettext_noop("This controls the number of consecutive keepalive retransmits that can be "
						 "lost before a connection is considered dead. A value of 0 uses the "
						 "system default."),
		},
		&tcp_keepalives_count,
		0, 0, INT_MAX,
		NULL, assign_tcp_keepalives_count, show_tcp_keepalives_count
	},

	{
		{"gin_fuzzy_search_limit", PGC_USERSET, CLIENT_CONN_OTHER,
			gettext_noop("Sets the maximum allowed result for exact search by GIN."),
			NULL,
			0
		},
		&GinFuzzySearchLimit,
		0, 0, INT_MAX,
		NULL, NULL, NULL
	},

	{
		{"effective_cache_size", PGC_USERSET, QUERY_TUNING_COST,
			gettext_noop("Sets the planner's assumption about the total size of the data caches."),
			gettext_noop("That is, the total size of the caches (kernel cache and shared buffers) used for PostgreSQL data files. "
						 "This is measured in disk pages, which are normally 8 kB each."),
			GUC_UNIT_BLOCKS | GUC_EXPLAIN,
		},
		&effective_cache_size,
		DEFAULT_EFFECTIVE_CACHE_SIZE, 1, INT_MAX,
		NULL, NULL, NULL
	},

	{
		{"min_parallel_table_scan_size", PGC_USERSET, QUERY_TUNING_COST,
			gettext_noop("Sets the minimum amount of table data for a parallel scan."),
			gettext_noop("If the planner estimates that it will read a number of table pages too small to reach this limit, a parallel scan will not be considered."),
			GUC_UNIT_BLOCKS | GUC_EXPLAIN,
		},
		&min_parallel_table_scan_size,
		(8 * 1024 * 1024) / BLCKSZ, 0, INT_MAX / 3,
		NULL, NULL, NULL
	},

	{
		{"min_parallel_index_scan_size", PGC_USERSET, QUERY_TUNING_COST,
			gettext_noop("Sets the minimum amount of index data for a parallel scan."),
			gettext_noop("If the planner estimates that it will read a number of index pages too small to reach this limit, a parallel scan will not be considered."),
			GUC_UNIT_BLOCKS | GUC_EXPLAIN,
		},
		&min_parallel_index_scan_size,
		(512 * 1024) / BLCKSZ, 0, INT_MAX / 3,
		NULL, NULL, NULL
	},

	{
		/* Can't be set in postgresql.conf */
		{"server_version_num", PGC_INTERNAL, PRESET_OPTIONS,
			gettext_noop("Shows the server version as an integer."),
			NULL,
			GUC_NOT_IN_SAMPLE | GUC_DISALLOW_IN_FILE
		},
		&server_version_num,
		PG_VERSION_NUM, PG_VERSION_NUM, PG_VERSION_NUM,
		NULL, NULL, NULL
	},

	{
		{"log_temp_files", PGC_SUSET, LOGGING_WHAT,
			gettext_noop("Log the use of temporary files larger than this number of kilobytes."),
			gettext_noop("Zero logs all files. The default is -1 (turning this feature off)."),
			GUC_UNIT_KB
		},
		&log_temp_files,
		-1, -1, INT_MAX,
		NULL, NULL, NULL
	},

	{
		{"track_activity_query_size", PGC_POSTMASTER, RESOURCES_MEM,
			gettext_noop("Sets the size reserved for pg_stat_activity.query, in bytes."),
			NULL,
			GUC_UNIT_BYTE
		},
		&pgstat_track_activity_query_size,
		1024, 100, 102400,
		NULL, NULL, NULL
	},

	{
		{"gin_pending_list_limit", PGC_USERSET, CLIENT_CONN_STATEMENT,
			gettext_noop("Sets the maximum size of the pending list for GIN index."),
			NULL,
			GUC_UNIT_KB
		},
		&gin_pending_list_limit,
		4096, 64, MAX_KILOBYTES,
		NULL, NULL, NULL
	},

	{
		{"tcp_user_timeout", PGC_USERSET, CLIENT_CONN_OTHER,
			gettext_noop("TCP user timeout."),
			gettext_noop("A value of 0 uses the system default."),
			GUC_UNIT_MS
		},
		&tcp_user_timeout,
		0, 0, INT_MAX,
		NULL, assign_tcp_user_timeout, show_tcp_user_timeout
	},

	/* End-of-list marker */
	{
		{NULL, 0, 0, NULL, NULL}, NULL, 0, 0, 0, NULL, NULL, NULL
	}
};


static struct config_real ConfigureNamesReal[] =
{
	{
		{"seq_page_cost", PGC_USERSET, QUERY_TUNING_COST,
			gettext_noop("Sets the planner's estimate of the cost of a "
						 "sequentially fetched disk page."),
			NULL,
			GUC_EXPLAIN
		},
		&seq_page_cost,
		DEFAULT_SEQ_PAGE_COST, 0, DBL_MAX,
		NULL, NULL, NULL
	},
	{
		{"random_page_cost", PGC_USERSET, QUERY_TUNING_COST,
			gettext_noop("Sets the planner's estimate of the cost of a "
						 "nonsequentially fetched disk page."),
			NULL,
			GUC_EXPLAIN
		},
		&random_page_cost,
		DEFAULT_RANDOM_PAGE_COST, 0, DBL_MAX,
		NULL, NULL, NULL
	},
	{
		{"cpu_tuple_cost", PGC_USERSET, QUERY_TUNING_COST,
			gettext_noop("Sets the planner's estimate of the cost of "
						 "processing each tuple (row)."),
			NULL,
			GUC_EXPLAIN
		},
		&cpu_tuple_cost,
		DEFAULT_CPU_TUPLE_COST, 0, DBL_MAX,
		NULL, NULL, NULL
	},
	{
		{"cpu_index_tuple_cost", PGC_USERSET, QUERY_TUNING_COST,
			gettext_noop("Sets the planner's estimate of the cost of "
						 "processing each index entry during an index scan."),
			NULL,
			GUC_EXPLAIN
		},
		&cpu_index_tuple_cost,
		DEFAULT_CPU_INDEX_TUPLE_COST, 0, DBL_MAX,
		NULL, NULL, NULL
	},
	{
		{"cpu_operator_cost", PGC_USERSET, QUERY_TUNING_COST,
			gettext_noop("Sets the planner's estimate of the cost of "
						 "processing each operator or function call."),
			NULL,
			GUC_EXPLAIN
		},
		&cpu_operator_cost,
		DEFAULT_CPU_OPERATOR_COST, 0, DBL_MAX,
		NULL, NULL, NULL
	},
	{
		{"parallel_tuple_cost", PGC_USERSET, QUERY_TUNING_COST,
			gettext_noop("Sets the planner's estimate of the cost of "
						 "passing each tuple (row) from worker to master backend."),
			NULL,
			GUC_EXPLAIN
		},
		&parallel_tuple_cost,
		DEFAULT_PARALLEL_TUPLE_COST, 0, DBL_MAX,
		NULL, NULL, NULL
	},
	{
		{"parallel_setup_cost", PGC_USERSET, QUERY_TUNING_COST,
			gettext_noop("Sets the planner's estimate of the cost of "
						 "starting up worker processes for parallel query."),
			NULL,
			GUC_EXPLAIN
		},
		&parallel_setup_cost,
		DEFAULT_PARALLEL_SETUP_COST, 0, DBL_MAX,
		NULL, NULL, NULL
	},

	{
		{"jit_above_cost", PGC_USERSET, QUERY_TUNING_COST,
			gettext_noop("Perform JIT compilation if query is more expensive."),
			gettext_noop("-1 disables JIT compilation."),
			GUC_EXPLAIN
		},
		&jit_above_cost,
		100000, -1, DBL_MAX,
		NULL, NULL, NULL
	},

	{
		{"jit_optimize_above_cost", PGC_USERSET, QUERY_TUNING_COST,
			gettext_noop("Optimize JITed functions if query is more expensive."),
			gettext_noop("-1 disables optimization."),
			GUC_EXPLAIN
		},
		&jit_optimize_above_cost,
		500000, -1, DBL_MAX,
		NULL, NULL, NULL
	},

	{
		{"jit_inline_above_cost", PGC_USERSET, QUERY_TUNING_COST,
			gettext_noop("Perform JIT inlining if query is more expensive."),
			gettext_noop("-1 disables inlining."),
			GUC_EXPLAIN
		},
		&jit_inline_above_cost,
		500000, -1, DBL_MAX,
		NULL, NULL, NULL
	},

	{
		{"cursor_tuple_fraction", PGC_USERSET, QUERY_TUNING_OTHER,
			gettext_noop("Sets the planner's estimate of the fraction of "
						 "a cursor's rows that will be retrieved."),
			NULL,
			GUC_EXPLAIN
		},
		&cursor_tuple_fraction,
		DEFAULT_CURSOR_TUPLE_FRACTION, 0.0, 1.0,
		NULL, NULL, NULL
	},

	{
		{"geqo_selection_bias", PGC_USERSET, QUERY_TUNING_GEQO,
			gettext_noop("GEQO: selective pressure within the population."),
			NULL,
			GUC_EXPLAIN
		},
		&Geqo_selection_bias,
		DEFAULT_GEQO_SELECTION_BIAS,
		MIN_GEQO_SELECTION_BIAS, MAX_GEQO_SELECTION_BIAS,
		NULL, NULL, NULL
	},
	{
		{"geqo_seed", PGC_USERSET, QUERY_TUNING_GEQO,
			gettext_noop("GEQO: seed for random path selection."),
			NULL,
			GUC_EXPLAIN
		},
		&Geqo_seed,
		0.0, 0.0, 1.0,
		NULL, NULL, NULL
	},

	{
		{"bgwriter_lru_multiplier", PGC_SIGHUP, RESOURCES_BGWRITER,
			gettext_noop("Multiple of the average buffer usage to free per round."),
			NULL
		},
		&bgwriter_lru_multiplier,
		2.0, 0.0, 10.0,
		NULL, NULL, NULL
	},

	{
		{"seed", PGC_USERSET, UNGROUPED,
			gettext_noop("Sets the seed for random-number generation."),
			NULL,
			GUC_NO_SHOW_ALL | GUC_NO_RESET_ALL | GUC_NOT_IN_SAMPLE | GUC_DISALLOW_IN_FILE
		},
		&phony_random_seed,
		0.0, -1.0, 1.0,
		check_random_seed, assign_random_seed, show_random_seed
	},

	{
		{"vacuum_cost_delay", PGC_USERSET, RESOURCES_VACUUM_DELAY,
			gettext_noop("Vacuum cost delay in milliseconds."),
			NULL,
			GUC_UNIT_MS
		},
		&VacuumCostDelay,
		0, 0, 100,
		NULL, NULL, NULL
	},

	{
		{"autovacuum_vacuum_cost_delay", PGC_SIGHUP, AUTOVACUUM,
			gettext_noop("Vacuum cost delay in milliseconds, for autovacuum."),
			NULL,
			GUC_UNIT_MS
		},
		&autovacuum_vac_cost_delay,
		2, -1, 100,
		NULL, NULL, NULL
	},

	{
		{"autovacuum_vacuum_scale_factor", PGC_SIGHUP, AUTOVACUUM,
			gettext_noop("Number of tuple updates or deletes prior to vacuum as a fraction of reltuples."),
			NULL
		},
		&autovacuum_vac_scale,
		0.2, 0.0, 100.0,
		NULL, NULL, NULL
	},
	{
		{"autovacuum_analyze_scale_factor", PGC_SIGHUP, AUTOVACUUM,
			gettext_noop("Number of tuple inserts, updates, or deletes prior to analyze as a fraction of reltuples."),
			NULL
		},
		&autovacuum_anl_scale,
		0.1, 0.0, 100.0,
		NULL, NULL, NULL
	},

	{
		{"checkpoint_completion_target", PGC_SIGHUP, WAL_CHECKPOINTS,
			gettext_noop("Time spent flushing dirty buffers during checkpoint, as fraction of checkpoint interval."),
			NULL
		},
		&CheckPointCompletionTarget,
		0.5, 0.0, 1.0,
		NULL, NULL, NULL
	},

	{
		{"vacuum_cleanup_index_scale_factor", PGC_USERSET, CLIENT_CONN_STATEMENT,
			gettext_noop("Number of tuple inserts prior to index cleanup as a fraction of reltuples."),
			NULL
		},
		&vacuum_cleanup_index_scale_factor,
		0.1, 0.0, 1e10,
		NULL, NULL, NULL
	},

	{
		{"log_statement_sample_rate", PGC_SUSET, LOGGING_WHEN,
			gettext_noop("Fraction of statements exceeding log_min_duration_statement to be logged."),
			gettext_noop("If you only want a sample, use a value between 0.0 (never "
						 "log) and 1.0 (always log).")
		},
		&log_statement_sample_rate,
		1.0, 0.0, 1.0,
		NULL, NULL, NULL
	},

	{
		{"log_transaction_sample_rate", PGC_SUSET, LOGGING_WHEN,
			gettext_noop("Set the fraction of transactions to log for new transactions."),
			gettext_noop("Logs all statements from a fraction of transactions. "
						 "Use a value between 0.0 (never log) and 1.0 (log all "
						 "statements for all transactions).")
		},
		&log_xact_sample_rate,
		0.0, 0.0, 1.0,
		NULL, NULL, NULL
	},

	/* End-of-list marker */
	{
		{NULL, 0, 0, NULL, NULL}, NULL, 0.0, 0.0, 0.0, NULL, NULL, NULL
	}
};


static struct config_string ConfigureNamesString[] =
{
	{
		{"archive_command", PGC_SIGHUP, WAL_ARCHIVING,
			gettext_noop("Sets the shell command that will be called to archive a WAL file."),
			NULL
		},
		&XLogArchiveCommand,
		"",
		NULL, NULL, show_archive_command
	},

	{
		{"restore_command", PGC_POSTMASTER, WAL_ARCHIVE_RECOVERY,
			gettext_noop("Sets the shell command that will retrieve an archived WAL file."),
			NULL
		},
		&recoveryRestoreCommand,
		"",
		NULL, NULL, NULL
	},

	{
		{"archive_cleanup_command", PGC_SIGHUP, WAL_ARCHIVE_RECOVERY,
			gettext_noop("Sets the shell command that will be executed at every restart point."),
			NULL
		},
		&archiveCleanupCommand,
		"",
		NULL, NULL, NULL
	},

	{
		{"recovery_end_command", PGC_SIGHUP, WAL_ARCHIVE_RECOVERY,
			gettext_noop("Sets the shell command that will be executed once at the end of recovery."),
			NULL
		},
		&recoveryEndCommand,
		"",
		NULL, NULL, NULL
	},

	{
		{"recovery_target_timeline", PGC_POSTMASTER, WAL_RECOVERY_TARGET,
			gettext_noop("Specifies the timeline to recovery into."),
			NULL
		},
		&recovery_target_timeline_string,
		"latest",
		check_recovery_target_timeline, assign_recovery_target_timeline, NULL
	},

	{
		{"recovery_target", PGC_POSTMASTER, WAL_RECOVERY_TARGET,
			gettext_noop("Set to 'immediate' to end recovery as soon as a consistent state is reached."),
			NULL
		},
		&recovery_target_string,
		"",
		check_recovery_target, assign_recovery_target, NULL
	},
	{
		{"recovery_target_xid", PGC_POSTMASTER, WAL_RECOVERY_TARGET,
			gettext_noop("Sets the transaction ID up to which recovery will proceed."),
			NULL
		},
		&recovery_target_xid_string,
		"",
		check_recovery_target_xid, assign_recovery_target_xid, NULL
	},
	{
		{"recovery_target_time", PGC_POSTMASTER, WAL_RECOVERY_TARGET,
			gettext_noop("Sets the time stamp up to which recovery will proceed."),
			NULL
		},
		&recovery_target_time_string,
		"",
		check_recovery_target_time, assign_recovery_target_time, NULL
	},
	{
		{"recovery_target_name", PGC_POSTMASTER, WAL_RECOVERY_TARGET,
			gettext_noop("Sets the named restore point up to which recovery will proceed."),
			NULL
		},
		&recovery_target_name_string,
		"",
		check_recovery_target_name, assign_recovery_target_name, NULL
	},
	{
		{"recovery_target_lsn", PGC_POSTMASTER, WAL_RECOVERY_TARGET,
			gettext_noop("Sets the LSN of the write-ahead log location up to which recovery will proceed."),
			NULL
		},
		&recovery_target_lsn_string,
		"",
		check_recovery_target_lsn, assign_recovery_target_lsn, NULL
	},

	{
		{"promote_trigger_file", PGC_SIGHUP, REPLICATION_STANDBY,
			gettext_noop("Specifies a file name whose presence ends recovery in the standby."),
			NULL
		},
		&PromoteTriggerFile,
		"",
		NULL, NULL, NULL
	},

	{
		{"primary_conninfo", PGC_POSTMASTER, REPLICATION_STANDBY,
			gettext_noop("Sets the connection string to be used to connect to the sending server."),
			NULL,
			GUC_SUPERUSER_ONLY
		},
		&PrimaryConnInfo,
		"",
		NULL, NULL, NULL
	},

	{
		{"primary_slot_name", PGC_POSTMASTER, REPLICATION_STANDBY,
			gettext_noop("Sets the name of the replication slot to use on the sending server."),
			NULL
		},
		&PrimarySlotName,
		"",
		check_primary_slot_name, NULL, NULL
	},

	{
		{"client_encoding", PGC_USERSET, CLIENT_CONN_LOCALE,
			gettext_noop("Sets the client's character set encoding."),
			NULL,
			GUC_IS_NAME | GUC_REPORT
		},
		&client_encoding_string,
		"SQL_ASCII",
		check_client_encoding, assign_client_encoding, NULL
	},

	{
		{"log_line_prefix", PGC_SIGHUP, LOGGING_WHAT,
			gettext_noop("Controls information prefixed to each log line."),
			gettext_noop("If blank, no prefix is used.")
		},
		&Log_line_prefix,
		"%m [%p] ",
		NULL, NULL, NULL
	},

	{
		{"log_timezone", PGC_SIGHUP, LOGGING_WHAT,
			gettext_noop("Sets the time zone to use in log messages."),
			NULL
		},
		&log_timezone_string,
		"GMT",
		check_log_timezone, assign_log_timezone, show_log_timezone
	},

	{
		{"DateStyle", PGC_USERSET, CLIENT_CONN_LOCALE,
			gettext_noop("Sets the display format for date and time values."),
			gettext_noop("Also controls interpretation of ambiguous "
						 "date inputs."),
			GUC_LIST_INPUT | GUC_REPORT
		},
		&datestyle_string,
		"ISO, MDY",
		check_datestyle, assign_datestyle, NULL
	},

	{
		{"default_table_access_method", PGC_USERSET, CLIENT_CONN_STATEMENT,
			gettext_noop("Sets the default table access method for new tables."),
			NULL,
			GUC_IS_NAME
		},
		&default_table_access_method,
		DEFAULT_TABLE_ACCESS_METHOD,
		check_default_table_access_method, NULL, NULL
	},

	{
		{"default_tablespace", PGC_USERSET, CLIENT_CONN_STATEMENT,
			gettext_noop("Sets the default tablespace to create tables and indexes in."),
			gettext_noop("An empty string selects the database's default tablespace."),
			GUC_IS_NAME
		},
		&default_tablespace,
		"",
		check_default_tablespace, NULL, NULL
	},

	{
		{"temp_tablespaces", PGC_USERSET, CLIENT_CONN_STATEMENT,
			gettext_noop("Sets the tablespace(s) to use for temporary tables and sort files."),
			NULL,
			GUC_LIST_INPUT | GUC_LIST_QUOTE
		},
		&temp_tablespaces,
		"",
		check_temp_tablespaces, assign_temp_tablespaces, NULL
	},

	{
		{"dynamic_library_path", PGC_SUSET, CLIENT_CONN_OTHER,
			gettext_noop("Sets the path for dynamically loadable modules."),
			gettext_noop("If a dynamically loadable module needs to be opened and "
						 "the specified name does not have a directory component (i.e., the "
						 "name does not contain a slash), the system will search this path for "
						 "the specified file."),
			GUC_SUPERUSER_ONLY
		},
		&Dynamic_library_path,
		"$libdir",
		NULL, NULL, NULL
	},

	{
		{"krb_server_keyfile", PGC_SIGHUP, CONN_AUTH_AUTH,
			gettext_noop("Sets the location of the Kerberos server key file."),
			NULL,
			GUC_SUPERUSER_ONLY
		},
		&pg_krb_server_keyfile,
		PG_KRB_SRVTAB,
		NULL, NULL, NULL
	},

	{
		{"bonjour_name", PGC_POSTMASTER, CONN_AUTH_SETTINGS,
			gettext_noop("Sets the Bonjour service name."),
			NULL
		},
		&bonjour_name,
		"",
		NULL, NULL, NULL
	},

	/* See main.c about why defaults for LC_foo are not all alike */

	{
		{"lc_collate", PGC_INTERNAL, CLIENT_CONN_LOCALE,
			gettext_noop("Shows the collation order locale."),
			NULL,
			GUC_NOT_IN_SAMPLE | GUC_DISALLOW_IN_FILE
		},
		&locale_collate,
		"C",
		NULL, NULL, NULL
	},

	{
		{"lc_ctype", PGC_INTERNAL, CLIENT_CONN_LOCALE,
			gettext_noop("Shows the character classification and case conversion locale."),
			NULL,
			GUC_NOT_IN_SAMPLE | GUC_DISALLOW_IN_FILE
		},
		&locale_ctype,
		"C",
		NULL, NULL, NULL
	},

	{
		{"lc_messages", PGC_SUSET, CLIENT_CONN_LOCALE,
			gettext_noop("Sets the language in which messages are displayed."),
			NULL
		},
		&locale_messages,
		"",
		check_locale_messages, assign_locale_messages, NULL
	},

	{
		{"lc_monetary", PGC_USERSET, CLIENT_CONN_LOCALE,
			gettext_noop("Sets the locale for formatting monetary amounts."),
			NULL
		},
		&locale_monetary,
		"C",
		check_locale_monetary, assign_locale_monetary, NULL
	},

	{
		{"lc_numeric", PGC_USERSET, CLIENT_CONN_LOCALE,
			gettext_noop("Sets the locale for formatting numbers."),
			NULL
		},
		&locale_numeric,
		"C",
		check_locale_numeric, assign_locale_numeric, NULL
	},

	{
		{"lc_time", PGC_USERSET, CLIENT_CONN_LOCALE,
			gettext_noop("Sets the locale for formatting date and time values."),
			NULL
		},
		&locale_time,
		"C",
		check_locale_time, assign_locale_time, NULL
	},

	{
		{"session_preload_libraries", PGC_SUSET, CLIENT_CONN_PRELOAD,
			gettext_noop("Lists shared libraries to preload into each backend."),
			NULL,
			GUC_LIST_INPUT | GUC_LIST_QUOTE | GUC_SUPERUSER_ONLY
		},
		&session_preload_libraries_string,
		"",
		NULL, NULL, NULL
	},

	{
		{"shared_preload_libraries", PGC_POSTMASTER, CLIENT_CONN_PRELOAD,
			gettext_noop("Lists shared libraries to preload into server."),
			NULL,
			GUC_LIST_INPUT | GUC_LIST_QUOTE | GUC_SUPERUSER_ONLY
		},
		&shared_preload_libraries_string,
		"",
		NULL, NULL, NULL
	},

	{
		{"local_preload_libraries", PGC_USERSET, CLIENT_CONN_PRELOAD,
			gettext_noop("Lists unprivileged shared libraries to preload into each backend."),
			NULL,
			GUC_LIST_INPUT | GUC_LIST_QUOTE
		},
		&local_preload_libraries_string,
		"",
		NULL, NULL, NULL
	},

	{
		{"search_path", PGC_USERSET, CLIENT_CONN_STATEMENT,
			gettext_noop("Sets the schema search order for names that are not schema-qualified."),
			NULL,
			GUC_LIST_INPUT | GUC_LIST_QUOTE | GUC_EXPLAIN
		},
		&namespace_search_path,
		"\"$user\", public",
		check_search_path, assign_search_path, NULL
	},

	{
		/* Can't be set in postgresql.conf */
		{"server_encoding", PGC_INTERNAL, CLIENT_CONN_LOCALE,
			gettext_noop("Sets the server (database) character set encoding."),
			NULL,
			GUC_IS_NAME | GUC_REPORT | GUC_NOT_IN_SAMPLE | GUC_DISALLOW_IN_FILE
		},
		&server_encoding_string,
		"SQL_ASCII",
		NULL, NULL, NULL
	},

	{
		/* Can't be set in postgresql.conf */
		{"server_version", PGC_INTERNAL, PRESET_OPTIONS,
			gettext_noop("Shows the server version."),
			NULL,
			GUC_REPORT | GUC_NOT_IN_SAMPLE | GUC_DISALLOW_IN_FILE
		},
		&server_version_string,
		PG_VERSION,
		NULL, NULL, NULL
	},

	{
		/* Can't be set in postgresql.conf */
		{"agversion", PGC_INTERNAL, PRESET_OPTIONS,
			gettext_noop("Shows the AgensGraph server version."),
			NULL,
			GUC_REPORT | GUC_NOT_IN_SAMPLE | GUC_DISALLOW_IN_FILE
		},
		&agversion_string,
		AG_VERSION,
		NULL, NULL, NULL
	},

	{
		/* Not for general use --- used by SET ROLE */
		{"role", PGC_USERSET, UNGROUPED,
			gettext_noop("Sets the current role."),
			NULL,
			GUC_IS_NAME | GUC_NO_SHOW_ALL | GUC_NO_RESET_ALL | GUC_NOT_IN_SAMPLE | GUC_DISALLOW_IN_FILE | GUC_NOT_WHILE_SEC_REST
		},
		&role_string,
		"none",
		check_role, assign_role, show_role
	},

	{
		/* Not for general use --- used by SET SESSION AUTHORIZATION */
		{"session_authorization", PGC_USERSET, UNGROUPED,
			gettext_noop("Sets the session user name."),
			NULL,
			GUC_IS_NAME | GUC_REPORT | GUC_NO_SHOW_ALL | GUC_NO_RESET_ALL | GUC_NOT_IN_SAMPLE | GUC_DISALLOW_IN_FILE | GUC_NOT_WHILE_SEC_REST
		},
		&session_authorization_string,
		NULL,
		check_session_authorization, assign_session_authorization, NULL
	},

	{
		{"log_destination", PGC_SIGHUP, LOGGING_WHERE,
			gettext_noop("Sets the destination for server log output."),
			gettext_noop("Valid values are combinations of \"stderr\", "
						 "\"syslog\", \"csvlog\", and \"eventlog\", "
						 "depending on the platform."),
			GUC_LIST_INPUT
		},
		&Log_destination_string,
		"stderr",
		check_log_destination, assign_log_destination, NULL
	},
	{
		{"log_directory", PGC_SIGHUP, LOGGING_WHERE,
			gettext_noop("Sets the destination directory for log files."),
			gettext_noop("Can be specified as relative to the data directory "
						 "or as absolute path."),
			GUC_SUPERUSER_ONLY
		},
		&Log_directory,
		"log",
		check_canonical_path, NULL, NULL
	},
	{
		{"log_filename", PGC_SIGHUP, LOGGING_WHERE,
			gettext_noop("Sets the file name pattern for log files."),
			NULL,
			GUC_SUPERUSER_ONLY
		},
		&Log_filename,
		"postgresql-%Y-%m-%d_%H%M%S.log",
		NULL, NULL, NULL
	},

	{
		{"syslog_ident", PGC_SIGHUP, LOGGING_WHERE,
			gettext_noop("Sets the program name used to identify PostgreSQL "
						 "messages in syslog."),
			NULL
		},
		&syslog_ident_str,
		"postgres",
		NULL, assign_syslog_ident, NULL
	},

	{
		{"event_source", PGC_POSTMASTER, LOGGING_WHERE,
			gettext_noop("Sets the application name used to identify "
						 "PostgreSQL messages in the event log."),
			NULL
		},
		&event_source,
		DEFAULT_EVENT_SOURCE,
		NULL, NULL, NULL
	},

	{
		{"TimeZone", PGC_USERSET, CLIENT_CONN_LOCALE,
			gettext_noop("Sets the time zone for displaying and interpreting time stamps."),
			NULL,
			GUC_REPORT
		},
		&timezone_string,
		"GMT",
		check_timezone, assign_timezone, show_timezone
	},
	{
		{"timezone_abbreviations", PGC_USERSET, CLIENT_CONN_LOCALE,
			gettext_noop("Selects a file of time zone abbreviations."),
			NULL
		},
		&timezone_abbreviations_string,
		NULL,
		check_timezone_abbreviations, assign_timezone_abbreviations, NULL
	},

	{
		{"unix_socket_group", PGC_POSTMASTER, CONN_AUTH_SETTINGS,
			gettext_noop("Sets the owning group of the Unix-domain socket."),
			gettext_noop("The owning user of the socket is always the user "
						 "that starts the server.")
		},
		&Unix_socket_group,
		"",
		NULL, NULL, NULL
	},

	{
		{"unix_socket_directories", PGC_POSTMASTER, CONN_AUTH_SETTINGS,
			gettext_noop("Sets the directories where Unix-domain sockets will be created."),
			NULL,
			GUC_SUPERUSER_ONLY
		},
		&Unix_socket_directories,
#ifdef HAVE_UNIX_SOCKETS
		DEFAULT_PGSOCKET_DIR,
#else
		"",
#endif
		NULL, NULL, NULL
	},

	{
		{"listen_addresses", PGC_POSTMASTER, CONN_AUTH_SETTINGS,
			gettext_noop("Sets the host name or IP address(es) to listen to."),
			NULL,
			GUC_LIST_INPUT
		},
		&ListenAddresses,
		"localhost",
		NULL, NULL, NULL
	},

	{
		/*
		 * Can't be set by ALTER SYSTEM as it can lead to recursive definition
		 * of data_directory.
		 */
		{"data_directory", PGC_POSTMASTER, FILE_LOCATIONS,
			gettext_noop("Sets the server's data directory."),
			NULL,
			GUC_SUPERUSER_ONLY | GUC_DISALLOW_IN_AUTO_FILE
		},
		&data_directory,
		NULL,
		NULL, NULL, NULL
	},

	{
		{"config_file", PGC_POSTMASTER, FILE_LOCATIONS,
			gettext_noop("Sets the server's main configuration file."),
			NULL,
			GUC_DISALLOW_IN_FILE | GUC_SUPERUSER_ONLY
		},
		&ConfigFileName,
		NULL,
		NULL, NULL, NULL
	},

	{
		{"hba_file", PGC_POSTMASTER, FILE_LOCATIONS,
			gettext_noop("Sets the server's \"hba\" configuration file."),
			NULL,
			GUC_SUPERUSER_ONLY
		},
		&HbaFileName,
		NULL,
		NULL, NULL, NULL
	},

	{
		{"ident_file", PGC_POSTMASTER, FILE_LOCATIONS,
			gettext_noop("Sets the server's \"ident\" configuration file."),
			NULL,
			GUC_SUPERUSER_ONLY
		},
		&IdentFileName,
		NULL,
		NULL, NULL, NULL
	},

	{
		{"external_pid_file", PGC_POSTMASTER, FILE_LOCATIONS,
			gettext_noop("Writes the postmaster PID to the specified file."),
			NULL,
			GUC_SUPERUSER_ONLY
		},
		&external_pid_file,
		NULL,
		check_canonical_path, NULL, NULL
	},

	{
		{"ssl_library", PGC_INTERNAL, PRESET_OPTIONS,
			gettext_noop("Name of the SSL library."),
			NULL,
			GUC_NOT_IN_SAMPLE | GUC_DISALLOW_IN_FILE
		},
		&ssl_library,
#ifdef USE_SSL
		"OpenSSL",
#else
		"",
#endif
		NULL, NULL, NULL
	},

	{
		{"ssl_cert_file", PGC_SIGHUP, CONN_AUTH_SSL,
			gettext_noop("Location of the SSL server certificate file."),
			NULL
		},
		&ssl_cert_file,
		"server.crt",
		NULL, NULL, NULL
	},

	{
		{"ssl_key_file", PGC_SIGHUP, CONN_AUTH_SSL,
			gettext_noop("Location of the SSL server private key file."),
			NULL
		},
		&ssl_key_file,
		"server.key",
		NULL, NULL, NULL
	},

	{
		{"ssl_ca_file", PGC_SIGHUP, CONN_AUTH_SSL,
			gettext_noop("Location of the SSL certificate authority file."),
			NULL
		},
		&ssl_ca_file,
		"",
		NULL, NULL, NULL
	},

	{
		{"ssl_crl_file", PGC_SIGHUP, CONN_AUTH_SSL,
			gettext_noop("Location of the SSL certificate revocation list file."),
			NULL
		},
		&ssl_crl_file,
		"",
		NULL, NULL, NULL
	},

	{
		{"stats_temp_directory", PGC_SIGHUP, STATS_COLLECTOR,
			gettext_noop("Writes temporary statistics files to the specified directory."),
			NULL,
			GUC_SUPERUSER_ONLY
		},
		&pgstat_temp_directory,
		PG_STAT_TMP_DIR,
		check_canonical_path, assign_pgstat_temp_directory, NULL
	},

	{
		{"synchronous_standby_names", PGC_SIGHUP, REPLICATION_MASTER,
			gettext_noop("Number of synchronous standbys and list of names of potential synchronous ones."),
			NULL,
			GUC_LIST_INPUT
		},
		&SyncRepStandbyNames,
		"",
		check_synchronous_standby_names, assign_synchronous_standby_names, NULL
	},

	{
		{"default_text_search_config", PGC_USERSET, CLIENT_CONN_LOCALE,
			gettext_noop("Sets default text search configuration."),
			NULL
		},
		&TSCurrentConfig,
		"pg_catalog.simple",
		check_TSCurrentConfig, assign_TSCurrentConfig, NULL
	},

	{
		{"ssl_ciphers", PGC_SIGHUP, CONN_AUTH_SSL,
			gettext_noop("Sets the list of allowed SSL ciphers."),
			NULL,
			GUC_SUPERUSER_ONLY
		},
		&SSLCipherSuites,
#ifdef USE_SSL
		"HIGH:MEDIUM:+3DES:!aNULL",
#else
		"none",
#endif
		NULL, NULL, NULL
	},

	{
		{"ssl_ecdh_curve", PGC_SIGHUP, CONN_AUTH_SSL,
			gettext_noop("Sets the curve to use for ECDH."),
			NULL,
			GUC_SUPERUSER_ONLY
		},
		&SSLECDHCurve,
#ifdef USE_SSL
		"prime256v1",
#else
		"none",
#endif
		NULL, NULL, NULL
	},

	{
		{"ssl_dh_params_file", PGC_SIGHUP, CONN_AUTH_SSL,
			gettext_noop("Location of the SSL DH parameters file."),
			NULL,
			GUC_SUPERUSER_ONLY
		},
		&ssl_dh_params_file,
		"",
		NULL, NULL, NULL
	},

	{
		{"ssl_passphrase_command", PGC_SIGHUP, CONN_AUTH_SSL,
			gettext_noop("Command to obtain passphrases for SSL."),
			NULL
		},
		&ssl_passphrase_command,
		"",
		NULL, NULL, NULL
	},

	{
		{"application_name", PGC_USERSET, LOGGING_WHAT,
			gettext_noop("Sets the application name to be reported in statistics and logs."),
			NULL,
			GUC_IS_NAME | GUC_REPORT | GUC_NOT_IN_SAMPLE
		},
		&application_name,
		"",
		check_application_name, assign_application_name, NULL
	},

	{
		{"cluster_name", PGC_POSTMASTER, PROCESS_TITLE,
			gettext_noop("Sets the name of the cluster, which is included in the process title."),
			NULL,
			GUC_IS_NAME
		},
		&cluster_name,
		"",
		check_cluster_name, NULL, NULL
	},

	{
		{"wal_consistency_checking", PGC_SUSET, DEVELOPER_OPTIONS,
			gettext_noop("Sets the WAL resource managers for which WAL consistency checks are done."),
			gettext_noop("Full-page images will be logged for all data blocks and cross-checked against the results of WAL replay."),
			GUC_LIST_INPUT | GUC_NOT_IN_SAMPLE
		},
		&wal_consistency_checking_string,
		"",
		check_wal_consistency_checking, assign_wal_consistency_checking, NULL
	},

	{
		{"jit_provider", PGC_POSTMASTER, CLIENT_CONN_PRELOAD,
			gettext_noop("JIT provider to use."),
			NULL,
			GUC_SUPERUSER_ONLY
		},
		&jit_provider,
		"llvmjit",
		NULL, NULL, NULL
	},

	{
		{"graph_path", PGC_USERSET, CLIENT_CONN_STATEMENT,
			gettext_noop("Sets the graph search path for all names."),
			NULL,
			GUC_IS_NAME
		},
		&graph_path,
		"",
		check_graph_path, NULL, NULL
	},

	/* End-of-list marker */
	{
		{NULL, 0, 0, NULL, NULL}, NULL, NULL, NULL, NULL, NULL
	}
};


static struct config_enum ConfigureNamesEnum[] =
{
	{
		{"backslash_quote", PGC_USERSET, COMPAT_OPTIONS_PREVIOUS,
			gettext_noop("Sets whether \"\\'\" is allowed in string literals."),
			NULL
		},
		&backslash_quote,
		BACKSLASH_QUOTE_SAFE_ENCODING, backslash_quote_options,
		NULL, NULL, NULL
	},

	{
		{"bytea_output", PGC_USERSET, CLIENT_CONN_STATEMENT,
			gettext_noop("Sets the output format for bytea."),
			NULL
		},
		&bytea_output,
		BYTEA_OUTPUT_HEX, bytea_output_options,
		NULL, NULL, NULL
	},

	{
		{"client_min_messages", PGC_USERSET, CLIENT_CONN_STATEMENT,
			gettext_noop("Sets the message levels that are sent to the client."),
			gettext_noop("Each level includes all the levels that follow it. The later"
						 " the level, the fewer messages are sent.")
		},
		&client_min_messages,
		NOTICE, client_message_level_options,
		NULL, NULL, NULL
	},

	{
		{"constraint_exclusion", PGC_USERSET, QUERY_TUNING_OTHER,
			gettext_noop("Enables the planner to use constraints to optimize queries."),
			gettext_noop("Table scans will be skipped if their constraints"
						 " guarantee that no rows match the query."),
			GUC_EXPLAIN
		},
		&constraint_exclusion,
		CONSTRAINT_EXCLUSION_PARTITION, constraint_exclusion_options,
		NULL, NULL, NULL
	},

	{
		{"default_transaction_isolation", PGC_USERSET, CLIENT_CONN_STATEMENT,
			gettext_noop("Sets the transaction isolation level of each new transaction."),
			NULL
		},
		&DefaultXactIsoLevel,
		XACT_READ_COMMITTED, isolation_level_options,
		NULL, NULL, NULL
	},

	{
		{"transaction_isolation", PGC_USERSET, CLIENT_CONN_STATEMENT,
			gettext_noop("Sets the current transaction's isolation level."),
			NULL,
			GUC_NO_RESET_ALL | GUC_NOT_IN_SAMPLE | GUC_DISALLOW_IN_FILE
		},
		&XactIsoLevel,
		XACT_READ_COMMITTED, isolation_level_options,
		check_XactIsoLevel, NULL, NULL
	},

	{
		{"IntervalStyle", PGC_USERSET, CLIENT_CONN_LOCALE,
			gettext_noop("Sets the display format for interval values."),
			NULL,
			GUC_REPORT
		},
		&IntervalStyle,
		INTSTYLE_POSTGRES, intervalstyle_options,
		NULL, NULL, NULL
	},

	{
		{"log_error_verbosity", PGC_SUSET, LOGGING_WHAT,
			gettext_noop("Sets the verbosity of logged messages."),
			NULL
		},
		&Log_error_verbosity,
		PGERROR_DEFAULT, log_error_verbosity_options,
		NULL, NULL, NULL
	},

	{
		{"log_min_messages", PGC_SUSET, LOGGING_WHEN,
			gettext_noop("Sets the message levels that are logged."),
			gettext_noop("Each level includes all the levels that follow it. The later"
						 " the level, the fewer messages are sent.")
		},
		&log_min_messages,
		WARNING, server_message_level_options,
		NULL, NULL, NULL
	},

	{
		{"log_min_error_statement", PGC_SUSET, LOGGING_WHEN,
			gettext_noop("Causes all statements generating error at or above this level to be logged."),
			gettext_noop("Each level includes all the levels that follow it. The later"
						 " the level, the fewer messages are sent.")
		},
		&log_min_error_statement,
		ERROR, server_message_level_options,
		NULL, NULL, NULL
	},

	{
		{"log_statement", PGC_SUSET, LOGGING_WHAT,
			gettext_noop("Sets the type of statements logged."),
			NULL
		},
		&log_statement,
		LOGSTMT_NONE, log_statement_options,
		NULL, NULL, NULL
	},

	{
		{"syslog_facility", PGC_SIGHUP, LOGGING_WHERE,
			gettext_noop("Sets the syslog \"facility\" to be used when syslog enabled."),
			NULL
		},
		&syslog_facility,
#ifdef HAVE_SYSLOG
		LOG_LOCAL0,
#else
		0,
#endif
		syslog_facility_options,
		NULL, assign_syslog_facility, NULL
	},

	{
		{"session_replication_role", PGC_SUSET, CLIENT_CONN_STATEMENT,
			gettext_noop("Sets the session's behavior for triggers and rewrite rules."),
			NULL
		},
		&SessionReplicationRole,
		SESSION_REPLICATION_ROLE_ORIGIN, session_replication_role_options,
		NULL, assign_session_replication_role, NULL
	},

	{
		{"synchronous_commit", PGC_USERSET, WAL_SETTINGS,
			gettext_noop("Sets the current transaction's synchronization level."),
			NULL
		},
		&synchronous_commit,
		SYNCHRONOUS_COMMIT_ON, synchronous_commit_options,
		NULL, assign_synchronous_commit, NULL
	},

	{
		{"archive_mode", PGC_POSTMASTER, WAL_ARCHIVING,
			gettext_noop("Allows archiving of WAL files using archive_command."),
			NULL
		},
		&XLogArchiveMode,
		ARCHIVE_MODE_OFF, archive_mode_options,
		NULL, NULL, NULL
	},

	{
		{"recovery_target_action", PGC_POSTMASTER, WAL_RECOVERY_TARGET,
			gettext_noop("Sets the action to perform upon reaching the recovery target."),
			NULL
		},
		&recoveryTargetAction,
		RECOVERY_TARGET_ACTION_PAUSE, recovery_target_action_options,
		NULL, NULL, NULL
	},

	{
		{"trace_recovery_messages", PGC_SIGHUP, DEVELOPER_OPTIONS,
			gettext_noop("Enables logging of recovery-related debugging information."),
			gettext_noop("Each level includes all the levels that follow it. The later"
						 " the level, the fewer messages are sent.")
		},
		&trace_recovery_messages,

		/*
		 * client_message_level_options allows too many values, really, but
		 * it's not worth having a separate options array for this.
		 */
		LOG, client_message_level_options,
		NULL, NULL, NULL
	},

	{
		{"track_functions", PGC_SUSET, STATS_COLLECTOR,
			gettext_noop("Collects function-level statistics on database activity."),
			NULL
		},
		&pgstat_track_functions,
		TRACK_FUNC_OFF, track_function_options,
		NULL, NULL, NULL
	},

	{
		{"wal_level", PGC_POSTMASTER, WAL_SETTINGS,
			gettext_noop("Set the level of information written to the WAL."),
			NULL
		},
		&wal_level,
		WAL_LEVEL_REPLICA, wal_level_options,
		NULL, NULL, NULL
	},

	{
		{"dynamic_shared_memory_type", PGC_POSTMASTER, RESOURCES_MEM,
			gettext_noop("Selects the dynamic shared memory implementation used."),
			NULL
		},
		&dynamic_shared_memory_type,
		DEFAULT_DYNAMIC_SHARED_MEMORY_TYPE, dynamic_shared_memory_options,
		NULL, NULL, NULL
	},

	{
		{"shared_memory_type", PGC_POSTMASTER, RESOURCES_MEM,
			gettext_noop("Selects the shared memory implementation used for the main shared memory region."),
			NULL
		},
		&shared_memory_type,
		DEFAULT_SHARED_MEMORY_TYPE, shared_memory_options,
		NULL, NULL, NULL
	},

	{
		{"wal_sync_method", PGC_SIGHUP, WAL_SETTINGS,
			gettext_noop("Selects the method used for forcing WAL updates to disk."),
			NULL
		},
		&sync_method,
		DEFAULT_SYNC_METHOD, sync_method_options,
		NULL, assign_xlog_sync_method, NULL
	},

	{
		{"xmlbinary", PGC_USERSET, CLIENT_CONN_STATEMENT,
			gettext_noop("Sets how binary values are to be encoded in XML."),
			NULL
		},
		&xmlbinary,
		XMLBINARY_BASE64, xmlbinary_options,
		NULL, NULL, NULL
	},

	{
		{"xmloption", PGC_USERSET, CLIENT_CONN_STATEMENT,
			gettext_noop("Sets whether XML data in implicit parsing and serialization "
						 "operations is to be considered as documents or content fragments."),
			NULL
		},
		&xmloption,
		XMLOPTION_CONTENT, xmloption_options,
		NULL, NULL, NULL
	},

	{
		{"huge_pages", PGC_POSTMASTER, RESOURCES_MEM,
			gettext_noop("Use of huge pages on Linux or Windows."),
			NULL
		},
		&huge_pages,
		HUGE_PAGES_TRY, huge_pages_options,
		NULL, NULL, NULL
	},

	{
		{"force_parallel_mode", PGC_USERSET, QUERY_TUNING_OTHER,
			gettext_noop("Forces use of parallel query facilities."),
			gettext_noop("If possible, run query using a parallel worker and with parallel restrictions."),
			GUC_EXPLAIN
		},
		&force_parallel_mode,
		FORCE_PARALLEL_OFF, force_parallel_mode_options,
		NULL, NULL, NULL
	},

	{
		{"password_encryption", PGC_USERSET, CONN_AUTH_AUTH,
			gettext_noop("Encrypt passwords."),
			gettext_noop("When a password is specified in CREATE USER or "
						 "ALTER USER without writing either ENCRYPTED or UNENCRYPTED, "
						 "this parameter determines whether the password is to be encrypted.")
		},
		&Password_encryption,
		PASSWORD_TYPE_MD5, password_encryption_options,
		NULL, NULL, NULL
	},

	{
		{"plan_cache_mode", PGC_USERSET, QUERY_TUNING_OTHER,
			gettext_noop("Controls the planner's selection of custom or generic plan."),
			gettext_noop("Prepared statements can have custom and generic plans, and the planner "
						 "will attempt to choose which is better.  This can be set to override "
						 "the default behavior."),
			GUC_EXPLAIN
		},
		&plan_cache_mode,
		PLAN_CACHE_MODE_AUTO, plan_cache_mode_options,
		NULL, NULL, NULL
	},

	{
		{"ssl_min_protocol_version", PGC_SIGHUP, CONN_AUTH_SSL,
			gettext_noop("Sets the minimum SSL/TLS protocol version to use."),
			NULL,
			GUC_SUPERUSER_ONLY
		},
		&ssl_min_protocol_version,
		PG_TLS1_VERSION,
		ssl_protocol_versions_info + 1, /* don't allow PG_TLS_ANY */
		NULL, NULL, NULL
	},

	{
		{"ssl_max_protocol_version", PGC_SIGHUP, CONN_AUTH_SSL,
			gettext_noop("Sets the maximum SSL/TLS protocol version to use."),
			NULL,
			GUC_SUPERUSER_ONLY
		},
		&ssl_max_protocol_version,
		PG_TLS_ANY,
		ssl_protocol_versions_info,
		NULL, NULL, NULL
	},

	/* End-of-list marker */
	{
		{NULL, 0, 0, NULL, NULL}, NULL, 0, NULL, NULL, NULL, NULL
	}
};

/******** end of options list ********/


/*
 * To allow continued support of obsolete names for GUC variables, we apply
 * the following mappings to any unrecognized name.  Note that an old name
 * should be mapped to a new one only if the new variable has very similar
 * semantics to the old.
 */
static const char *const map_old_guc_names[] = {
	"sort_mem", "work_mem",
	"vacuum_mem", "maintenance_work_mem",
	NULL
};


/*
 * Actual lookup of variables is done through this single, sorted array.
 */
static struct config_generic **guc_variables;

/* Current number of variables contained in the vector */
static int	num_guc_variables;

/* Current number of variables marked with GUC_EXPLAIN */
static int	num_guc_explain_variables;

/* Vector capacity */
static int	size_guc_variables;


static bool guc_dirty;			/* true if need to do commit/abort work */

static bool reporting_enabled;	/* true to enable GUC_REPORT */

static int	GUCNestLevel = 0;	/* 1 when in main transaction */


static int	guc_var_compare(const void *a, const void *b);
static int	guc_name_compare(const char *namea, const char *nameb);
static void InitializeGUCOptionsFromEnvironment(void);
static void InitializeOneGUCOption(struct config_generic *gconf);
static void push_old_value(struct config_generic *gconf, GucAction action);
static void ReportGUCOption(struct config_generic *record);
static void reapply_stacked_values(struct config_generic *variable,
								   struct config_string *pHolder,
								   GucStack *stack,
								   const char *curvalue,
								   GucContext curscontext, GucSource cursource);
static void ShowGUCConfigOption(const char *name, DestReceiver *dest);
static void ShowAllGUCConfig(DestReceiver *dest);
static char *_ShowOption(struct config_generic *record, bool use_units);
static bool validate_option_array_item(const char *name, const char *value,
									   bool skipIfNoPermissions);
static void write_auto_conf_file(int fd, const char *filename, ConfigVariable *head_p);
static void replace_auto_config_value(ConfigVariable **head_p, ConfigVariable **tail_p,
									  const char *name, const char *value);


/*
 * Some infrastructure for checking malloc/strdup/realloc calls
 */
static void *
guc_malloc(int elevel, size_t size)
{
	void	   *data;

	/* Avoid unportable behavior of malloc(0) */
	if (size == 0)
		size = 1;
	data = malloc(size);
	if (data == NULL)
		ereport(elevel,
				(errcode(ERRCODE_OUT_OF_MEMORY),
				 errmsg("out of memory")));
	return data;
}

static void *
guc_realloc(int elevel, void *old, size_t size)
{
	void	   *data;

	/* Avoid unportable behavior of realloc(NULL, 0) */
	if (old == NULL && size == 0)
		size = 1;
	data = realloc(old, size);
	if (data == NULL)
		ereport(elevel,
				(errcode(ERRCODE_OUT_OF_MEMORY),
				 errmsg("out of memory")));
	return data;
}

static char *
guc_strdup(int elevel, const char *src)
{
	char	   *data;

	data = strdup(src);
	if (data == NULL)
		ereport(elevel,
				(errcode(ERRCODE_OUT_OF_MEMORY),
				 errmsg("out of memory")));
	return data;
}


/*
 * Detect whether strval is referenced anywhere in a GUC string item
 */
static bool
string_field_used(struct config_string *conf, char *strval)
{
	GucStack   *stack;

	if (strval == *(conf->variable) ||
		strval == conf->reset_val ||
		strval == conf->boot_val)
		return true;
	for (stack = conf->gen.stack; stack; stack = stack->prev)
	{
		if (strval == stack->prior.val.stringval ||
			strval == stack->masked.val.stringval)
			return true;
	}
	return false;
}

/*
 * Support for assigning to a field of a string GUC item.  Free the prior
 * value if it's not referenced anywhere else in the item (including stacked
 * states).
 */
static void
set_string_field(struct config_string *conf, char **field, char *newval)
{
	char	   *oldval = *field;

	/* Do the assignment */
	*field = newval;

	/* Free old value if it's not NULL and isn't referenced anymore */
	if (oldval && !string_field_used(conf, oldval))
		free(oldval);
}

/*
 * Detect whether an "extra" struct is referenced anywhere in a GUC item
 */
static bool
extra_field_used(struct config_generic *gconf, void *extra)
{
	GucStack   *stack;

	if (extra == gconf->extra)
		return true;
	switch (gconf->vartype)
	{
		case PGC_BOOL:
			if (extra == ((struct config_bool *) gconf)->reset_extra)
				return true;
			break;
		case PGC_INT:
			if (extra == ((struct config_int *) gconf)->reset_extra)
				return true;
			break;
		case PGC_REAL:
			if (extra == ((struct config_real *) gconf)->reset_extra)
				return true;
			break;
		case PGC_STRING:
			if (extra == ((struct config_string *) gconf)->reset_extra)
				return true;
			break;
		case PGC_ENUM:
			if (extra == ((struct config_enum *) gconf)->reset_extra)
				return true;
			break;
	}
	for (stack = gconf->stack; stack; stack = stack->prev)
	{
		if (extra == stack->prior.extra ||
			extra == stack->masked.extra)
			return true;
	}

	return false;
}

/*
 * Support for assigning to an "extra" field of a GUC item.  Free the prior
 * value if it's not referenced anywhere else in the item (including stacked
 * states).
 */
static void
set_extra_field(struct config_generic *gconf, void **field, void *newval)
{
	void	   *oldval = *field;

	/* Do the assignment */
	*field = newval;

	/* Free old value if it's not NULL and isn't referenced anymore */
	if (oldval && !extra_field_used(gconf, oldval))
		free(oldval);
}

/*
 * Support for copying a variable's active value into a stack entry.
 * The "extra" field associated with the active value is copied, too.
 *
 * NB: be sure stringval and extra fields of a new stack entry are
 * initialized to NULL before this is used, else we'll try to free() them.
 */
static void
set_stack_value(struct config_generic *gconf, config_var_value *val)
{
	switch (gconf->vartype)
	{
		case PGC_BOOL:
			val->val.boolval =
				*((struct config_bool *) gconf)->variable;
			break;
		case PGC_INT:
			val->val.intval =
				*((struct config_int *) gconf)->variable;
			break;
		case PGC_REAL:
			val->val.realval =
				*((struct config_real *) gconf)->variable;
			break;
		case PGC_STRING:
			set_string_field((struct config_string *) gconf,
							 &(val->val.stringval),
							 *((struct config_string *) gconf)->variable);
			break;
		case PGC_ENUM:
			val->val.enumval =
				*((struct config_enum *) gconf)->variable;
			break;
	}
	set_extra_field(gconf, &(val->extra), gconf->extra);
}

/*
 * Support for discarding a no-longer-needed value in a stack entry.
 * The "extra" field associated with the stack entry is cleared, too.
 */
static void
discard_stack_value(struct config_generic *gconf, config_var_value *val)
{
	switch (gconf->vartype)
	{
		case PGC_BOOL:
		case PGC_INT:
		case PGC_REAL:
		case PGC_ENUM:
			/* no need to do anything */
			break;
		case PGC_STRING:
			set_string_field((struct config_string *) gconf,
							 &(val->val.stringval),
							 NULL);
			break;
	}
	set_extra_field(gconf, &(val->extra), NULL);
}


/*
 * Fetch the sorted array pointer (exported for help_config.c's use ONLY)
 */
struct config_generic **
get_guc_variables(void)
{
	return guc_variables;
}


/*
 * Build the sorted array.  This is split out so that it could be
 * re-executed after startup (e.g., we could allow loadable modules to
 * add vars, and then we'd need to re-sort).
 */
void
build_guc_variables(void)
{
	int			size_vars;
	int			num_vars = 0;
	int			num_explain_vars = 0;
	struct config_generic **guc_vars;
	int			i;

	for (i = 0; ConfigureNamesBool[i].gen.name; i++)
	{
		struct config_bool *conf = &ConfigureNamesBool[i];

		/* Rather than requiring vartype to be filled in by hand, do this: */
		conf->gen.vartype = PGC_BOOL;
		num_vars++;

		if (conf->gen.flags & GUC_EXPLAIN)
			num_explain_vars++;
	}

	for (i = 0; ConfigureNamesInt[i].gen.name; i++)
	{
		struct config_int *conf = &ConfigureNamesInt[i];

		conf->gen.vartype = PGC_INT;
		num_vars++;

		if (conf->gen.flags & GUC_EXPLAIN)
			num_explain_vars++;
	}

	for (i = 0; ConfigureNamesReal[i].gen.name; i++)
	{
		struct config_real *conf = &ConfigureNamesReal[i];

		conf->gen.vartype = PGC_REAL;
		num_vars++;

		if (conf->gen.flags & GUC_EXPLAIN)
			num_explain_vars++;
	}

	for (i = 0; ConfigureNamesString[i].gen.name; i++)
	{
		struct config_string *conf = &ConfigureNamesString[i];

		conf->gen.vartype = PGC_STRING;
		num_vars++;

		if (conf->gen.flags & GUC_EXPLAIN)
			num_explain_vars++;
	}

	for (i = 0; ConfigureNamesEnum[i].gen.name; i++)
	{
		struct config_enum *conf = &ConfigureNamesEnum[i];

		conf->gen.vartype = PGC_ENUM;
		num_vars++;

		if (conf->gen.flags & GUC_EXPLAIN)
			num_explain_vars++;
	}

	/*
	 * Create table with 20% slack
	 */
	size_vars = num_vars + num_vars / 4;

	guc_vars = (struct config_generic **)
		guc_malloc(FATAL, size_vars * sizeof(struct config_generic *));

	num_vars = 0;

	for (i = 0; ConfigureNamesBool[i].gen.name; i++)
		guc_vars[num_vars++] = &ConfigureNamesBool[i].gen;

	for (i = 0; ConfigureNamesInt[i].gen.name; i++)
		guc_vars[num_vars++] = &ConfigureNamesInt[i].gen;

	for (i = 0; ConfigureNamesReal[i].gen.name; i++)
		guc_vars[num_vars++] = &ConfigureNamesReal[i].gen;

	for (i = 0; ConfigureNamesString[i].gen.name; i++)
		guc_vars[num_vars++] = &ConfigureNamesString[i].gen;

	for (i = 0; ConfigureNamesEnum[i].gen.name; i++)
		guc_vars[num_vars++] = &ConfigureNamesEnum[i].gen;

	if (guc_variables)
		free(guc_variables);
	guc_variables = guc_vars;
	num_guc_variables = num_vars;
	num_guc_explain_variables = num_explain_vars;
	size_guc_variables = size_vars;
	qsort((void *) guc_variables, num_guc_variables,
		  sizeof(struct config_generic *), guc_var_compare);
}

/*
 * Add a new GUC variable to the list of known variables. The
 * list is expanded if needed.
 */
static bool
add_guc_variable(struct config_generic *var, int elevel)
{
	if (num_guc_variables + 1 >= size_guc_variables)
	{
		/*
		 * Increase the vector by 25%
		 */
		int			size_vars = size_guc_variables + size_guc_variables / 4;
		struct config_generic **guc_vars;

		if (size_vars == 0)
		{
			size_vars = 100;
			guc_vars = (struct config_generic **)
				guc_malloc(elevel, size_vars * sizeof(struct config_generic *));
		}
		else
		{
			guc_vars = (struct config_generic **)
				guc_realloc(elevel, guc_variables, size_vars * sizeof(struct config_generic *));
		}

		if (guc_vars == NULL)
			return false;		/* out of memory */

		guc_variables = guc_vars;
		size_guc_variables = size_vars;
	}
	guc_variables[num_guc_variables++] = var;
	qsort((void *) guc_variables, num_guc_variables,
		  sizeof(struct config_generic *), guc_var_compare);
	return true;
}

/*
 * Create and add a placeholder variable for a custom variable name.
 */
static struct config_generic *
add_placeholder_variable(const char *name, int elevel)
{
	size_t		sz = sizeof(struct config_string) + sizeof(char *);
	struct config_string *var;
	struct config_generic *gen;

	var = (struct config_string *) guc_malloc(elevel, sz);
	if (var == NULL)
		return NULL;
	memset(var, 0, sz);
	gen = &var->gen;

	gen->name = guc_strdup(elevel, name);
	if (gen->name == NULL)
	{
		free(var);
		return NULL;
	}

	gen->context = PGC_USERSET;
	gen->group = CUSTOM_OPTIONS;
	gen->short_desc = "GUC placeholder variable";
	gen->flags = GUC_NO_SHOW_ALL | GUC_NOT_IN_SAMPLE | GUC_CUSTOM_PLACEHOLDER;
	gen->vartype = PGC_STRING;

	/*
	 * The char* is allocated at the end of the struct since we have no
	 * 'static' place to point to.  Note that the current value, as well as
	 * the boot and reset values, start out NULL.
	 */
	var->variable = (char **) (var + 1);

	if (!add_guc_variable((struct config_generic *) var, elevel))
	{
		free(unconstify(char *, gen->name));
		free(var);
		return NULL;
	}

	return gen;
}

/*
 * Look up option NAME.  If it exists, return a pointer to its record,
 * else return NULL.  If create_placeholders is true, we'll create a
 * placeholder record for a valid-looking custom variable name.
 */
static struct config_generic *
find_option(const char *name, bool create_placeholders, int elevel)
{
	const char **key = &name;
	struct config_generic **res;
	int			i;

	Assert(name);

	/*
	 * By equating const char ** with struct config_generic *, we are assuming
	 * the name field is first in config_generic.
	 */
	res = (struct config_generic **) bsearch((void *) &key,
											 (void *) guc_variables,
											 num_guc_variables,
											 sizeof(struct config_generic *),
											 guc_var_compare);
	if (res)
		return *res;

	/*
	 * See if the name is an obsolete name for a variable.  We assume that the
	 * set of supported old names is short enough that a brute-force search is
	 * the best way.
	 */
	for (i = 0; map_old_guc_names[i] != NULL; i += 2)
	{
		if (guc_name_compare(name, map_old_guc_names[i]) == 0)
			return find_option(map_old_guc_names[i + 1], false, elevel);
	}

	if (create_placeholders)
	{
		/*
		 * Check if the name is qualified, and if so, add a placeholder.
		 */
		if (strchr(name, GUC_QUALIFIER_SEPARATOR) != NULL)
			return add_placeholder_variable(name, elevel);
	}

	/* Unknown name */
	return NULL;
}


/*
 * comparator for qsorting and bsearching guc_variables array
 */
static int
guc_var_compare(const void *a, const void *b)
{
	const struct config_generic *confa = *(struct config_generic *const *) a;
	const struct config_generic *confb = *(struct config_generic *const *) b;

	return guc_name_compare(confa->name, confb->name);
}

/*
 * the bare comparison function for GUC names
 */
static int
guc_name_compare(const char *namea, const char *nameb)
{
	/*
	 * The temptation to use strcasecmp() here must be resisted, because the
	 * array ordering has to remain stable across setlocale() calls. So, build
	 * our own with a simple ASCII-only downcasing.
	 */
	while (*namea && *nameb)
	{
		char		cha = *namea++;
		char		chb = *nameb++;

		if (cha >= 'A' && cha <= 'Z')
			cha += 'a' - 'A';
		if (chb >= 'A' && chb <= 'Z')
			chb += 'a' - 'A';
		if (cha != chb)
			return cha - chb;
	}
	if (*namea)
		return 1;				/* a is longer */
	if (*nameb)
		return -1;				/* b is longer */
	return 0;
}


/*
 * Initialize GUC options during program startup.
 *
 * Note that we cannot read the config file yet, since we have not yet
 * processed command-line switches.
 */
void
InitializeGUCOptions(void)
{
	int			i;

	/*
	 * Before log_line_prefix could possibly receive a nonempty setting, make
	 * sure that timezone processing is minimally alive (see elog.c).
	 */
	pg_timezone_initialize();

	/*
	 * Build sorted array of all GUC variables.
	 */
	build_guc_variables();

	/*
	 * Load all variables with their compiled-in defaults, and initialize
	 * status fields as needed.
	 */
	for (i = 0; i < num_guc_variables; i++)
	{
		InitializeOneGUCOption(guc_variables[i]);
	}

	guc_dirty = false;

	reporting_enabled = false;

	/*
	 * Prevent any attempt to override the transaction modes from
	 * non-interactive sources.
	 */
	SetConfigOption("transaction_isolation", "read committed",
					PGC_POSTMASTER, PGC_S_OVERRIDE);
	SetConfigOption("transaction_read_only", "no",
					PGC_POSTMASTER, PGC_S_OVERRIDE);
	SetConfigOption("transaction_deferrable", "no",
					PGC_POSTMASTER, PGC_S_OVERRIDE);

	/*
	 * For historical reasons, some GUC parameters can receive defaults from
	 * environment variables.  Process those settings.
	 */
	InitializeGUCOptionsFromEnvironment();
}

/*
 * Assign any GUC values that can come from the server's environment.
 *
 * This is called from InitializeGUCOptions, and also from ProcessConfigFile
 * to deal with the possibility that a setting has been removed from
 * postgresql.conf and should now get a value from the environment.
 * (The latter is a kludge that should probably go away someday; if so,
 * fold this back into InitializeGUCOptions.)
 */
static void
InitializeGUCOptionsFromEnvironment(void)
{
	char	   *env;
	long		stack_rlimit;

	env = getenv("PGPORT");
	if (env != NULL)
		SetConfigOption("port", env, PGC_POSTMASTER, PGC_S_ENV_VAR);

	env = getenv("PGDATESTYLE");
	if (env != NULL)
		SetConfigOption("datestyle", env, PGC_POSTMASTER, PGC_S_ENV_VAR);

	env = getenv("PGCLIENTENCODING");
	if (env != NULL)
		SetConfigOption("client_encoding", env, PGC_POSTMASTER, PGC_S_ENV_VAR);

	/*
	 * rlimit isn't exactly an "environment variable", but it behaves about
	 * the same.  If we can identify the platform stack depth rlimit, increase
	 * default stack depth setting up to whatever is safe (but at most 2MB).
	 */
	stack_rlimit = get_stack_depth_rlimit();
	if (stack_rlimit > 0)
	{
		long		new_limit = (stack_rlimit - STACK_DEPTH_SLOP) / 1024L;

		if (new_limit > 100)
		{
			char		limbuf[16];

			new_limit = Min(new_limit, 2048);
			sprintf(limbuf, "%ld", new_limit);
			SetConfigOption("max_stack_depth", limbuf,
							PGC_POSTMASTER, PGC_S_ENV_VAR);
		}
	}
}

/*
 * Initialize one GUC option variable to its compiled-in default.
 *
 * Note: the reason for calling check_hooks is not that we think the boot_val
 * might fail, but that the hooks might wish to compute an "extra" struct.
 */
static void
InitializeOneGUCOption(struct config_generic *gconf)
{
	gconf->status = 0;
	gconf->source = PGC_S_DEFAULT;
	gconf->reset_source = PGC_S_DEFAULT;
	gconf->scontext = PGC_INTERNAL;
	gconf->reset_scontext = PGC_INTERNAL;
	gconf->stack = NULL;
	gconf->extra = NULL;
	gconf->sourcefile = NULL;
	gconf->sourceline = 0;

	switch (gconf->vartype)
	{
		case PGC_BOOL:
			{
				struct config_bool *conf = (struct config_bool *) gconf;
				bool		newval = conf->boot_val;
				void	   *extra = NULL;

				if (!call_bool_check_hook(conf, &newval, &extra,
										  PGC_S_DEFAULT, LOG))
					elog(FATAL, "failed to initialize %s to %d",
						 conf->gen.name, (int) newval);
				if (conf->assign_hook)
					conf->assign_hook(newval, extra);
				*conf->variable = conf->reset_val = newval;
				conf->gen.extra = conf->reset_extra = extra;
				break;
			}
		case PGC_INT:
			{
				struct config_int *conf = (struct config_int *) gconf;
				int			newval = conf->boot_val;
				void	   *extra = NULL;

				Assert(newval >= conf->min);
				Assert(newval <= conf->max);
				if (!call_int_check_hook(conf, &newval, &extra,
										 PGC_S_DEFAULT, LOG))
					elog(FATAL, "failed to initialize %s to %d",
						 conf->gen.name, newval);
				if (conf->assign_hook)
					conf->assign_hook(newval, extra);
				*conf->variable = conf->reset_val = newval;
				conf->gen.extra = conf->reset_extra = extra;
				break;
			}
		case PGC_REAL:
			{
				struct config_real *conf = (struct config_real *) gconf;
				double		newval = conf->boot_val;
				void	   *extra = NULL;

				Assert(newval >= conf->min);
				Assert(newval <= conf->max);
				if (!call_real_check_hook(conf, &newval, &extra,
										  PGC_S_DEFAULT, LOG))
					elog(FATAL, "failed to initialize %s to %g",
						 conf->gen.name, newval);
				if (conf->assign_hook)
					conf->assign_hook(newval, extra);
				*conf->variable = conf->reset_val = newval;
				conf->gen.extra = conf->reset_extra = extra;
				break;
			}
		case PGC_STRING:
			{
				struct config_string *conf = (struct config_string *) gconf;
				char	   *newval;
				void	   *extra = NULL;

				/* non-NULL boot_val must always get strdup'd */
				if (conf->boot_val != NULL)
					newval = guc_strdup(FATAL, conf->boot_val);
				else
					newval = NULL;

				if (!call_string_check_hook(conf, &newval, &extra,
											PGC_S_DEFAULT, LOG))
					elog(FATAL, "failed to initialize %s to \"%s\"",
						 conf->gen.name, newval ? newval : "");
				if (conf->assign_hook)
					conf->assign_hook(newval, extra);
				*conf->variable = conf->reset_val = newval;
				conf->gen.extra = conf->reset_extra = extra;
				break;
			}
		case PGC_ENUM:
			{
				struct config_enum *conf = (struct config_enum *) gconf;
				int			newval = conf->boot_val;
				void	   *extra = NULL;

				if (!call_enum_check_hook(conf, &newval, &extra,
										  PGC_S_DEFAULT, LOG))
					elog(FATAL, "failed to initialize %s to %d",
						 conf->gen.name, newval);
				if (conf->assign_hook)
					conf->assign_hook(newval, extra);
				*conf->variable = conf->reset_val = newval;
				conf->gen.extra = conf->reset_extra = extra;
				break;
			}
	}
}


/*
 * Select the configuration files and data directory to be used, and
 * do the initial read of postgresql.conf.
 *
 * This is called after processing command-line switches.
 *		userDoption is the -D switch value if any (NULL if unspecified).
 *		progname is just for use in error messages.
 *
 * Returns true on success; on failure, prints a suitable error message
 * to stderr and returns false.
 */
bool
SelectConfigFiles(const char *userDoption, const char *progname)
{
	char	   *configdir;
	char	   *fname;
	struct stat stat_buf;

	/* configdir is -D option, or $PGDATA if no -D */
	if (userDoption)
		configdir = make_absolute_path(userDoption);
	else
		configdir = make_absolute_path(getenv("PGDATA"));

	if (configdir && stat(configdir, &stat_buf) != 0)
	{
		write_stderr("%s: could not access directory \"%s\": %s\n",
					 progname,
					 configdir,
					 strerror(errno));
		if (errno == ENOENT)
			write_stderr("Run initdb or pg_basebackup to initialize a PostgreSQL data directory.\n");
		return false;
	}

	/*
	 * Find the configuration file: if config_file was specified on the
	 * command line, use it, else use configdir/postgresql.conf.  In any case
	 * ensure the result is an absolute path, so that it will be interpreted
	 * the same way by future backends.
	 */
	if (ConfigFileName)
		fname = make_absolute_path(ConfigFileName);
	else if (configdir)
	{
		fname = guc_malloc(FATAL,
						   strlen(configdir) + strlen(CONFIG_FILENAME) + 2);
		sprintf(fname, "%s/%s", configdir, CONFIG_FILENAME);
	}
	else
	{
		write_stderr("%s does not know where to find the server configuration file.\n"
					 "You must specify the --config-file or -D invocation "
					 "option or set the PGDATA environment variable.\n",
					 progname);
		return false;
	}

	/*
	 * Set the ConfigFileName GUC variable to its final value, ensuring that
	 * it can't be overridden later.
	 */
	SetConfigOption("config_file", fname, PGC_POSTMASTER, PGC_S_OVERRIDE);
	free(fname);

	/*
	 * Now read the config file for the first time.
	 */
	if (stat(ConfigFileName, &stat_buf) != 0)
	{
		write_stderr("%s: could not access the server configuration file \"%s\": %s\n",
					 progname, ConfigFileName, strerror(errno));
		free(configdir);
		return false;
	}

	/*
	 * Read the configuration file for the first time.  This time only the
	 * data_directory parameter is picked up to determine the data directory,
	 * so that we can read the PG_AUTOCONF_FILENAME file next time.
	 */
	ProcessConfigFile(PGC_POSTMASTER);

	/*
	 * If the data_directory GUC variable has been set, use that as DataDir;
	 * otherwise use configdir if set; else punt.
	 *
	 * Note: SetDataDir will copy and absolute-ize its argument, so we don't
	 * have to.
	 */
	if (data_directory)
		SetDataDir(data_directory);
	else if (configdir)
		SetDataDir(configdir);
	else
	{
		write_stderr("%s does not know where to find the database system data.\n"
					 "This can be specified as \"data_directory\" in \"%s\", "
					 "or by the -D invocation option, or by the "
					 "PGDATA environment variable.\n",
					 progname, ConfigFileName);
		return false;
	}

	/*
	 * Reflect the final DataDir value back into the data_directory GUC var.
	 * (If you are wondering why we don't just make them a single variable,
	 * it's because the EXEC_BACKEND case needs DataDir to be transmitted to
	 * child backends specially.  XXX is that still true?  Given that we now
	 * chdir to DataDir, EXEC_BACKEND can read the config file without knowing
	 * DataDir in advance.)
	 */
	SetConfigOption("data_directory", DataDir, PGC_POSTMASTER, PGC_S_OVERRIDE);

	/*
	 * Now read the config file a second time, allowing any settings in the
	 * PG_AUTOCONF_FILENAME file to take effect.  (This is pretty ugly, but
	 * since we have to determine the DataDir before we can find the autoconf
	 * file, the alternatives seem worse.)
	 */
	ProcessConfigFile(PGC_POSTMASTER);

	/*
	 * If timezone_abbreviations wasn't set in the configuration file, install
	 * the default value.  We do it this way because we can't safely install a
	 * "real" value until my_exec_path is set, which may not have happened
	 * when InitializeGUCOptions runs, so the bootstrap default value cannot
	 * be the real desired default.
	 */
	pg_timezone_abbrev_initialize();

	/*
	 * Figure out where pg_hba.conf is, and make sure the path is absolute.
	 */
	if (HbaFileName)
		fname = make_absolute_path(HbaFileName);
	else if (configdir)
	{
		fname = guc_malloc(FATAL,
						   strlen(configdir) + strlen(HBA_FILENAME) + 2);
		sprintf(fname, "%s/%s", configdir, HBA_FILENAME);
	}
	else
	{
		write_stderr("%s does not know where to find the \"hba\" configuration file.\n"
					 "This can be specified as \"hba_file\" in \"%s\", "
					 "or by the -D invocation option, or by the "
					 "PGDATA environment variable.\n",
					 progname, ConfigFileName);
		return false;
	}
	SetConfigOption("hba_file", fname, PGC_POSTMASTER, PGC_S_OVERRIDE);
	free(fname);

	/*
	 * Likewise for pg_ident.conf.
	 */
	if (IdentFileName)
		fname = make_absolute_path(IdentFileName);
	else if (configdir)
	{
		fname = guc_malloc(FATAL,
						   strlen(configdir) + strlen(IDENT_FILENAME) + 2);
		sprintf(fname, "%s/%s", configdir, IDENT_FILENAME);
	}
	else
	{
		write_stderr("%s does not know where to find the \"ident\" configuration file.\n"
					 "This can be specified as \"ident_file\" in \"%s\", "
					 "or by the -D invocation option, or by the "
					 "PGDATA environment variable.\n",
					 progname, ConfigFileName);
		return false;
	}
	SetConfigOption("ident_file", fname, PGC_POSTMASTER, PGC_S_OVERRIDE);
	free(fname);

	free(configdir);

	return true;
}


/*
 * Reset all options to their saved default values (implements RESET ALL)
 */
void
ResetAllOptions(void)
{
	int			i;

	for (i = 0; i < num_guc_variables; i++)
	{
		struct config_generic *gconf = guc_variables[i];

		/* Don't reset non-SET-able values */
		if (gconf->context != PGC_SUSET &&
			gconf->context != PGC_USERSET)
			continue;
		/* Don't reset if special exclusion from RESET ALL */
		if (gconf->flags & GUC_NO_RESET_ALL)
			continue;
		/* No need to reset if wasn't SET */
		if (gconf->source <= PGC_S_OVERRIDE)
			continue;

		/* Save old value to support transaction abort */
		push_old_value(gconf, GUC_ACTION_SET);

		switch (gconf->vartype)
		{
			case PGC_BOOL:
				{
					struct config_bool *conf = (struct config_bool *) gconf;

					if (conf->assign_hook)
						conf->assign_hook(conf->reset_val,
										  conf->reset_extra);
					*conf->variable = conf->reset_val;
					set_extra_field(&conf->gen, &conf->gen.extra,
									conf->reset_extra);
					break;
				}
			case PGC_INT:
				{
					struct config_int *conf = (struct config_int *) gconf;

					if (conf->assign_hook)
						conf->assign_hook(conf->reset_val,
										  conf->reset_extra);
					*conf->variable = conf->reset_val;
					set_extra_field(&conf->gen, &conf->gen.extra,
									conf->reset_extra);
					break;
				}
			case PGC_REAL:
				{
					struct config_real *conf = (struct config_real *) gconf;

					if (conf->assign_hook)
						conf->assign_hook(conf->reset_val,
										  conf->reset_extra);
					*conf->variable = conf->reset_val;
					set_extra_field(&conf->gen, &conf->gen.extra,
									conf->reset_extra);
					break;
				}
			case PGC_STRING:
				{
					struct config_string *conf = (struct config_string *) gconf;

					if (conf->assign_hook)
						conf->assign_hook(conf->reset_val,
										  conf->reset_extra);
					set_string_field(conf, conf->variable, conf->reset_val);
					set_extra_field(&conf->gen, &conf->gen.extra,
									conf->reset_extra);
					break;
				}
			case PGC_ENUM:
				{
					struct config_enum *conf = (struct config_enum *) gconf;

					if (conf->assign_hook)
						conf->assign_hook(conf->reset_val,
										  conf->reset_extra);
					*conf->variable = conf->reset_val;
					set_extra_field(&conf->gen, &conf->gen.extra,
									conf->reset_extra);
					break;
				}
		}

		gconf->source = gconf->reset_source;
		gconf->scontext = gconf->reset_scontext;

		if (gconf->flags & GUC_REPORT)
			ReportGUCOption(gconf);
	}
}


/*
 * push_old_value
 *		Push previous state during transactional assignment to a GUC variable.
 */
static void
push_old_value(struct config_generic *gconf, GucAction action)
{
	GucStack   *stack;

	/* If we're not inside a nest level, do nothing */
	if (GUCNestLevel == 0)
		return;

	/* Do we already have a stack entry of the current nest level? */
	stack = gconf->stack;
	if (stack && stack->nest_level >= GUCNestLevel)
	{
		/* Yes, so adjust its state if necessary */
		Assert(stack->nest_level == GUCNestLevel);
		switch (action)
		{
			case GUC_ACTION_SET:
				/* SET overrides any prior action at same nest level */
				if (stack->state == GUC_SET_LOCAL)
				{
					/* must discard old masked value */
					discard_stack_value(gconf, &stack->masked);
				}
				stack->state = GUC_SET;
				break;
			case GUC_ACTION_LOCAL:
				if (stack->state == GUC_SET)
				{
					/* SET followed by SET LOCAL, remember SET's value */
					stack->masked_scontext = gconf->scontext;
					set_stack_value(gconf, &stack->masked);
					stack->state = GUC_SET_LOCAL;
				}
				/* in all other cases, no change to stack entry */
				break;
			case GUC_ACTION_SAVE:
				/* Could only have a prior SAVE of same variable */
				Assert(stack->state == GUC_SAVE);
				break;
		}
		Assert(guc_dirty);		/* must be set already */
		return;
	}

	/*
	 * Push a new stack entry
	 *
	 * We keep all the stack entries in TopTransactionContext for simplicity.
	 */
	stack = (GucStack *) MemoryContextAllocZero(TopTransactionContext,
												sizeof(GucStack));

	stack->prev = gconf->stack;
	stack->nest_level = GUCNestLevel;
	switch (action)
	{
		case GUC_ACTION_SET:
			stack->state = GUC_SET;
			break;
		case GUC_ACTION_LOCAL:
			stack->state = GUC_LOCAL;
			break;
		case GUC_ACTION_SAVE:
			stack->state = GUC_SAVE;
			break;
	}
	stack->source = gconf->source;
	stack->scontext = gconf->scontext;
	set_stack_value(gconf, &stack->prior);

	gconf->stack = stack;

	/* Ensure we remember to pop at end of xact */
	guc_dirty = true;
}


/*
 * Do GUC processing at main transaction start.
 */
void
AtStart_GUC(void)
{
	/*
	 * The nest level should be 0 between transactions; if it isn't, somebody
	 * didn't call AtEOXact_GUC, or called it with the wrong nestLevel.  We
	 * throw a warning but make no other effort to clean up.
	 */
	if (GUCNestLevel != 0)
		elog(WARNING, "GUC nest level = %d at transaction start",
			 GUCNestLevel);
	GUCNestLevel = 1;
}

/*
 * Enter a new nesting level for GUC values.  This is called at subtransaction
 * start, and when entering a function that has proconfig settings, and in
 * some other places where we want to set GUC variables transiently.
 * NOTE we must not risk error here, else subtransaction start will be unhappy.
 */
int
NewGUCNestLevel(void)
{
	return ++GUCNestLevel;
}

/*
 * Do GUC processing at transaction or subtransaction commit or abort, or
 * when exiting a function that has proconfig settings, or when undoing a
 * transient assignment to some GUC variables.  (The name is thus a bit of
 * a misnomer; perhaps it should be ExitGUCNestLevel or some such.)
 * During abort, we discard all GUC settings that were applied at nesting
 * levels >= nestLevel.  nestLevel == 1 corresponds to the main transaction.
 */
void
AtEOXact_GUC(bool isCommit, int nestLevel)
{
	bool		still_dirty;
	int			i;

	/*
	 * Note: it's possible to get here with GUCNestLevel == nestLevel-1 during
	 * abort, if there is a failure during transaction start before
	 * AtStart_GUC is called.
	 */
	Assert(nestLevel > 0 &&
		   (nestLevel <= GUCNestLevel ||
			(nestLevel == GUCNestLevel + 1 && !isCommit)));

	/* Quick exit if nothing's changed in this transaction */
	if (!guc_dirty)
	{
		GUCNestLevel = nestLevel - 1;
		return;
	}

	still_dirty = false;
	for (i = 0; i < num_guc_variables; i++)
	{
		struct config_generic *gconf = guc_variables[i];
		GucStack   *stack;

		/*
		 * Process and pop each stack entry within the nest level. To simplify
		 * fmgr_security_definer() and other places that use GUC_ACTION_SAVE,
		 * we allow failure exit from code that uses a local nest level to be
		 * recovered at the surrounding transaction or subtransaction abort;
		 * so there could be more than one stack entry to pop.
		 */
		while ((stack = gconf->stack) != NULL &&
			   stack->nest_level >= nestLevel)
		{
			GucStack   *prev = stack->prev;
			bool		restorePrior = false;
			bool		restoreMasked = false;
			bool		changed;

			/*
			 * In this next bit, if we don't set either restorePrior or
			 * restoreMasked, we must "discard" any unwanted fields of the
			 * stack entries to avoid leaking memory.  If we do set one of
			 * those flags, unused fields will be cleaned up after restoring.
			 */
			if (!isCommit)		/* if abort, always restore prior value */
				restorePrior = true;
			else if (stack->state == GUC_SAVE)
				restorePrior = true;
			else if (stack->nest_level == 1)
			{
				/* transaction commit */
				if (stack->state == GUC_SET_LOCAL)
					restoreMasked = true;
				else if (stack->state == GUC_SET)
				{
					/* we keep the current active value */
					discard_stack_value(gconf, &stack->prior);
				}
				else			/* must be GUC_LOCAL */
					restorePrior = true;
			}
			else if (prev == NULL ||
					 prev->nest_level < stack->nest_level - 1)
			{
				/* decrement entry's level and do not pop it */
				stack->nest_level--;
				continue;
			}
			else
			{
				/*
				 * We have to merge this stack entry into prev. See README for
				 * discussion of this bit.
				 */
				switch (stack->state)
				{
					case GUC_SAVE:
						Assert(false);	/* can't get here */
						break;

					case GUC_SET:
						/* next level always becomes SET */
						discard_stack_value(gconf, &stack->prior);
						if (prev->state == GUC_SET_LOCAL)
							discard_stack_value(gconf, &prev->masked);
						prev->state = GUC_SET;
						break;

					case GUC_LOCAL:
						if (prev->state == GUC_SET)
						{
							/* LOCAL migrates down */
							prev->masked_scontext = stack->scontext;
							prev->masked = stack->prior;
							prev->state = GUC_SET_LOCAL;
						}
						else
						{
							/* else just forget this stack level */
							discard_stack_value(gconf, &stack->prior);
						}
						break;

					case GUC_SET_LOCAL:
						/* prior state at this level no longer wanted */
						discard_stack_value(gconf, &stack->prior);
						/* copy down the masked state */
						prev->masked_scontext = stack->masked_scontext;
						if (prev->state == GUC_SET_LOCAL)
							discard_stack_value(gconf, &prev->masked);
						prev->masked = stack->masked;
						prev->state = GUC_SET_LOCAL;
						break;
				}
			}

			changed = false;

			if (restorePrior || restoreMasked)
			{
				/* Perform appropriate restoration of the stacked value */
				config_var_value newvalue;
				GucSource	newsource;
				GucContext	newscontext;

				if (restoreMasked)
				{
					newvalue = stack->masked;
					newsource = PGC_S_SESSION;
					newscontext = stack->masked_scontext;
				}
				else
				{
					newvalue = stack->prior;
					newsource = stack->source;
					newscontext = stack->scontext;
				}

				switch (gconf->vartype)
				{
					case PGC_BOOL:
						{
							struct config_bool *conf = (struct config_bool *) gconf;
							bool		newval = newvalue.val.boolval;
							void	   *newextra = newvalue.extra;

							if (*conf->variable != newval ||
								conf->gen.extra != newextra)
							{
								if (conf->assign_hook)
									conf->assign_hook(newval, newextra);
								*conf->variable = newval;
								set_extra_field(&conf->gen, &conf->gen.extra,
												newextra);
								changed = true;
							}
							break;
						}
					case PGC_INT:
						{
							struct config_int *conf = (struct config_int *) gconf;
							int			newval = newvalue.val.intval;
							void	   *newextra = newvalue.extra;

							if (*conf->variable != newval ||
								conf->gen.extra != newextra)
							{
								if (conf->assign_hook)
									conf->assign_hook(newval, newextra);
								*conf->variable = newval;
								set_extra_field(&conf->gen, &conf->gen.extra,
												newextra);
								changed = true;
							}
							break;
						}
					case PGC_REAL:
						{
							struct config_real *conf = (struct config_real *) gconf;
							double		newval = newvalue.val.realval;
							void	   *newextra = newvalue.extra;

							if (*conf->variable != newval ||
								conf->gen.extra != newextra)
							{
								if (conf->assign_hook)
									conf->assign_hook(newval, newextra);
								*conf->variable = newval;
								set_extra_field(&conf->gen, &conf->gen.extra,
												newextra);
								changed = true;
							}
							break;
						}
					case PGC_STRING:
						{
							struct config_string *conf = (struct config_string *) gconf;
							char	   *newval = newvalue.val.stringval;
							void	   *newextra = newvalue.extra;

							if (*conf->variable != newval ||
								conf->gen.extra != newextra)
							{
								if (conf->assign_hook)
									conf->assign_hook(newval, newextra);
								set_string_field(conf, conf->variable, newval);
								set_extra_field(&conf->gen, &conf->gen.extra,
												newextra);
								changed = true;
							}

							/*
							 * Release stacked values if not used anymore. We
							 * could use discard_stack_value() here, but since
							 * we have type-specific code anyway, might as
							 * well inline it.
							 */
							set_string_field(conf, &stack->prior.val.stringval, NULL);
							set_string_field(conf, &stack->masked.val.stringval, NULL);
							break;
						}
					case PGC_ENUM:
						{
							struct config_enum *conf = (struct config_enum *) gconf;
							int			newval = newvalue.val.enumval;
							void	   *newextra = newvalue.extra;

							if (*conf->variable != newval ||
								conf->gen.extra != newextra)
							{
								if (conf->assign_hook)
									conf->assign_hook(newval, newextra);
								*conf->variable = newval;
								set_extra_field(&conf->gen, &conf->gen.extra,
												newextra);
								changed = true;
							}
							break;
						}
				}

				/*
				 * Release stacked extra values if not used anymore.
				 */
				set_extra_field(gconf, &(stack->prior.extra), NULL);
				set_extra_field(gconf, &(stack->masked.extra), NULL);

				/* And restore source information */
				gconf->source = newsource;
				gconf->scontext = newscontext;
			}

			/* Finish popping the state stack */
			gconf->stack = prev;
			pfree(stack);

			/* Report new value if we changed it */
			if (changed && (gconf->flags & GUC_REPORT))
				ReportGUCOption(gconf);
		}						/* end of stack-popping loop */

		if (stack != NULL)
			still_dirty = true;
	}

	/* If there are no remaining stack entries, we can reset guc_dirty */
	guc_dirty = still_dirty;

	/* Update nesting level */
	GUCNestLevel = nestLevel - 1;
}


/*
 * Start up automatic reporting of changes to variables marked GUC_REPORT.
 * This is executed at completion of backend startup.
 */
void
BeginReportingGUCOptions(void)
{
	int			i;

	/*
	 * Don't do anything unless talking to an interactive frontend of protocol
	 * 3.0 or later.
	 */
	if (whereToSendOutput != DestRemote ||
		PG_PROTOCOL_MAJOR(FrontendProtocol) < 3)
		return;

	reporting_enabled = true;

	/* Transmit initial values of interesting variables */
	for (i = 0; i < num_guc_variables; i++)
	{
		struct config_generic *conf = guc_variables[i];

		if (conf->flags & GUC_REPORT)
			ReportGUCOption(conf);
	}
}

/*
 * ReportGUCOption: if appropriate, transmit option value to frontend
 */
static void
ReportGUCOption(struct config_generic *record)
{
	if (reporting_enabled && (record->flags & GUC_REPORT))
	{
		char	   *val = _ShowOption(record, false);
		StringInfoData msgbuf;

		pq_beginmessage(&msgbuf, 'S');
		pq_sendstring(&msgbuf, record->name);
		pq_sendstring(&msgbuf, val);
		pq_endmessage(&msgbuf);

		pfree(val);
	}
}

/*
 * Convert a value from one of the human-friendly units ("kB", "min" etc.)
 * to the given base unit.  'value' and 'unit' are the input value and unit
 * to convert from (there can be trailing spaces in the unit string).
 * The converted value is stored in *base_value.
 * It's caller's responsibility to round off the converted value as necessary
 * and check for out-of-range.
 *
 * Returns true on success, false if the input unit is not recognized.
 */
static bool
convert_to_base_unit(double value, const char *unit,
					 int base_unit, double *base_value)
{
	char		unitstr[MAX_UNIT_LEN + 1];
	int			unitlen;
	const unit_conversion *table;
	int			i;

	/* extract unit string to compare to table entries */
	unitlen = 0;
	while (*unit != '\0' && !isspace((unsigned char) *unit) &&
		   unitlen < MAX_UNIT_LEN)
		unitstr[unitlen++] = *(unit++);
	unitstr[unitlen] = '\0';
	/* allow whitespace after unit */
	while (isspace((unsigned char) *unit))
		unit++;
	if (*unit != '\0')
		return false;			/* unit too long, or garbage after it */

	/* now search the appropriate table */
	if (base_unit & GUC_UNIT_MEMORY)
		table = memory_unit_conversion_table;
	else
		table = time_unit_conversion_table;

	for (i = 0; *table[i].unit; i++)
	{
		if (base_unit == table[i].base_unit &&
			strcmp(unitstr, table[i].unit) == 0)
		{
			double		cvalue = value * table[i].multiplier;

			/*
			 * If the user gave a fractional value such as "30.1GB", round it
			 * off to the nearest multiple of the next smaller unit, if there
			 * is one.
			 */
			if (*table[i + 1].unit &&
				base_unit == table[i + 1].base_unit)
				cvalue = rint(cvalue / table[i + 1].multiplier) *
					table[i + 1].multiplier;

			*base_value = cvalue;
			return true;
		}
	}
	return false;
}

/*
 * Convert an integer value in some base unit to a human-friendly unit.
 *
 * The output unit is chosen so that it's the greatest unit that can represent
 * the value without loss.  For example, if the base unit is GUC_UNIT_KB, 1024
 * is converted to 1 MB, but 1025 is represented as 1025 kB.
 */
static void
convert_int_from_base_unit(int64 base_value, int base_unit,
						   int64 *value, const char **unit)
{
	const unit_conversion *table;
	int			i;

	*unit = NULL;

	if (base_unit & GUC_UNIT_MEMORY)
		table = memory_unit_conversion_table;
	else
		table = time_unit_conversion_table;

	for (i = 0; *table[i].unit; i++)
	{
		if (base_unit == table[i].base_unit)
		{
			/*
			 * Accept the first conversion that divides the value evenly.  We
			 * assume that the conversions for each base unit are ordered from
			 * greatest unit to the smallest!
			 */
			if (table[i].multiplier <= 1.0 ||
				base_value % (int64) table[i].multiplier == 0)
			{
				*value = (int64) rint(base_value / table[i].multiplier);
				*unit = table[i].unit;
				break;
			}
		}
	}

	Assert(*unit != NULL);
}

/*
 * Convert a floating-point value in some base unit to a human-friendly unit.
 *
 * Same as above, except we have to do the math a bit differently, and
 * there's a possibility that we don't find any exact divisor.
 */
static void
convert_real_from_base_unit(double base_value, int base_unit,
							double *value, const char **unit)
{
	const unit_conversion *table;
	int			i;

	*unit = NULL;

	if (base_unit & GUC_UNIT_MEMORY)
		table = memory_unit_conversion_table;
	else
		table = time_unit_conversion_table;

	for (i = 0; *table[i].unit; i++)
	{
		if (base_unit == table[i].base_unit)
		{
			/*
			 * Accept the first conversion that divides the value evenly; or
			 * if there is none, use the smallest (last) target unit.
			 *
			 * What we actually care about here is whether snprintf with "%g"
			 * will print the value as an integer, so the obvious test of
			 * "*value == rint(*value)" is too strict; roundoff error might
			 * make us choose an unreasonably small unit.  As a compromise,
			 * accept a divisor that is within 1e-8 of producing an integer.
			 */
			*value = base_value / table[i].multiplier;
			*unit = table[i].unit;
			if (*value > 0 &&
				fabs((rint(*value) / *value) - 1.0) <= 1e-8)
				break;
		}
	}

	Assert(*unit != NULL);
}

/*
 * Return the name of a GUC's base unit (e.g. "ms") given its flags.
 * Return NULL if the GUC is unitless.
 */
static const char *
get_config_unit_name(int flags)
{
	switch (flags & (GUC_UNIT_MEMORY | GUC_UNIT_TIME))
	{
		case 0:
			return NULL;		/* GUC has no units */
		case GUC_UNIT_BYTE:
			return "B";
		case GUC_UNIT_KB:
			return "kB";
		case GUC_UNIT_MB:
			return "MB";
		case GUC_UNIT_BLOCKS:
			{
				static char bbuf[8];

				/* initialize if first time through */
				if (bbuf[0] == '\0')
					snprintf(bbuf, sizeof(bbuf), "%dkB", BLCKSZ / 1024);
				return bbuf;
			}
		case GUC_UNIT_XBLOCKS:
			{
				static char xbuf[8];

				/* initialize if first time through */
				if (xbuf[0] == '\0')
					snprintf(xbuf, sizeof(xbuf), "%dkB", XLOG_BLCKSZ / 1024);
				return xbuf;
			}
		case GUC_UNIT_MS:
			return "ms";
		case GUC_UNIT_S:
			return "s";
		case GUC_UNIT_MIN:
			return "min";
		default:
			elog(ERROR, "unrecognized GUC units value: %d",
				 flags & (GUC_UNIT_MEMORY | GUC_UNIT_TIME));
			return NULL;
	}
}


/*
 * Try to parse value as an integer.  The accepted formats are the
 * usual decimal, octal, or hexadecimal formats, as well as floating-point
 * formats (which will be rounded to integer after any units conversion).
 * Optionally, the value can be followed by a unit name if "flags" indicates
 * a unit is allowed.
 *
 * If the string parses okay, return true, else false.
 * If okay and result is not NULL, return the value in *result.
 * If not okay and hintmsg is not NULL, *hintmsg is set to a suitable
 * HINT message, or NULL if no hint provided.
 */
bool
parse_int(const char *value, int *result, int flags, const char **hintmsg)
{
	/*
	 * We assume here that double is wide enough to represent any integer
	 * value with adequate precision.
	 */
	double		val;
	char	   *endptr;

	/* To suppress compiler warnings, always set output params */
	if (result)
		*result = 0;
	if (hintmsg)
		*hintmsg = NULL;

	/*
	 * Try to parse as an integer (allowing octal or hex input).  If the
	 * conversion stops at a decimal point or 'e', or overflows, re-parse as
	 * float.  This should work fine as long as we have no unit names starting
	 * with 'e'.  If we ever do, the test could be extended to check for a
	 * sign or digit after 'e', but for now that's unnecessary.
	 */
	errno = 0;
	val = strtol(value, &endptr, 0);
	if (*endptr == '.' || *endptr == 'e' || *endptr == 'E' ||
		errno == ERANGE)
	{
		errno = 0;
		val = strtod(value, &endptr);
	}

	if (endptr == value || errno == ERANGE)
		return false;			/* no HINT for these cases */

	/* reject NaN (infinities will fail range check below) */
	if (isnan(val))
		return false;			/* treat same as syntax error; no HINT */

	/* allow whitespace between number and unit */
	while (isspace((unsigned char) *endptr))
		endptr++;

	/* Handle possible unit */
	if (*endptr != '\0')
	{
		if ((flags & GUC_UNIT) == 0)
			return false;		/* this setting does not accept a unit */

		if (!convert_to_base_unit(val,
								  endptr, (flags & GUC_UNIT),
								  &val))
		{
			/* invalid unit, or garbage after the unit; set hint and fail. */
			if (hintmsg)
			{
				if (flags & GUC_UNIT_MEMORY)
					*hintmsg = memory_units_hint;
				else
					*hintmsg = time_units_hint;
			}
			return false;
		}
	}

	/* Round to int, then check for overflow */
	val = rint(val);

	if (val > INT_MAX || val < INT_MIN)
	{
		if (hintmsg)
			*hintmsg = gettext_noop("Value exceeds integer range.");
		return false;
	}

	if (result)
		*result = (int) val;
	return true;
}

/*
 * Try to parse value as a floating point number in the usual format.
 * Optionally, the value can be followed by a unit name if "flags" indicates
 * a unit is allowed.
 *
 * If the string parses okay, return true, else false.
 * If okay and result is not NULL, return the value in *result.
 * If not okay and hintmsg is not NULL, *hintmsg is set to a suitable
 * HINT message, or NULL if no hint provided.
 */
bool
parse_real(const char *value, double *result, int flags, const char **hintmsg)
{
	double		val;
	char	   *endptr;

	/* To suppress compiler warnings, always set output params */
	if (result)
		*result = 0;
	if (hintmsg)
		*hintmsg = NULL;

	errno = 0;
	val = strtod(value, &endptr);

	if (endptr == value || errno == ERANGE)
		return false;			/* no HINT for these cases */

	/* reject NaN (infinities will fail range checks later) */
	if (isnan(val))
		return false;			/* treat same as syntax error; no HINT */

	/* allow whitespace between number and unit */
	while (isspace((unsigned char) *endptr))
		endptr++;

	/* Handle possible unit */
	if (*endptr != '\0')
	{
		if ((flags & GUC_UNIT) == 0)
			return false;		/* this setting does not accept a unit */

		if (!convert_to_base_unit(val,
								  endptr, (flags & GUC_UNIT),
								  &val))
		{
			/* invalid unit, or garbage after the unit; set hint and fail. */
			if (hintmsg)
			{
				if (flags & GUC_UNIT_MEMORY)
					*hintmsg = memory_units_hint;
				else
					*hintmsg = time_units_hint;
			}
			return false;
		}
	}

	if (result)
		*result = val;
	return true;
}


/*
 * Lookup the name for an enum option with the selected value.
 * Should only ever be called with known-valid values, so throws
 * an elog(ERROR) if the enum option is not found.
 *
 * The returned string is a pointer to static data and not
 * allocated for modification.
 */
const char *
config_enum_lookup_by_value(struct config_enum *record, int val)
{
	const struct config_enum_entry *entry;

	for (entry = record->options; entry && entry->name; entry++)
	{
		if (entry->val == val)
			return entry->name;
	}

	elog(ERROR, "could not find enum option %d for %s",
		 val, record->gen.name);
	return NULL;				/* silence compiler */
}


/*
 * Lookup the value for an enum option with the selected name
 * (case-insensitive).
 * If the enum option is found, sets the retval value and returns
 * true. If it's not found, return false and retval is set to 0.
 */
bool
config_enum_lookup_by_name(struct config_enum *record, const char *value,
						   int *retval)
{
	const struct config_enum_entry *entry;

	for (entry = record->options; entry && entry->name; entry++)
	{
		if (pg_strcasecmp(value, entry->name) == 0)
		{
			*retval = entry->val;
			return true;
		}
	}

	*retval = 0;
	return false;
}


/*
 * Return a list of all available options for an enum, excluding
 * hidden ones, separated by the given separator.
 * If prefix is non-NULL, it is added before the first enum value.
 * If suffix is non-NULL, it is added to the end of the string.
 */
static char *
config_enum_get_options(struct config_enum *record, const char *prefix,
						const char *suffix, const char *separator)
{
	const struct config_enum_entry *entry;
	StringInfoData retstr;
	int			seplen;

	initStringInfo(&retstr);
	appendStringInfoString(&retstr, prefix);

	seplen = strlen(separator);
	for (entry = record->options; entry && entry->name; entry++)
	{
		if (!entry->hidden)
		{
			appendStringInfoString(&retstr, entry->name);
			appendBinaryStringInfo(&retstr, separator, seplen);
		}
	}

	/*
	 * All the entries may have been hidden, leaving the string empty if no
	 * prefix was given. This indicates a broken GUC setup, since there is no
	 * use for an enum without any values, so we just check to make sure we
	 * don't write to invalid memory instead of actually trying to do
	 * something smart with it.
	 */
	if (retstr.len >= seplen)
	{
		/* Replace final separator */
		retstr.data[retstr.len - seplen] = '\0';
		retstr.len -= seplen;
	}

	appendStringInfoString(&retstr, suffix);

	return retstr.data;
}

/*
 * Parse and validate a proposed value for the specified configuration
 * parameter.
 *
 * This does built-in checks (such as range limits for an integer parameter)
 * and also calls any check hook the parameter may have.
 *
 * record: GUC variable's info record
 * name: variable name (should match the record of course)
 * value: proposed value, as a string
 * source: identifies source of value (check hooks may need this)
 * elevel: level to log any error reports at
 * newval: on success, converted parameter value is returned here
 * newextra: on success, receives any "extra" data returned by check hook
 *	(caller must initialize *newextra to NULL)
 *
 * Returns true if OK, false if not (or throws error, if elevel >= ERROR)
 */
static bool
parse_and_validate_value(struct config_generic *record,
						 const char *name, const char *value,
						 GucSource source, int elevel,
						 union config_var_val *newval, void **newextra)
{
	switch (record->vartype)
	{
		case PGC_BOOL:
			{
				struct config_bool *conf = (struct config_bool *) record;

				if (!parse_bool(value, &newval->boolval))
				{
					ereport(elevel,
							(errcode(ERRCODE_INVALID_PARAMETER_VALUE),
							 errmsg("parameter \"%s\" requires a Boolean value",
									name)));
					return false;
				}

				if (!call_bool_check_hook(conf, &newval->boolval, newextra,
										  source, elevel))
					return false;
			}
			break;
		case PGC_INT:
			{
				struct config_int *conf = (struct config_int *) record;
				const char *hintmsg;

				if (!parse_int(value, &newval->intval,
							   conf->gen.flags, &hintmsg))
				{
					ereport(elevel,
							(errcode(ERRCODE_INVALID_PARAMETER_VALUE),
							 errmsg("invalid value for parameter \"%s\": \"%s\"",
									name, value),
							 hintmsg ? errhint("%s", _(hintmsg)) : 0));
					return false;
				}

				if (newval->intval < conf->min || newval->intval > conf->max)
				{
					const char *unit = get_config_unit_name(conf->gen.flags);

					ereport(elevel,
							(errcode(ERRCODE_INVALID_PARAMETER_VALUE),
							 errmsg("%d%s%s is outside the valid range for parameter \"%s\" (%d .. %d)",
									newval->intval,
									unit ? " " : "",
									unit ? unit : "",
									name,
									conf->min, conf->max)));
					return false;
				}

				if (!call_int_check_hook(conf, &newval->intval, newextra,
										 source, elevel))
					return false;
			}
			break;
		case PGC_REAL:
			{
				struct config_real *conf = (struct config_real *) record;
				const char *hintmsg;

				if (!parse_real(value, &newval->realval,
								conf->gen.flags, &hintmsg))
				{
					ereport(elevel,
							(errcode(ERRCODE_INVALID_PARAMETER_VALUE),
							 errmsg("invalid value for parameter \"%s\": \"%s\"",
									name, value),
							 hintmsg ? errhint("%s", _(hintmsg)) : 0));
					return false;
				}

				if (newval->realval < conf->min || newval->realval > conf->max)
				{
					const char *unit = get_config_unit_name(conf->gen.flags);

					ereport(elevel,
							(errcode(ERRCODE_INVALID_PARAMETER_VALUE),
							 errmsg("%g%s%s is outside the valid range for parameter \"%s\" (%g .. %g)",
									newval->realval,
									unit ? " " : "",
									unit ? unit : "",
									name,
									conf->min, conf->max)));
					return false;
				}

				if (!call_real_check_hook(conf, &newval->realval, newextra,
										  source, elevel))
					return false;
			}
			break;
		case PGC_STRING:
			{
				struct config_string *conf = (struct config_string *) record;

				/*
				 * The value passed by the caller could be transient, so we
				 * always strdup it.
				 */
				newval->stringval = guc_strdup(elevel, value);
				if (newval->stringval == NULL)
					return false;

				/*
				 * The only built-in "parsing" check we have is to apply
				 * truncation if GUC_IS_NAME.
				 */
				if (conf->gen.flags & GUC_IS_NAME)
					truncate_identifier(newval->stringval,
										strlen(newval->stringval),
										true);

				if (!call_string_check_hook(conf, &newval->stringval, newextra,
											source, elevel))
				{
					free(newval->stringval);
					newval->stringval = NULL;
					return false;
				}
			}
			break;
		case PGC_ENUM:
			{
				struct config_enum *conf = (struct config_enum *) record;

				if (!config_enum_lookup_by_name(conf, value, &newval->enumval))
				{
					char	   *hintmsg;

					hintmsg = config_enum_get_options(conf,
													  "Available values: ",
													  ".", ", ");

					ereport(elevel,
							(errcode(ERRCODE_INVALID_PARAMETER_VALUE),
							 errmsg("invalid value for parameter \"%s\": \"%s\"",
									name, value),
							 hintmsg ? errhint("%s", _(hintmsg)) : 0));

					if (hintmsg)
						pfree(hintmsg);
					return false;
				}

				if (!call_enum_check_hook(conf, &newval->enumval, newextra,
										  source, elevel))
					return false;
			}
			break;
	}

	return true;
}


/*
 * Sets option `name' to given value.
 *
 * The value should be a string, which will be parsed and converted to
 * the appropriate data type.  The context and source parameters indicate
 * in which context this function is being called, so that it can apply the
 * access restrictions properly.
 *
 * If value is NULL, set the option to its default value (normally the
 * reset_val, but if source == PGC_S_DEFAULT we instead use the boot_val).
 *
 * action indicates whether to set the value globally in the session, locally
 * to the current top transaction, or just for the duration of a function call.
 *
 * If changeVal is false then don't really set the option but do all
 * the checks to see if it would work.
 *
 * elevel should normally be passed as zero, allowing this function to make
 * its standard choice of ereport level.  However some callers need to be
 * able to override that choice; they should pass the ereport level to use.
 *
 * Return value:
 *	+1: the value is valid and was successfully applied.
 *	0:	the name or value is invalid (but see below).
 *	-1: the value was not applied because of context, priority, or changeVal.
 *
 * If there is an error (non-existing option, invalid value) then an
 * ereport(ERROR) is thrown *unless* this is called for a source for which
 * we don't want an ERROR (currently, those are defaults, the config file,
 * and per-database or per-user settings, as well as callers who specify
 * a less-than-ERROR elevel).  In those cases we write a suitable error
 * message via ereport() and return 0.
 *
 * See also SetConfigOption for an external interface.
 */
int
set_config_option(const char *name, const char *value,
				  GucContext context, GucSource source,
				  GucAction action, bool changeVal, int elevel,
				  bool is_reload)
{
	struct config_generic *record;
	union config_var_val newval_union;
	void	   *newextra = NULL;
	bool		prohibitValueChange = false;
	bool		makeDefault;

	if (elevel == 0)
	{
		if (source == PGC_S_DEFAULT || source == PGC_S_FILE)
		{
			/*
			 * To avoid cluttering the log, only the postmaster bleats loudly
			 * about problems with the config file.
			 */
			elevel = IsUnderPostmaster ? DEBUG3 : LOG;
		}
		else if (source == PGC_S_GLOBAL ||
				 source == PGC_S_DATABASE ||
				 source == PGC_S_USER ||
				 source == PGC_S_DATABASE_USER)
			elevel = WARNING;
		else
			elevel = ERROR;
	}

	/*
	 * GUC_ACTION_SAVE changes are acceptable during a parallel operation,
	 * because the current worker will also pop the change.  We're probably
	 * dealing with a function having a proconfig entry.  Only the function's
	 * body should observe the change, and peer workers do not share in the
	 * execution of a function call started by this worker.
	 *
	 * Other changes might need to affect other workers, so forbid them.
	 */
	if (IsInParallelMode() && changeVal && action != GUC_ACTION_SAVE)
		ereport(elevel,
				(errcode(ERRCODE_INVALID_TRANSACTION_STATE),
				 errmsg("cannot set parameters during a parallel operation")));

	record = find_option(name, true, elevel);
	if (record == NULL)
	{
		ereport(elevel,
				(errcode(ERRCODE_UNDEFINED_OBJECT),
				 errmsg("unrecognized configuration parameter \"%s\"", name)));
		return 0;
	}

	/*
	 * Check if the option can be set at this time. See guc.h for the precise
	 * rules.
	 */
	switch (record->context)
	{
		case PGC_INTERNAL:
			if (context != PGC_INTERNAL)
			{
				ereport(elevel,
						(errcode(ERRCODE_CANT_CHANGE_RUNTIME_PARAM),
						 errmsg("parameter \"%s\" cannot be changed",
								name)));
				return 0;
			}
			break;
		case PGC_POSTMASTER:
			if (context == PGC_SIGHUP)
			{
				/*
				 * We are re-reading a PGC_POSTMASTER variable from
				 * postgresql.conf.  We can't change the setting, so we should
				 * give a warning if the DBA tries to change it.  However,
				 * because of variant formats, canonicalization by check
				 * hooks, etc, we can't just compare the given string directly
				 * to what's stored.  Set a flag to check below after we have
				 * the final storable value.
				 */
				prohibitValueChange = true;
			}
			else if (context != PGC_POSTMASTER)
			{
				ereport(elevel,
						(errcode(ERRCODE_CANT_CHANGE_RUNTIME_PARAM),
						 errmsg("parameter \"%s\" cannot be changed without restarting the server",
								name)));
				return 0;
			}
			break;
		case PGC_SIGHUP:
			if (context != PGC_SIGHUP && context != PGC_POSTMASTER)
			{
				ereport(elevel,
						(errcode(ERRCODE_CANT_CHANGE_RUNTIME_PARAM),
						 errmsg("parameter \"%s\" cannot be changed now",
								name)));
				return 0;
			}

			/*
			 * Hmm, the idea of the SIGHUP context is "ought to be global, but
			 * can be changed after postmaster start". But there's nothing
			 * that prevents a crafty administrator from sending SIGHUP
			 * signals to individual backends only.
			 */
			break;
		case PGC_SU_BACKEND:
			/* Reject if we're connecting but user is not superuser */
			if (context == PGC_BACKEND)
			{
				ereport(elevel,
						(errcode(ERRCODE_INSUFFICIENT_PRIVILEGE),
						 errmsg("permission denied to set parameter \"%s\"",
								name)));
				return 0;
			}
			/* fall through to process the same as PGC_BACKEND */
			/* FALLTHROUGH */
		case PGC_BACKEND:
			if (context == PGC_SIGHUP)
			{
				/*
				 * If a PGC_BACKEND or PGC_SU_BACKEND parameter is changed in
				 * the config file, we want to accept the new value in the
				 * postmaster (whence it will propagate to
				 * subsequently-started backends), but ignore it in existing
				 * backends.  This is a tad klugy, but necessary because we
				 * don't re-read the config file during backend start.
				 *
				 * In EXEC_BACKEND builds, this works differently: we load all
				 * non-default settings from the CONFIG_EXEC_PARAMS file
				 * during backend start.  In that case we must accept
				 * PGC_SIGHUP settings, so as to have the same value as if
				 * we'd forked from the postmaster.  This can also happen when
				 * using RestoreGUCState() within a background worker that
				 * needs to have the same settings as the user backend that
				 * started it. is_reload will be true when either situation
				 * applies.
				 */
				if (IsUnderPostmaster && !is_reload)
					return -1;
			}
			else if (context != PGC_POSTMASTER &&
					 context != PGC_BACKEND &&
					 context != PGC_SU_BACKEND &&
					 source != PGC_S_CLIENT)
			{
				ereport(elevel,
						(errcode(ERRCODE_CANT_CHANGE_RUNTIME_PARAM),
						 errmsg("parameter \"%s\" cannot be set after connection start",
								name)));
				return 0;
			}
			break;
		case PGC_SUSET:
			if (context == PGC_USERSET || context == PGC_BACKEND)
			{
				ereport(elevel,
						(errcode(ERRCODE_INSUFFICIENT_PRIVILEGE),
						 errmsg("permission denied to set parameter \"%s\"",
								name)));
				return 0;
			}
			break;
		case PGC_USERSET:
			/* always okay */
			break;
	}

	/*
	 * Disallow changing GUC_NOT_WHILE_SEC_REST values if we are inside a
	 * security restriction context.  We can reject this regardless of the GUC
	 * context or source, mainly because sources that it might be reasonable
	 * to override for won't be seen while inside a function.
	 *
	 * Note: variables marked GUC_NOT_WHILE_SEC_REST should usually be marked
	 * GUC_NO_RESET_ALL as well, because ResetAllOptions() doesn't check this.
	 * An exception might be made if the reset value is assumed to be "safe".
	 *
	 * Note: this flag is currently used for "session_authorization" and
	 * "role".  We need to prohibit changing these inside a local userid
	 * context because when we exit it, GUC won't be notified, leaving things
	 * out of sync.  (This could be fixed by forcing a new GUC nesting level,
	 * but that would change behavior in possibly-undesirable ways.)  Also, we
	 * prohibit changing these in a security-restricted operation because
	 * otherwise RESET could be used to regain the session user's privileges.
	 */
	if (record->flags & GUC_NOT_WHILE_SEC_REST)
	{
		if (InLocalUserIdChange())
		{
			/*
			 * Phrasing of this error message is historical, but it's the most
			 * common case.
			 */
			ereport(elevel,
					(errcode(ERRCODE_INSUFFICIENT_PRIVILEGE),
					 errmsg("cannot set parameter \"%s\" within security-definer function",
							name)));
			return 0;
		}
		if (InSecurityRestrictedOperation())
		{
			ereport(elevel,
					(errcode(ERRCODE_INSUFFICIENT_PRIVILEGE),
					 errmsg("cannot set parameter \"%s\" within security-restricted operation",
							name)));
			return 0;
		}
	}

	/*
	 * Should we set reset/stacked values?	(If so, the behavior is not
	 * transactional.)	This is done either when we get a default value from
	 * the database's/user's/client's default settings or when we reset a
	 * value to its default.
	 */
	makeDefault = changeVal && (source <= PGC_S_OVERRIDE) &&
		((value != NULL) || source == PGC_S_DEFAULT);

	/*
	 * Ignore attempted set if overridden by previously processed setting.
	 * However, if changeVal is false then plow ahead anyway since we are
	 * trying to find out if the value is potentially good, not actually use
	 * it. Also keep going if makeDefault is true, since we may want to set
	 * the reset/stacked values even if we can't set the variable itself.
	 */
	if (record->source > source)
	{
		if (changeVal && !makeDefault)
		{
			elog(DEBUG3, "\"%s\": setting ignored because previous source is higher priority",
				 name);
			return -1;
		}
		changeVal = false;
	}

	/*
	 * Evaluate value and set variable.
	 */
	switch (record->vartype)
	{
		case PGC_BOOL:
			{
				struct config_bool *conf = (struct config_bool *) record;

#define newval (newval_union.boolval)

				if (value)
				{
					if (!parse_and_validate_value(record, name, value,
												  source, elevel,
												  &newval_union, &newextra))
						return 0;
				}
				else if (source == PGC_S_DEFAULT)
				{
					newval = conf->boot_val;
					if (!call_bool_check_hook(conf, &newval, &newextra,
											  source, elevel))
						return 0;
				}
				else
				{
					newval = conf->reset_val;
					newextra = conf->reset_extra;
					source = conf->gen.reset_source;
					context = conf->gen.reset_scontext;
				}

				if (prohibitValueChange)
				{
					if (*conf->variable != newval)
					{
						record->status |= GUC_PENDING_RESTART;
						ereport(elevel,
								(errcode(ERRCODE_CANT_CHANGE_RUNTIME_PARAM),
								 errmsg("parameter \"%s\" cannot be changed without restarting the server",
										name)));
						return 0;
					}
					record->status &= ~GUC_PENDING_RESTART;
					return -1;
				}

				if (changeVal)
				{
					/* Save old value to support transaction abort */
					if (!makeDefault)
						push_old_value(&conf->gen, action);

					if (conf->assign_hook)
						conf->assign_hook(newval, newextra);
					*conf->variable = newval;
					set_extra_field(&conf->gen, &conf->gen.extra,
									newextra);
					conf->gen.source = source;
					conf->gen.scontext = context;
				}
				if (makeDefault)
				{
					GucStack   *stack;

					if (conf->gen.reset_source <= source)
					{
						conf->reset_val = newval;
						set_extra_field(&conf->gen, &conf->reset_extra,
										newextra);
						conf->gen.reset_source = source;
						conf->gen.reset_scontext = context;
					}
					for (stack = conf->gen.stack; stack; stack = stack->prev)
					{
						if (stack->source <= source)
						{
							stack->prior.val.boolval = newval;
							set_extra_field(&conf->gen, &stack->prior.extra,
											newextra);
							stack->source = source;
							stack->scontext = context;
						}
					}
				}

				/* Perhaps we didn't install newextra anywhere */
				if (newextra && !extra_field_used(&conf->gen, newextra))
					free(newextra);
				break;

#undef newval
			}

		case PGC_INT:
			{
				struct config_int *conf = (struct config_int *) record;

#define newval (newval_union.intval)

				if (value)
				{
					if (!parse_and_validate_value(record, name, value,
												  source, elevel,
												  &newval_union, &newextra))
						return 0;
				}
				else if (source == PGC_S_DEFAULT)
				{
					newval = conf->boot_val;
					if (!call_int_check_hook(conf, &newval, &newextra,
											 source, elevel))
						return 0;
				}
				else
				{
					newval = conf->reset_val;
					newextra = conf->reset_extra;
					source = conf->gen.reset_source;
					context = conf->gen.reset_scontext;
				}

				if (prohibitValueChange)
				{
					if (*conf->variable != newval)
					{
						record->status |= GUC_PENDING_RESTART;
						ereport(elevel,
								(errcode(ERRCODE_CANT_CHANGE_RUNTIME_PARAM),
								 errmsg("parameter \"%s\" cannot be changed without restarting the server",
										name)));
						return 0;
					}
					record->status &= ~GUC_PENDING_RESTART;
					return -1;
				}

				if (changeVal)
				{
					/* Save old value to support transaction abort */
					if (!makeDefault)
						push_old_value(&conf->gen, action);

					if (conf->assign_hook)
						conf->assign_hook(newval, newextra);
					*conf->variable = newval;
					set_extra_field(&conf->gen, &conf->gen.extra,
									newextra);
					conf->gen.source = source;
					conf->gen.scontext = context;
				}
				if (makeDefault)
				{
					GucStack   *stack;

					if (conf->gen.reset_source <= source)
					{
						conf->reset_val = newval;
						set_extra_field(&conf->gen, &conf->reset_extra,
										newextra);
						conf->gen.reset_source = source;
						conf->gen.reset_scontext = context;
					}
					for (stack = conf->gen.stack; stack; stack = stack->prev)
					{
						if (stack->source <= source)
						{
							stack->prior.val.intval = newval;
							set_extra_field(&conf->gen, &stack->prior.extra,
											newextra);
							stack->source = source;
							stack->scontext = context;
						}
					}
				}

				/* Perhaps we didn't install newextra anywhere */
				if (newextra && !extra_field_used(&conf->gen, newextra))
					free(newextra);
				break;

#undef newval
			}

		case PGC_REAL:
			{
				struct config_real *conf = (struct config_real *) record;

#define newval (newval_union.realval)

				if (value)
				{
					if (!parse_and_validate_value(record, name, value,
												  source, elevel,
												  &newval_union, &newextra))
						return 0;
				}
				else if (source == PGC_S_DEFAULT)
				{
					newval = conf->boot_val;
					if (!call_real_check_hook(conf, &newval, &newextra,
											  source, elevel))
						return 0;
				}
				else
				{
					newval = conf->reset_val;
					newextra = conf->reset_extra;
					source = conf->gen.reset_source;
					context = conf->gen.reset_scontext;
				}

				if (prohibitValueChange)
				{
					if (*conf->variable != newval)
					{
						record->status |= GUC_PENDING_RESTART;
						ereport(elevel,
								(errcode(ERRCODE_CANT_CHANGE_RUNTIME_PARAM),
								 errmsg("parameter \"%s\" cannot be changed without restarting the server",
										name)));
						return 0;
					}
					record->status &= ~GUC_PENDING_RESTART;
					return -1;
				}

				if (changeVal)
				{
					/* Save old value to support transaction abort */
					if (!makeDefault)
						push_old_value(&conf->gen, action);

					if (conf->assign_hook)
						conf->assign_hook(newval, newextra);
					*conf->variable = newval;
					set_extra_field(&conf->gen, &conf->gen.extra,
									newextra);
					conf->gen.source = source;
					conf->gen.scontext = context;
				}
				if (makeDefault)
				{
					GucStack   *stack;

					if (conf->gen.reset_source <= source)
					{
						conf->reset_val = newval;
						set_extra_field(&conf->gen, &conf->reset_extra,
										newextra);
						conf->gen.reset_source = source;
						conf->gen.reset_scontext = context;
					}
					for (stack = conf->gen.stack; stack; stack = stack->prev)
					{
						if (stack->source <= source)
						{
							stack->prior.val.realval = newval;
							set_extra_field(&conf->gen, &stack->prior.extra,
											newextra);
							stack->source = source;
							stack->scontext = context;
						}
					}
				}

				/* Perhaps we didn't install newextra anywhere */
				if (newextra && !extra_field_used(&conf->gen, newextra))
					free(newextra);
				break;

#undef newval
			}

		case PGC_STRING:
			{
				struct config_string *conf = (struct config_string *) record;

#define newval (newval_union.stringval)

				if (value)
				{
					if (!parse_and_validate_value(record, name, value,
												  source, elevel,
												  &newval_union, &newextra))
						return 0;
				}
				else if (source == PGC_S_DEFAULT)
				{
					/* non-NULL boot_val must always get strdup'd */
					if (conf->boot_val != NULL)
					{
						newval = guc_strdup(elevel, conf->boot_val);
						if (newval == NULL)
							return 0;
					}
					else
						newval = NULL;

					if (!call_string_check_hook(conf, &newval, &newextra,
												source, elevel))
					{
						free(newval);
						return 0;
					}
				}
				else
				{
					/*
					 * strdup not needed, since reset_val is already under
					 * guc.c's control
					 */
					newval = conf->reset_val;
					newextra = conf->reset_extra;
					source = conf->gen.reset_source;
					context = conf->gen.reset_scontext;
				}

				if (prohibitValueChange)
				{
					/* newval shouldn't be NULL, so we're a bit sloppy here */
					if (*conf->variable == NULL || newval == NULL ||
						strcmp(*conf->variable, newval) != 0)
					{
						record->status |= GUC_PENDING_RESTART;
						ereport(elevel,
								(errcode(ERRCODE_CANT_CHANGE_RUNTIME_PARAM),
								 errmsg("parameter \"%s\" cannot be changed without restarting the server",
										name)));
						return 0;
					}
					record->status &= ~GUC_PENDING_RESTART;
					return -1;
				}

				if (changeVal)
				{
					/* Save old value to support transaction abort */
					if (!makeDefault)
						push_old_value(&conf->gen, action);

					if (conf->assign_hook)
						conf->assign_hook(newval, newextra);
					set_string_field(conf, conf->variable, newval);
					set_extra_field(&conf->gen, &conf->gen.extra,
									newextra);
					conf->gen.source = source;
					conf->gen.scontext = context;
				}

				if (makeDefault)
				{
					GucStack   *stack;

					if (conf->gen.reset_source <= source)
					{
						set_string_field(conf, &conf->reset_val, newval);
						set_extra_field(&conf->gen, &conf->reset_extra,
										newextra);
						conf->gen.reset_source = source;
						conf->gen.reset_scontext = context;
					}
					for (stack = conf->gen.stack; stack; stack = stack->prev)
					{
						if (stack->source <= source)
						{
							set_string_field(conf, &stack->prior.val.stringval,
											 newval);
							set_extra_field(&conf->gen, &stack->prior.extra,
											newextra);
							stack->source = source;
							stack->scontext = context;
						}
					}
				}

				/* Perhaps we didn't install newval anywhere */
				if (newval && !string_field_used(conf, newval))
					free(newval);
				/* Perhaps we didn't install newextra anywhere */
				if (newextra && !extra_field_used(&conf->gen, newextra))
					free(newextra);
				break;

#undef newval
			}

		case PGC_ENUM:
			{
				struct config_enum *conf = (struct config_enum *) record;

#define newval (newval_union.enumval)

				if (value)
				{
					if (!parse_and_validate_value(record, name, value,
												  source, elevel,
												  &newval_union, &newextra))
						return 0;
				}
				else if (source == PGC_S_DEFAULT)
				{
					newval = conf->boot_val;
					if (!call_enum_check_hook(conf, &newval, &newextra,
											  source, elevel))
						return 0;
				}
				else
				{
					newval = conf->reset_val;
					newextra = conf->reset_extra;
					source = conf->gen.reset_source;
					context = conf->gen.reset_scontext;
				}

				if (prohibitValueChange)
				{
					if (*conf->variable != newval)
					{
						record->status |= GUC_PENDING_RESTART;
						ereport(elevel,
								(errcode(ERRCODE_CANT_CHANGE_RUNTIME_PARAM),
								 errmsg("parameter \"%s\" cannot be changed without restarting the server",
										name)));
						return 0;
					}
					record->status &= ~GUC_PENDING_RESTART;
					return -1;
				}

				if (changeVal)
				{
					/* Save old value to support transaction abort */
					if (!makeDefault)
						push_old_value(&conf->gen, action);

					if (conf->assign_hook)
						conf->assign_hook(newval, newextra);
					*conf->variable = newval;
					set_extra_field(&conf->gen, &conf->gen.extra,
									newextra);
					conf->gen.source = source;
					conf->gen.scontext = context;
				}
				if (makeDefault)
				{
					GucStack   *stack;

					if (conf->gen.reset_source <= source)
					{
						conf->reset_val = newval;
						set_extra_field(&conf->gen, &conf->reset_extra,
										newextra);
						conf->gen.reset_source = source;
						conf->gen.reset_scontext = context;
					}
					for (stack = conf->gen.stack; stack; stack = stack->prev)
					{
						if (stack->source <= source)
						{
							stack->prior.val.enumval = newval;
							set_extra_field(&conf->gen, &stack->prior.extra,
											newextra);
							stack->source = source;
							stack->scontext = context;
						}
					}
				}

				/* Perhaps we didn't install newextra anywhere */
				if (newextra && !extra_field_used(&conf->gen, newextra))
					free(newextra);
				break;

#undef newval
			}
	}

	if (changeVal && (record->flags & GUC_REPORT))
		ReportGUCOption(record);

	return changeVal ? 1 : -1;
}


/*
 * Set the fields for source file and line number the setting came from.
 */
static void
set_config_sourcefile(const char *name, char *sourcefile, int sourceline)
{
	struct config_generic *record;
	int			elevel;

	/*
	 * To avoid cluttering the log, only the postmaster bleats loudly about
	 * problems with the config file.
	 */
	elevel = IsUnderPostmaster ? DEBUG3 : LOG;

	record = find_option(name, true, elevel);
	/* should not happen */
	if (record == NULL)
		elog(ERROR, "unrecognized configuration parameter \"%s\"", name);

	sourcefile = guc_strdup(elevel, sourcefile);
	if (record->sourcefile)
		free(record->sourcefile);
	record->sourcefile = sourcefile;
	record->sourceline = sourceline;
}

/*
 * Set a config option to the given value.
 *
 * See also set_config_option; this is just the wrapper to be called from
 * outside GUC.  (This function should be used when possible, because its API
 * is more stable than set_config_option's.)
 *
 * Note: there is no support here for setting source file/line, as it
 * is currently not needed.
 */
void
SetConfigOption(const char *name, const char *value,
				GucContext context, GucSource source)
{
	(void) set_config_option(name, value, context, source,
							 GUC_ACTION_SET, true, 0, false);
}



/*
 * Fetch the current value of the option `name', as a string.
 *
 * If the option doesn't exist, return NULL if missing_ok is true (NOTE that
 * this cannot be distinguished from a string variable with a NULL value!),
 * otherwise throw an ereport and don't return.
 *
 * If restrict_privileged is true, we also enforce that only superusers and
 * members of the pg_read_all_settings role can see GUC_SUPERUSER_ONLY
 * variables.  This should only be passed as true in user-driven calls.
 *
 * The string is *not* allocated for modification and is really only
 * valid until the next call to configuration related functions.
 */
const char *
GetConfigOption(const char *name, bool missing_ok, bool restrict_privileged)
{
	struct config_generic *record;
	static char buffer[256];

	record = find_option(name, false, ERROR);
	if (record == NULL)
	{
		if (missing_ok)
			return NULL;
		ereport(ERROR,
				(errcode(ERRCODE_UNDEFINED_OBJECT),
				 errmsg("unrecognized configuration parameter \"%s\"",
						name)));
	}
	if (restrict_privileged &&
		(record->flags & GUC_SUPERUSER_ONLY) &&
		!is_member_of_role(GetUserId(), DEFAULT_ROLE_READ_ALL_SETTINGS))
		ereport(ERROR,
				(errcode(ERRCODE_INSUFFICIENT_PRIVILEGE),
				 errmsg("must be superuser or a member of pg_read_all_settings to examine \"%s\"",
						name)));

	switch (record->vartype)
	{
		case PGC_BOOL:
			return *((struct config_bool *) record)->variable ? "on" : "off";

		case PGC_INT:
			snprintf(buffer, sizeof(buffer), "%d",
					 *((struct config_int *) record)->variable);
			return buffer;

		case PGC_REAL:
			snprintf(buffer, sizeof(buffer), "%g",
					 *((struct config_real *) record)->variable);
			return buffer;

		case PGC_STRING:
			return *((struct config_string *) record)->variable;

		case PGC_ENUM:
			return config_enum_lookup_by_value((struct config_enum *) record,
											   *((struct config_enum *) record)->variable);
	}
	return NULL;
}

/*
 * Get the RESET value associated with the given option.
 *
 * Note: this is not re-entrant, due to use of static result buffer;
 * not to mention that a string variable could have its reset_val changed.
 * Beware of assuming the result value is good for very long.
 */
const char *
GetConfigOptionResetString(const char *name)
{
	struct config_generic *record;
	static char buffer[256];

	record = find_option(name, false, ERROR);
	if (record == NULL)
		ereport(ERROR,
				(errcode(ERRCODE_UNDEFINED_OBJECT),
				 errmsg("unrecognized configuration parameter \"%s\"", name)));
	if ((record->flags & GUC_SUPERUSER_ONLY) &&
		!is_member_of_role(GetUserId(), DEFAULT_ROLE_READ_ALL_SETTINGS))
		ereport(ERROR,
				(errcode(ERRCODE_INSUFFICIENT_PRIVILEGE),
				 errmsg("must be superuser or a member of pg_read_all_settings to examine \"%s\"",
						name)));

	switch (record->vartype)
	{
		case PGC_BOOL:
			return ((struct config_bool *) record)->reset_val ? "on" : "off";

		case PGC_INT:
			snprintf(buffer, sizeof(buffer), "%d",
					 ((struct config_int *) record)->reset_val);
			return buffer;

		case PGC_REAL:
			snprintf(buffer, sizeof(buffer), "%g",
					 ((struct config_real *) record)->reset_val);
			return buffer;

		case PGC_STRING:
			return ((struct config_string *) record)->reset_val;

		case PGC_ENUM:
			return config_enum_lookup_by_value((struct config_enum *) record,
											   ((struct config_enum *) record)->reset_val);
	}
	return NULL;
}

/*
 * Get the GUC flags associated with the given option.
 *
 * If the option doesn't exist, return 0 if missing_ok is true,
 * otherwise throw an ereport and don't return.
 */
int
GetConfigOptionFlags(const char *name, bool missing_ok)
{
	struct config_generic *record;

	record = find_option(name, false, WARNING);
	if (record == NULL)
	{
		if (missing_ok)
			return 0;
		ereport(ERROR,
				(errcode(ERRCODE_UNDEFINED_OBJECT),
				 errmsg("unrecognized configuration parameter \"%s\"",
						name)));
	}
	return record->flags;
}


/*
 * flatten_set_variable_args
 *		Given a parsenode List as emitted by the grammar for SET,
 *		convert to the flat string representation used by GUC.
 *
 * We need to be told the name of the variable the args are for, because
 * the flattening rules vary (ugh).
 *
 * The result is NULL if args is NIL (i.e., SET ... TO DEFAULT), otherwise
 * a palloc'd string.
 */
static char *
flatten_set_variable_args(const char *name, List *args)
{
	struct config_generic *record;
	int			flags;
	StringInfoData buf;
	ListCell   *l;

	/* Fast path if just DEFAULT */
	if (args == NIL)
		return NULL;

	/*
	 * Get flags for the variable; if it's not known, use default flags.
	 * (Caller might throw error later, but not our business to do so here.)
	 */
	record = find_option(name, false, WARNING);
	if (record)
		flags = record->flags;
	else
		flags = 0;

	/* Complain if list input and non-list variable */
	if ((flags & GUC_LIST_INPUT) == 0 &&
		list_length(args) != 1)
		ereport(ERROR,
				(errcode(ERRCODE_INVALID_PARAMETER_VALUE),
				 errmsg("SET %s takes only one argument", name)));

	initStringInfo(&buf);

	/*
	 * Each list member may be a plain A_Const node, or an A_Const within a
	 * TypeCast; the latter case is supported only for ConstInterval arguments
	 * (for SET TIME ZONE).
	 */
	foreach(l, args)
	{
		Node	   *arg = (Node *) lfirst(l);
		char	   *val;
		TypeName   *typeName = NULL;
		A_Const    *con;

		if (l != list_head(args))
			appendStringInfoString(&buf, ", ");

		if (IsA(arg, TypeCast))
		{
			TypeCast   *tc = (TypeCast *) arg;

			arg = tc->arg;
			typeName = tc->typeName;
		}

		if (!IsA(arg, A_Const))
			elog(ERROR, "unrecognized node type: %d", (int) nodeTag(arg));
		con = (A_Const *) arg;

		switch (nodeTag(&con->val))
		{
			case T_Integer:
				appendStringInfo(&buf, "%d", intVal(&con->val));
				break;
			case T_Float:
				/* represented as a string, so just copy it */
				appendStringInfoString(&buf, strVal(&con->val));
				break;
			case T_String:
				val = strVal(&con->val);
				if (typeName != NULL)
				{
					/*
					 * Must be a ConstInterval argument for TIME ZONE. Coerce
					 * to interval and back to normalize the value and account
					 * for any typmod.
					 */
					Oid			typoid;
					int32		typmod;
					Datum		interval;
					char	   *intervalout;

					typenameTypeIdAndMod(NULL, typeName, &typoid, &typmod);
					Assert(typoid == INTERVALOID);

					interval =
						DirectFunctionCall3(interval_in,
											CStringGetDatum(val),
											ObjectIdGetDatum(InvalidOid),
											Int32GetDatum(typmod));

					intervalout =
						DatumGetCString(DirectFunctionCall1(interval_out,
															interval));
					appendStringInfo(&buf, "INTERVAL '%s'", intervalout);
				}
				else
				{
					/*
					 * Plain string literal or identifier.  For quote mode,
					 * quote it if it's not a vanilla identifier.
					 */
					if (flags & GUC_LIST_QUOTE)
						appendStringInfoString(&buf, quote_identifier(val));
					else
						appendStringInfoString(&buf, val);
				}
				break;
			default:
				elog(ERROR, "unrecognized node type: %d",
					 (int) nodeTag(&con->val));
				break;
		}
	}

	return buf.data;
}

/*
 * Write updated configuration parameter values into a temporary file.
 * This function traverses the list of parameters and quotes the string
 * values before writing them.
 */
static void
write_auto_conf_file(int fd, const char *filename, ConfigVariable *head)
{
	StringInfoData buf;
	ConfigVariable *item;

	initStringInfo(&buf);

	/* Emit file header containing warning comment */
	appendStringInfoString(&buf, "# Do not edit this file manually!\n");
	appendStringInfoString(&buf, "# It will be overwritten by the ALTER SYSTEM command.\n");

	errno = 0;
	if (write(fd, buf.data, buf.len) != buf.len)
	{
		/* if write didn't set errno, assume problem is no disk space */
		if (errno == 0)
			errno = ENOSPC;
		ereport(ERROR,
				(errcode_for_file_access(),
				 errmsg("could not write to file \"%s\": %m", filename)));
	}

	/* Emit each parameter, properly quoting the value */
	for (item = head; item != NULL; item = item->next)
	{
		char	   *escaped;

		resetStringInfo(&buf);

		appendStringInfoString(&buf, item->name);
		appendStringInfoString(&buf, " = '");

		escaped = escape_single_quotes_ascii(item->value);
		if (!escaped)
			ereport(ERROR,
					(errcode(ERRCODE_OUT_OF_MEMORY),
					 errmsg("out of memory")));
		appendStringInfoString(&buf, escaped);
		free(escaped);

		appendStringInfoString(&buf, "'\n");

		errno = 0;
		if (write(fd, buf.data, buf.len) != buf.len)
		{
			/* if write didn't set errno, assume problem is no disk space */
			if (errno == 0)
				errno = ENOSPC;
			ereport(ERROR,
					(errcode_for_file_access(),
					 errmsg("could not write to file \"%s\": %m", filename)));
		}
	}

	/* fsync before considering the write to be successful */
	if (pg_fsync(fd) != 0)
		ereport(ERROR,
				(errcode_for_file_access(),
				 errmsg("could not fsync file \"%s\": %m", filename)));

	pfree(buf.data);
}

/*
 * Update the given list of configuration parameters, adding, replacing
 * or deleting the entry for item "name" (delete if "value" == NULL).
 */
static void
replace_auto_config_value(ConfigVariable **head_p, ConfigVariable **tail_p,
						  const char *name, const char *value)
{
	ConfigVariable *item,
			   *prev = NULL;

	/* Search the list for an existing match (we assume there's only one) */
	for (item = *head_p; item != NULL; item = item->next)
	{
		if (strcmp(item->name, name) == 0)
		{
			/* found a match, replace it */
			pfree(item->value);
			if (value != NULL)
			{
				/* update the parameter value */
				item->value = pstrdup(value);
			}
			else
			{
				/* delete the configuration parameter from list */
				if (*head_p == item)
					*head_p = item->next;
				else
					prev->next = item->next;
				if (*tail_p == item)
					*tail_p = prev;

				pfree(item->name);
				pfree(item->filename);
				pfree(item);
			}
			return;
		}
		prev = item;
	}

	/* Not there; no work if we're trying to delete it */
	if (value == NULL)
		return;

	/* OK, append a new entry */
	item = palloc(sizeof *item);
	item->name = pstrdup(name);
	item->value = pstrdup(value);
	item->errmsg = NULL;
	item->filename = pstrdup("");	/* new item has no location */
	item->sourceline = 0;
	item->ignore = false;
	item->applied = false;
	item->next = NULL;

	if (*head_p == NULL)
		*head_p = item;
	else
		(*tail_p)->next = item;
	*tail_p = item;
}


/*
 * Execute ALTER SYSTEM statement.
 *
 * Read the old PG_AUTOCONF_FILENAME file, merge in the new variable value,
 * and write out an updated file.  If the command is ALTER SYSTEM RESET ALL,
 * we can skip reading the old file and just write an empty file.
 *
 * An LWLock is used to serialize updates of the configuration file.
 *
 * In case of an error, we leave the original automatic
 * configuration file (PG_AUTOCONF_FILENAME) intact.
 */
void
AlterSystemSetConfigFile(AlterSystemStmt *altersysstmt)
{
	char	   *name;
	char	   *value;
	bool		resetall = false;
	ConfigVariable *head = NULL;
	ConfigVariable *tail = NULL;
	volatile int Tmpfd;
	char		AutoConfFileName[MAXPGPATH];
	char		AutoConfTmpFileName[MAXPGPATH];

	if (!superuser())
		ereport(ERROR,
				(errcode(ERRCODE_INSUFFICIENT_PRIVILEGE),
				 (errmsg("must be superuser to execute ALTER SYSTEM command"))));

	/*
	 * Extract statement arguments
	 */
	name = altersysstmt->setstmt->name;

	switch (altersysstmt->setstmt->kind)
	{
		case VAR_SET_VALUE:
			value = ExtractSetVariableArgs(altersysstmt->setstmt);
			break;

		case VAR_SET_DEFAULT:
		case VAR_RESET:
			value = NULL;
			break;

		case VAR_RESET_ALL:
			value = NULL;
			resetall = true;
			break;

		default:
			elog(ERROR, "unrecognized alter system stmt type: %d",
				 altersysstmt->setstmt->kind);
			break;
	}

	/*
	 * Unless it's RESET_ALL, validate the target variable and value
	 */
	if (!resetall)
	{
		struct config_generic *record;

		record = find_option(name, false, ERROR);
		if (record == NULL)
			ereport(ERROR,
					(errcode(ERRCODE_UNDEFINED_OBJECT),
					 errmsg("unrecognized configuration parameter \"%s\"",
							name)));

		/*
		 * Don't allow parameters that can't be set in configuration files to
		 * be set in PG_AUTOCONF_FILENAME file.
		 */
		if ((record->context == PGC_INTERNAL) ||
			(record->flags & GUC_DISALLOW_IN_FILE) ||
			(record->flags & GUC_DISALLOW_IN_AUTO_FILE))
			ereport(ERROR,
					(errcode(ERRCODE_CANT_CHANGE_RUNTIME_PARAM),
					 errmsg("parameter \"%s\" cannot be changed",
							name)));

		/*
		 * If a value is specified, verify that it's sane.
		 */
		if (value)
		{
			union config_var_val newval;
			void	   *newextra = NULL;

			/* Check that it's acceptable for the indicated parameter */
			if (!parse_and_validate_value(record, name, value,
										  PGC_S_FILE, ERROR,
										  &newval, &newextra))
				ereport(ERROR,
						(errcode(ERRCODE_INVALID_PARAMETER_VALUE),
						 errmsg("invalid value for parameter \"%s\": \"%s\"",
								name, value)));

			if (record->vartype == PGC_STRING && newval.stringval != NULL)
				free(newval.stringval);
			if (newextra)
				free(newextra);

			/*
			 * We must also reject values containing newlines, because the
			 * grammar for config files doesn't support embedded newlines in
			 * string literals.
			 */
			if (strchr(value, '\n'))
				ereport(ERROR,
						(errcode(ERRCODE_INVALID_PARAMETER_VALUE),
						 errmsg("parameter value for ALTER SYSTEM must not contain a newline")));
		}
	}

	/*
	 * PG_AUTOCONF_FILENAME and its corresponding temporary file are always in
	 * the data directory, so we can reference them by simple relative paths.
	 */
	snprintf(AutoConfFileName, sizeof(AutoConfFileName), "%s",
			 PG_AUTOCONF_FILENAME);
	snprintf(AutoConfTmpFileName, sizeof(AutoConfTmpFileName), "%s.%s",
			 AutoConfFileName,
			 "tmp");

	/*
	 * Only one backend is allowed to operate on PG_AUTOCONF_FILENAME at a
	 * time.  Use AutoFileLock to ensure that.  We must hold the lock while
	 * reading the old file contents.
	 */
	LWLockAcquire(AutoFileLock, LW_EXCLUSIVE);

	/*
	 * If we're going to reset everything, then no need to open or parse the
	 * old file.  We'll just write out an empty list.
	 */
	if (!resetall)
	{
		struct stat st;

		if (stat(AutoConfFileName, &st) == 0)
		{
			/* open old file PG_AUTOCONF_FILENAME */
			FILE	   *infile;

			infile = AllocateFile(AutoConfFileName, "r");
			if (infile == NULL)
				ereport(ERROR,
						(errcode_for_file_access(),
						 errmsg("could not open file \"%s\": %m",
								AutoConfFileName)));

			/* parse it */
			if (!ParseConfigFp(infile, AutoConfFileName, 0, LOG, &head, &tail))
				ereport(ERROR,
						(errcode(ERRCODE_CONFIG_FILE_ERROR),
						 errmsg("could not parse contents of file \"%s\"",
								AutoConfFileName)));

			FreeFile(infile);
		}

		/*
		 * Now, replace any existing entry with the new value, or add it if
		 * not present.
		 */
		replace_auto_config_value(&head, &tail, name, value);
	}

	/*
	 * To ensure crash safety, first write the new file data to a temp file,
	 * then atomically rename it into place.
	 *
	 * If there is a temp file left over due to a previous crash, it's okay to
	 * truncate and reuse it.
	 */
	Tmpfd = BasicOpenFile(AutoConfTmpFileName,
						  O_CREAT | O_RDWR | O_TRUNC);
	if (Tmpfd < 0)
		ereport(ERROR,
				(errcode_for_file_access(),
				 errmsg("could not open file \"%s\": %m",
						AutoConfTmpFileName)));

	/*
	 * Use a TRY block to clean up the file if we fail.  Since we need a TRY
	 * block anyway, OK to use BasicOpenFile rather than OpenTransientFile.
	 */
	PG_TRY();
	{
		/* Write and sync the new contents to the temporary file */
		write_auto_conf_file(Tmpfd, AutoConfTmpFileName, head);

		/* Close before renaming; may be required on some platforms */
		close(Tmpfd);
		Tmpfd = -1;

		/*
		 * As the rename is atomic operation, if any problem occurs after this
		 * at worst it can lose the parameters set by last ALTER SYSTEM
		 * command.
		 */
		durable_rename(AutoConfTmpFileName, AutoConfFileName, ERROR);
	}
	PG_CATCH();
	{
		/* Close file first, else unlink might fail on some platforms */
		if (Tmpfd >= 0)
			close(Tmpfd);

		/* Unlink, but ignore any error */
		(void) unlink(AutoConfTmpFileName);

		PG_RE_THROW();
	}
	PG_END_TRY();

	FreeConfigVariables(head);

	LWLockRelease(AutoFileLock);
}

/*
 * SET command
 */
void
ExecSetVariableStmt(VariableSetStmt *stmt, bool isTopLevel)
{
	GucAction	action = stmt->is_local ? GUC_ACTION_LOCAL : GUC_ACTION_SET;

	/*
	 * Workers synchronize these parameters at the start of the parallel
	 * operation; then, we block SET during the operation.
	 */
	if (IsInParallelMode())
		ereport(ERROR,
				(errcode(ERRCODE_INVALID_TRANSACTION_STATE),
				 errmsg("cannot set parameters during a parallel operation")));

	switch (stmt->kind)
	{
		case VAR_SET_VALUE:
		case VAR_SET_CURRENT:
			if (stmt->is_local)
				WarnNoTransactionBlock(isTopLevel, "SET LOCAL");
			(void) set_config_option(stmt->name,
									 ExtractSetVariableArgs(stmt),
									 (superuser() ? PGC_SUSET : PGC_USERSET),
									 PGC_S_SESSION,
									 action, true, 0, false);
			break;
		case VAR_SET_MULTI:

			/*
			 * Special-case SQL syntaxes.  The TRANSACTION and SESSION
			 * CHARACTERISTICS cases effectively set more than one variable
			 * per statement.  TRANSACTION SNAPSHOT only takes one argument,
			 * but we put it here anyway since it's a special case and not
			 * related to any GUC variable.
			 */
			if (strcmp(stmt->name, "TRANSACTION") == 0)
			{
				ListCell   *head;

				WarnNoTransactionBlock(isTopLevel, "SET TRANSACTION");

				foreach(head, stmt->args)
				{
					DefElem    *item = (DefElem *) lfirst(head);

					if (strcmp(item->defname, "transaction_isolation") == 0)
						SetPGVariable("transaction_isolation",
									  list_make1(item->arg), stmt->is_local);
					else if (strcmp(item->defname, "transaction_read_only") == 0)
						SetPGVariable("transaction_read_only",
									  list_make1(item->arg), stmt->is_local);
					else if (strcmp(item->defname, "transaction_deferrable") == 0)
						SetPGVariable("transaction_deferrable",
									  list_make1(item->arg), stmt->is_local);
					else
						elog(ERROR, "unexpected SET TRANSACTION element: %s",
							 item->defname);
				}
			}
			else if (strcmp(stmt->name, "SESSION CHARACTERISTICS") == 0)
			{
				ListCell   *head;

				foreach(head, stmt->args)
				{
					DefElem    *item = (DefElem *) lfirst(head);

					if (strcmp(item->defname, "transaction_isolation") == 0)
						SetPGVariable("default_transaction_isolation",
									  list_make1(item->arg), stmt->is_local);
					else if (strcmp(item->defname, "transaction_read_only") == 0)
						SetPGVariable("default_transaction_read_only",
									  list_make1(item->arg), stmt->is_local);
					else if (strcmp(item->defname, "transaction_deferrable") == 0)
						SetPGVariable("default_transaction_deferrable",
									  list_make1(item->arg), stmt->is_local);
					else
						elog(ERROR, "unexpected SET SESSION element: %s",
							 item->defname);
				}
			}
			else if (strcmp(stmt->name, "TRANSACTION SNAPSHOT") == 0)
			{
				A_Const    *con = linitial_node(A_Const, stmt->args);

				if (stmt->is_local)
					ereport(ERROR,
							(errcode(ERRCODE_FEATURE_NOT_SUPPORTED),
							 errmsg("SET LOCAL TRANSACTION SNAPSHOT is not implemented")));

				WarnNoTransactionBlock(isTopLevel, "SET TRANSACTION");
				Assert(nodeTag(&con->val) == T_String);
				ImportSnapshot(strVal(&con->val));
			}
			else
				elog(ERROR, "unexpected SET MULTI element: %s",
					 stmt->name);
			break;
		case VAR_SET_DEFAULT:
			if (stmt->is_local)
				WarnNoTransactionBlock(isTopLevel, "SET LOCAL");
			/* fall through */
		case VAR_RESET:
			if (strcmp(stmt->name, "transaction_isolation") == 0)
				WarnNoTransactionBlock(isTopLevel, "RESET TRANSACTION");

			(void) set_config_option(stmt->name,
									 NULL,
									 (superuser() ? PGC_SUSET : PGC_USERSET),
									 PGC_S_SESSION,
									 action, true, 0, false);
			break;
		case VAR_RESET_ALL:
			ResetAllOptions();
			break;
	}
}

/*
 * Get the value to assign for a VariableSetStmt, or NULL if it's RESET.
 * The result is palloc'd.
 *
 * This is exported for use by actions such as ALTER ROLE SET.
 */
char *
ExtractSetVariableArgs(VariableSetStmt *stmt)
{
	switch (stmt->kind)
	{
		case VAR_SET_VALUE:
			return flatten_set_variable_args(stmt->name, stmt->args);
		case VAR_SET_CURRENT:
			return GetConfigOptionByName(stmt->name, NULL, false);
		default:
			return NULL;
	}
}

/*
 * SetPGVariable - SET command exported as an easily-C-callable function.
 *
 * This provides access to SET TO value, as well as SET TO DEFAULT (expressed
 * by passing args == NIL), but not SET FROM CURRENT functionality.
 */
void
SetPGVariable(const char *name, List *args, bool is_local)
{
	char	   *argstring = flatten_set_variable_args(name, args);

	/* Note SET DEFAULT (argstring == NULL) is equivalent to RESET */
	(void) set_config_option(name,
							 argstring,
							 (superuser() ? PGC_SUSET : PGC_USERSET),
							 PGC_S_SESSION,
							 is_local ? GUC_ACTION_LOCAL : GUC_ACTION_SET,
							 true, 0, false);
}

/*
 * SET command wrapped as a SQL callable function.
 */
Datum
set_config_by_name(PG_FUNCTION_ARGS)
{
	char	   *name;
	char	   *value;
	char	   *new_value;
	bool		is_local;

	if (PG_ARGISNULL(0))
		ereport(ERROR,
				(errcode(ERRCODE_NULL_VALUE_NOT_ALLOWED),
				 errmsg("SET requires parameter name")));

	/* Get the GUC variable name */
	name = TextDatumGetCString(PG_GETARG_DATUM(0));

	/* Get the desired value or set to NULL for a reset request */
	if (PG_ARGISNULL(1))
		value = NULL;
	else
		value = TextDatumGetCString(PG_GETARG_DATUM(1));

	/*
	 * Get the desired state of is_local. Default to false if provided value
	 * is NULL
	 */
	if (PG_ARGISNULL(2))
		is_local = false;
	else
		is_local = PG_GETARG_BOOL(2);

	/* Note SET DEFAULT (argstring == NULL) is equivalent to RESET */
	(void) set_config_option(name,
							 value,
							 (superuser() ? PGC_SUSET : PGC_USERSET),
							 PGC_S_SESSION,
							 is_local ? GUC_ACTION_LOCAL : GUC_ACTION_SET,
							 true, 0, false);

	/* get the new current value */
	new_value = GetConfigOptionByName(name, NULL, false);

	/* Convert return string to text */
	PG_RETURN_TEXT_P(cstring_to_text(new_value));
}


/*
 * Common code for DefineCustomXXXVariable subroutines: allocate the
 * new variable's config struct and fill in generic fields.
 */
static struct config_generic *
init_custom_variable(const char *name,
					 const char *short_desc,
					 const char *long_desc,
					 GucContext context,
					 int flags,
					 enum config_type type,
					 size_t sz)
{
	struct config_generic *gen;

	/*
	 * Only allow custom PGC_POSTMASTER variables to be created during shared
	 * library preload; any later than that, we can't ensure that the value
	 * doesn't change after startup.  This is a fatal elog if it happens; just
	 * erroring out isn't safe because we don't know what the calling loadable
	 * module might already have hooked into.
	 */
	if (context == PGC_POSTMASTER &&
		!process_shared_preload_libraries_in_progress)
		elog(FATAL, "cannot create PGC_POSTMASTER variables after startup");

	/*
	 * We can't support custom GUC_LIST_QUOTE variables, because the wrong
	 * things would happen if such a variable were set or pg_dump'd when the
	 * defining extension isn't loaded.  Again, treat this as fatal because
	 * the loadable module may be partly initialized already.
	 */
	if (flags & GUC_LIST_QUOTE)
		elog(FATAL, "extensions cannot define GUC_LIST_QUOTE variables");

	/*
	 * Before pljava commit 398f3b876ed402bdaec8bc804f29e2be95c75139
	 * (2015-12-15), two of that module's PGC_USERSET variables facilitated
	 * trivial escalation to superuser privileges.  Restrict the variables to
	 * protect sites that have yet to upgrade pljava.
	 */
	if (context == PGC_USERSET &&
		(strcmp(name, "pljava.classpath") == 0 ||
		 strcmp(name, "pljava.vmoptions") == 0))
		context = PGC_SUSET;

	gen = (struct config_generic *) guc_malloc(ERROR, sz);
	memset(gen, 0, sz);

	gen->name = guc_strdup(ERROR, name);
	gen->context = context;
	gen->group = CUSTOM_OPTIONS;
	gen->short_desc = short_desc;
	gen->long_desc = long_desc;
	gen->flags = flags;
	gen->vartype = type;

	return gen;
}

/*
 * Common code for DefineCustomXXXVariable subroutines: insert the new
 * variable into the GUC variable array, replacing any placeholder.
 */
static void
define_custom_variable(struct config_generic *variable)
{
	const char *name = variable->name;
	const char **nameAddr = &name;
	struct config_string *pHolder;
	struct config_generic **res;

	/*
	 * See if there's a placeholder by the same name.
	 */
	res = (struct config_generic **) bsearch((void *) &nameAddr,
											 (void *) guc_variables,
											 num_guc_variables,
											 sizeof(struct config_generic *),
											 guc_var_compare);
	if (res == NULL)
	{
		/*
		 * No placeholder to replace, so we can just add it ... but first,
		 * make sure it's initialized to its default value.
		 */
		InitializeOneGUCOption(variable);
		add_guc_variable(variable, ERROR);
		return;
	}

	/*
	 * This better be a placeholder
	 */
	if (((*res)->flags & GUC_CUSTOM_PLACEHOLDER) == 0)
		ereport(ERROR,
				(errcode(ERRCODE_INTERNAL_ERROR),
				 errmsg("attempt to redefine parameter \"%s\"", name)));

	Assert((*res)->vartype == PGC_STRING);
	pHolder = (struct config_string *) (*res);

	/*
	 * First, set the variable to its default value.  We must do this even
	 * though we intend to immediately apply a new value, since it's possible
	 * that the new value is invalid.
	 */
	InitializeOneGUCOption(variable);

	/*
	 * Replace the placeholder. We aren't changing the name, so no re-sorting
	 * is necessary
	 */
	*res = variable;

	/*
	 * Assign the string value(s) stored in the placeholder to the real
	 * variable.  Essentially, we need to duplicate all the active and stacked
	 * values, but with appropriate validation and datatype adjustment.
	 *
	 * If an assignment fails, we report a WARNING and keep going.  We don't
	 * want to throw ERROR for bad values, because it'd bollix the add-on
	 * module that's presumably halfway through getting loaded.  In such cases
	 * the default or previous state will become active instead.
	 */

	/* First, apply the reset value if any */
	if (pHolder->reset_val)
		(void) set_config_option(name, pHolder->reset_val,
								 pHolder->gen.reset_scontext,
								 pHolder->gen.reset_source,
								 GUC_ACTION_SET, true, WARNING, false);
	/* That should not have resulted in stacking anything */
	Assert(variable->stack == NULL);

	/* Now, apply current and stacked values, in the order they were stacked */
	reapply_stacked_values(variable, pHolder, pHolder->gen.stack,
						   *(pHolder->variable),
						   pHolder->gen.scontext, pHolder->gen.source);

	/* Also copy over any saved source-location information */
	if (pHolder->gen.sourcefile)
		set_config_sourcefile(name, pHolder->gen.sourcefile,
							  pHolder->gen.sourceline);

	/*
	 * Free up as much as we conveniently can of the placeholder structure.
	 * (This neglects any stack items, so it's possible for some memory to be
	 * leaked.  Since this can only happen once per session per variable, it
	 * doesn't seem worth spending much code on.)
	 */
	set_string_field(pHolder, pHolder->variable, NULL);
	set_string_field(pHolder, &pHolder->reset_val, NULL);

	free(pHolder);
}

/*
 * Recursive subroutine for define_custom_variable: reapply non-reset values
 *
 * We recurse so that the values are applied in the same order as originally.
 * At each recursion level, apply the upper-level value (passed in) in the
 * fashion implied by the stack entry.
 */
static void
reapply_stacked_values(struct config_generic *variable,
					   struct config_string *pHolder,
					   GucStack *stack,
					   const char *curvalue,
					   GucContext curscontext, GucSource cursource)
{
	const char *name = variable->name;
	GucStack   *oldvarstack = variable->stack;

	if (stack != NULL)
	{
		/* First, recurse, so that stack items are processed bottom to top */
		reapply_stacked_values(variable, pHolder, stack->prev,
							   stack->prior.val.stringval,
							   stack->scontext, stack->source);

		/* See how to apply the passed-in value */
		switch (stack->state)
		{
			case GUC_SAVE:
				(void) set_config_option(name, curvalue,
										 curscontext, cursource,
										 GUC_ACTION_SAVE, true,
										 WARNING, false);
				break;

			case GUC_SET:
				(void) set_config_option(name, curvalue,
										 curscontext, cursource,
										 GUC_ACTION_SET, true,
										 WARNING, false);
				break;

			case GUC_LOCAL:
				(void) set_config_option(name, curvalue,
										 curscontext, cursource,
										 GUC_ACTION_LOCAL, true,
										 WARNING, false);
				break;

			case GUC_SET_LOCAL:
				/* first, apply the masked value as SET */
				(void) set_config_option(name, stack->masked.val.stringval,
										 stack->masked_scontext, PGC_S_SESSION,
										 GUC_ACTION_SET, true,
										 WARNING, false);
				/* then apply the current value as LOCAL */
				(void) set_config_option(name, curvalue,
										 curscontext, cursource,
										 GUC_ACTION_LOCAL, true,
										 WARNING, false);
				break;
		}

		/* If we successfully made a stack entry, adjust its nest level */
		if (variable->stack != oldvarstack)
			variable->stack->nest_level = stack->nest_level;
	}
	else
	{
		/*
		 * We are at the end of the stack.  If the active/previous value is
		 * different from the reset value, it must represent a previously
		 * committed session value.  Apply it, and then drop the stack entry
		 * that set_config_option will have created under the impression that
		 * this is to be just a transactional assignment.  (We leak the stack
		 * entry.)
		 */
		if (curvalue != pHolder->reset_val ||
			curscontext != pHolder->gen.reset_scontext ||
			cursource != pHolder->gen.reset_source)
		{
			(void) set_config_option(name, curvalue,
									 curscontext, cursource,
									 GUC_ACTION_SET, true, WARNING, false);
			variable->stack = NULL;
		}
	}
}

void
DefineCustomBoolVariable(const char *name,
						 const char *short_desc,
						 const char *long_desc,
						 bool *valueAddr,
						 bool bootValue,
						 GucContext context,
						 int flags,
						 GucBoolCheckHook check_hook,
						 GucBoolAssignHook assign_hook,
						 GucShowHook show_hook)
{
	struct config_bool *var;

	var = (struct config_bool *)
		init_custom_variable(name, short_desc, long_desc, context, flags,
							 PGC_BOOL, sizeof(struct config_bool));
	var->variable = valueAddr;
	var->boot_val = bootValue;
	var->reset_val = bootValue;
	var->check_hook = check_hook;
	var->assign_hook = assign_hook;
	var->show_hook = show_hook;
	define_custom_variable(&var->gen);
}

void
DefineCustomIntVariable(const char *name,
						const char *short_desc,
						const char *long_desc,
						int *valueAddr,
						int bootValue,
						int minValue,
						int maxValue,
						GucContext context,
						int flags,
						GucIntCheckHook check_hook,
						GucIntAssignHook assign_hook,
						GucShowHook show_hook)
{
	struct config_int *var;

	var = (struct config_int *)
		init_custom_variable(name, short_desc, long_desc, context, flags,
							 PGC_INT, sizeof(struct config_int));
	var->variable = valueAddr;
	var->boot_val = bootValue;
	var->reset_val = bootValue;
	var->min = minValue;
	var->max = maxValue;
	var->check_hook = check_hook;
	var->assign_hook = assign_hook;
	var->show_hook = show_hook;
	define_custom_variable(&var->gen);
}

void
DefineCustomRealVariable(const char *name,
						 const char *short_desc,
						 const char *long_desc,
						 double *valueAddr,
						 double bootValue,
						 double minValue,
						 double maxValue,
						 GucContext context,
						 int flags,
						 GucRealCheckHook check_hook,
						 GucRealAssignHook assign_hook,
						 GucShowHook show_hook)
{
	struct config_real *var;

	var = (struct config_real *)
		init_custom_variable(name, short_desc, long_desc, context, flags,
							 PGC_REAL, sizeof(struct config_real));
	var->variable = valueAddr;
	var->boot_val = bootValue;
	var->reset_val = bootValue;
	var->min = minValue;
	var->max = maxValue;
	var->check_hook = check_hook;
	var->assign_hook = assign_hook;
	var->show_hook = show_hook;
	define_custom_variable(&var->gen);
}

void
DefineCustomStringVariable(const char *name,
						   const char *short_desc,
						   const char *long_desc,
						   char **valueAddr,
						   const char *bootValue,
						   GucContext context,
						   int flags,
						   GucStringCheckHook check_hook,
						   GucStringAssignHook assign_hook,
						   GucShowHook show_hook)
{
	struct config_string *var;

	var = (struct config_string *)
		init_custom_variable(name, short_desc, long_desc, context, flags,
							 PGC_STRING, sizeof(struct config_string));
	var->variable = valueAddr;
	var->boot_val = bootValue;
	var->check_hook = check_hook;
	var->assign_hook = assign_hook;
	var->show_hook = show_hook;
	define_custom_variable(&var->gen);
}

void
DefineCustomEnumVariable(const char *name,
						 const char *short_desc,
						 const char *long_desc,
						 int *valueAddr,
						 int bootValue,
						 const struct config_enum_entry *options,
						 GucContext context,
						 int flags,
						 GucEnumCheckHook check_hook,
						 GucEnumAssignHook assign_hook,
						 GucShowHook show_hook)
{
	struct config_enum *var;

	var = (struct config_enum *)
		init_custom_variable(name, short_desc, long_desc, context, flags,
							 PGC_ENUM, sizeof(struct config_enum));
	var->variable = valueAddr;
	var->boot_val = bootValue;
	var->reset_val = bootValue;
	var->options = options;
	var->check_hook = check_hook;
	var->assign_hook = assign_hook;
	var->show_hook = show_hook;
	define_custom_variable(&var->gen);
}

void
EmitWarningsOnPlaceholders(const char *className)
{
	int			classLen = strlen(className);
	int			i;

	for (i = 0; i < num_guc_variables; i++)
	{
		struct config_generic *var = guc_variables[i];

		if ((var->flags & GUC_CUSTOM_PLACEHOLDER) != 0 &&
			strncmp(className, var->name, classLen) == 0 &&
			var->name[classLen] == GUC_QUALIFIER_SEPARATOR)
		{
			ereport(WARNING,
					(errcode(ERRCODE_UNDEFINED_OBJECT),
					 errmsg("unrecognized configuration parameter \"%s\"",
							var->name)));
		}
	}
}


/*
 * SHOW command
 */
void
GetPGVariable(const char *name, DestReceiver *dest)
{
	if (guc_name_compare(name, "all") == 0)
		ShowAllGUCConfig(dest);
	else
		ShowGUCConfigOption(name, dest);
}

TupleDesc
GetPGVariableResultDesc(const char *name)
{
	TupleDesc	tupdesc;

	if (guc_name_compare(name, "all") == 0)
	{
		/* need a tuple descriptor representing three TEXT columns */
		tupdesc = CreateTemplateTupleDesc(3);
		TupleDescInitEntry(tupdesc, (AttrNumber) 1, "name",
						   TEXTOID, -1, 0);
		TupleDescInitEntry(tupdesc, (AttrNumber) 2, "setting",
						   TEXTOID, -1, 0);
		TupleDescInitEntry(tupdesc, (AttrNumber) 3, "description",
						   TEXTOID, -1, 0);
	}
	else
	{
		const char *varname;

		/* Get the canonical spelling of name */
		(void) GetConfigOptionByName(name, &varname, false);

		/* need a tuple descriptor representing a single TEXT column */
		tupdesc = CreateTemplateTupleDesc(1);
		TupleDescInitEntry(tupdesc, (AttrNumber) 1, varname,
						   TEXTOID, -1, 0);
	}
	return tupdesc;
}


/*
 * SHOW command
 */
static void
ShowGUCConfigOption(const char *name, DestReceiver *dest)
{
	TupOutputState *tstate;
	TupleDesc	tupdesc;
	const char *varname;
	char	   *value;

	/* Get the value and canonical spelling of name */
	value = GetConfigOptionByName(name, &varname, false);

	/* need a tuple descriptor representing a single TEXT column */
	tupdesc = CreateTemplateTupleDesc(1);
	TupleDescInitBuiltinEntry(tupdesc, (AttrNumber) 1, varname,
							  TEXTOID, -1, 0);

	/* prepare for projection of tuples */
	tstate = begin_tup_output_tupdesc(dest, tupdesc, &TTSOpsVirtual);

	/* Send it */
	do_text_output_oneline(tstate, value);

	end_tup_output(tstate);
}

/*
 * SHOW ALL command
 */
static void
ShowAllGUCConfig(DestReceiver *dest)
{
	int			i;
	TupOutputState *tstate;
	TupleDesc	tupdesc;
	Datum		values[3];
	bool		isnull[3] = {false, false, false};

	/* need a tuple descriptor representing three TEXT columns */
	tupdesc = CreateTemplateTupleDesc(3);
	TupleDescInitBuiltinEntry(tupdesc, (AttrNumber) 1, "name",
							  TEXTOID, -1, 0);
	TupleDescInitBuiltinEntry(tupdesc, (AttrNumber) 2, "setting",
							  TEXTOID, -1, 0);
	TupleDescInitBuiltinEntry(tupdesc, (AttrNumber) 3, "description",
							  TEXTOID, -1, 0);

	/* prepare for projection of tuples */
	tstate = begin_tup_output_tupdesc(dest, tupdesc, &TTSOpsVirtual);

	for (i = 0; i < num_guc_variables; i++)
	{
		struct config_generic *conf = guc_variables[i];
		char	   *setting;

		if ((conf->flags & GUC_NO_SHOW_ALL) ||
			((conf->flags & GUC_SUPERUSER_ONLY) &&
			 !is_member_of_role(GetUserId(), DEFAULT_ROLE_READ_ALL_SETTINGS)))
			continue;

		/* assign to the values array */
		values[0] = PointerGetDatum(cstring_to_text(conf->name));

		setting = _ShowOption(conf, true);
		if (setting)
		{
			values[1] = PointerGetDatum(cstring_to_text(setting));
			isnull[1] = false;
		}
		else
		{
			values[1] = PointerGetDatum(NULL);
			isnull[1] = true;
		}

		values[2] = PointerGetDatum(cstring_to_text(conf->short_desc));

		/* send it to dest */
		do_tup_output(tstate, values, isnull);

		/* clean up */
		pfree(DatumGetPointer(values[0]));
		if (setting)
		{
			pfree(setting);
			pfree(DatumGetPointer(values[1]));
		}
		pfree(DatumGetPointer(values[2]));
	}

	end_tup_output(tstate);
}

/*
 * Returns an array of modified GUC options to show in EXPLAIN. Only options
 * related to query planning (marked with GUC_EXPLAIN), with values different
 * from built-in defaults.
 */
struct config_generic **
get_explain_guc_options(int *num)
{
	int			i;
	struct config_generic **result;

	*num = 0;

	/*
	 * Allocate enough space to fit all GUC_EXPLAIN options. We may not need
	 * all the space, but there are fairly few such options so we don't waste
	 * a lot of memory.
	 */
	result = palloc(sizeof(struct config_generic *) * num_guc_explain_variables);

	for (i = 0; i < num_guc_variables; i++)
	{
		bool		modified;
		struct config_generic *conf = guc_variables[i];

		/* return only options visible to the user */
		if ((conf->flags & GUC_NO_SHOW_ALL) ||
			((conf->flags & GUC_SUPERUSER_ONLY) &&
			 !is_member_of_role(GetUserId(), DEFAULT_ROLE_READ_ALL_SETTINGS)))
			continue;

		/* only parameters explicitly marked for inclusion in explain */
		if (!(conf->flags & GUC_EXPLAIN))
			continue;

		/* return only options that were modified (w.r.t. config file) */
		modified = false;

		switch (conf->vartype)
		{
			case PGC_BOOL:
				{
					struct config_bool *lconf = (struct config_bool *) conf;

					modified = (lconf->boot_val != *(lconf->variable));
				}
				break;

			case PGC_INT:
				{
					struct config_int *lconf = (struct config_int *) conf;

					modified = (lconf->boot_val != *(lconf->variable));
				}
				break;

			case PGC_REAL:
				{
					struct config_real *lconf = (struct config_real *) conf;

					modified = (lconf->boot_val != *(lconf->variable));
				}
				break;

			case PGC_STRING:
				{
					struct config_string *lconf = (struct config_string *) conf;

					modified = (strcmp(lconf->boot_val, *(lconf->variable)) != 0);
				}
				break;

			case PGC_ENUM:
				{
					struct config_enum *lconf = (struct config_enum *) conf;

					modified = (lconf->boot_val != *(lconf->variable));
				}
				break;

			default:
				elog(ERROR, "unexpected GUC type: %d", conf->vartype);
		}

		/* skip GUC variables that match the built-in default */
		if (!modified)
			continue;

		/* assign to the values array */
		result[*num] = conf;
		*num = *num + 1;

		Assert(*num <= num_guc_explain_variables);
	}

	return result;
}

/*
 * Return GUC variable value by name; optionally return canonical form of
 * name.  If the GUC is unset, then throw an error unless missing_ok is true,
 * in which case return NULL.  Return value is palloc'd (but *varname isn't).
 */
char *
GetConfigOptionByName(const char *name, const char **varname, bool missing_ok)
{
	struct config_generic *record;

	record = find_option(name, false, ERROR);
	if (record == NULL)
	{
		if (missing_ok)
		{
			if (varname)
				*varname = NULL;
			return NULL;
		}

		ereport(ERROR,
				(errcode(ERRCODE_UNDEFINED_OBJECT),
				 errmsg("unrecognized configuration parameter \"%s\"", name)));
	}

	if ((record->flags & GUC_SUPERUSER_ONLY) &&
		!is_member_of_role(GetUserId(), DEFAULT_ROLE_READ_ALL_SETTINGS))
		ereport(ERROR,
				(errcode(ERRCODE_INSUFFICIENT_PRIVILEGE),
				 errmsg("must be superuser or a member of pg_read_all_settings to examine \"%s\"",
						name)));

	if (varname)
		*varname = record->name;

	return _ShowOption(record, true);
}

/*
 * Return GUC variable value by variable number; optionally return canonical
 * form of name.  Return value is palloc'd.
 */
void
GetConfigOptionByNum(int varnum, const char **values, bool *noshow)
{
	char		buffer[256];
	struct config_generic *conf;

	/* check requested variable number valid */
	Assert((varnum >= 0) && (varnum < num_guc_variables));

	conf = guc_variables[varnum];

	if (noshow)
	{
		if ((conf->flags & GUC_NO_SHOW_ALL) ||
			((conf->flags & GUC_SUPERUSER_ONLY) &&
			 !is_member_of_role(GetUserId(), DEFAULT_ROLE_READ_ALL_SETTINGS)))
			*noshow = true;
		else
			*noshow = false;
	}

	/* first get the generic attributes */

	/* name */
	values[0] = conf->name;

	/* setting: use _ShowOption in order to avoid duplicating the logic */
	values[1] = _ShowOption(conf, false);

	/* unit, if any (NULL is fine) */
	values[2] = get_config_unit_name(conf->flags);

	/* group */
	values[3] = _(config_group_names[conf->group]);

	/* short_desc */
	values[4] = _(conf->short_desc);

	/* extra_desc */
	values[5] = _(conf->long_desc);

	/* context */
	values[6] = GucContext_Names[conf->context];

	/* vartype */
	values[7] = config_type_names[conf->vartype];

	/* source */
	values[8] = GucSource_Names[conf->source];

	/* now get the type specific attributes */
	switch (conf->vartype)
	{
		case PGC_BOOL:
			{
				struct config_bool *lconf = (struct config_bool *) conf;

				/* min_val */
				values[9] = NULL;

				/* max_val */
				values[10] = NULL;

				/* enumvals */
				values[11] = NULL;

				/* boot_val */
				values[12] = pstrdup(lconf->boot_val ? "on" : "off");

				/* reset_val */
				values[13] = pstrdup(lconf->reset_val ? "on" : "off");
			}
			break;

		case PGC_INT:
			{
				struct config_int *lconf = (struct config_int *) conf;

				/* min_val */
				snprintf(buffer, sizeof(buffer), "%d", lconf->min);
				values[9] = pstrdup(buffer);

				/* max_val */
				snprintf(buffer, sizeof(buffer), "%d", lconf->max);
				values[10] = pstrdup(buffer);

				/* enumvals */
				values[11] = NULL;

				/* boot_val */
				snprintf(buffer, sizeof(buffer), "%d", lconf->boot_val);
				values[12] = pstrdup(buffer);

				/* reset_val */
				snprintf(buffer, sizeof(buffer), "%d", lconf->reset_val);
				values[13] = pstrdup(buffer);
			}
			break;

		case PGC_REAL:
			{
				struct config_real *lconf = (struct config_real *) conf;

				/* min_val */
				snprintf(buffer, sizeof(buffer), "%g", lconf->min);
				values[9] = pstrdup(buffer);

				/* max_val */
				snprintf(buffer, sizeof(buffer), "%g", lconf->max);
				values[10] = pstrdup(buffer);

				/* enumvals */
				values[11] = NULL;

				/* boot_val */
				snprintf(buffer, sizeof(buffer), "%g", lconf->boot_val);
				values[12] = pstrdup(buffer);

				/* reset_val */
				snprintf(buffer, sizeof(buffer), "%g", lconf->reset_val);
				values[13] = pstrdup(buffer);
			}
			break;

		case PGC_STRING:
			{
				struct config_string *lconf = (struct config_string *) conf;

				/* min_val */
				values[9] = NULL;

				/* max_val */
				values[10] = NULL;

				/* enumvals */
				values[11] = NULL;

				/* boot_val */
				if (lconf->boot_val == NULL)
					values[12] = NULL;
				else
					values[12] = pstrdup(lconf->boot_val);

				/* reset_val */
				if (lconf->reset_val == NULL)
					values[13] = NULL;
				else
					values[13] = pstrdup(lconf->reset_val);
			}
			break;

		case PGC_ENUM:
			{
				struct config_enum *lconf = (struct config_enum *) conf;

				/* min_val */
				values[9] = NULL;

				/* max_val */
				values[10] = NULL;

				/* enumvals */

				/*
				 * NOTE! enumvals with double quotes in them are not
				 * supported!
				 */
				values[11] = config_enum_get_options((struct config_enum *) conf,
													 "{\"", "\"}", "\",\"");

				/* boot_val */
				values[12] = pstrdup(config_enum_lookup_by_value(lconf,
																 lconf->boot_val));

				/* reset_val */
				values[13] = pstrdup(config_enum_lookup_by_value(lconf,
																 lconf->reset_val));
			}
			break;

		default:
			{
				/*
				 * should never get here, but in case we do, set 'em to NULL
				 */

				/* min_val */
				values[9] = NULL;

				/* max_val */
				values[10] = NULL;

				/* enumvals */
				values[11] = NULL;

				/* boot_val */
				values[12] = NULL;

				/* reset_val */
				values[13] = NULL;
			}
			break;
	}

	/*
	 * If the setting came from a config file, set the source location. For
	 * security reasons, we don't show source file/line number for
	 * insufficiently-privileged users.
	 */
	if (conf->source == PGC_S_FILE &&
		is_member_of_role(GetUserId(), DEFAULT_ROLE_READ_ALL_SETTINGS))
	{
		values[14] = conf->sourcefile;
		snprintf(buffer, sizeof(buffer), "%d", conf->sourceline);
		values[15] = pstrdup(buffer);
	}
	else
	{
		values[14] = NULL;
		values[15] = NULL;
	}

	values[16] = (conf->status & GUC_PENDING_RESTART) ? "t" : "f";
}

/*
 * Return the total number of GUC variables
 */
int
GetNumConfigOptions(void)
{
	return num_guc_variables;
}

/*
 * show_config_by_name - equiv to SHOW X command but implemented as
 * a function.
 */
Datum
show_config_by_name(PG_FUNCTION_ARGS)
{
	char	   *varname = TextDatumGetCString(PG_GETARG_DATUM(0));
	char	   *varval;

	/* Get the value */
	varval = GetConfigOptionByName(varname, NULL, false);

	/* Convert to text */
	PG_RETURN_TEXT_P(cstring_to_text(varval));
}

/*
 * show_config_by_name_missing_ok - equiv to SHOW X command but implemented as
 * a function.  If X does not exist, suppress the error and just return NULL
 * if missing_ok is true.
 */
Datum
show_config_by_name_missing_ok(PG_FUNCTION_ARGS)
{
	char	   *varname = TextDatumGetCString(PG_GETARG_DATUM(0));
	bool		missing_ok = PG_GETARG_BOOL(1);
	char	   *varval;

	/* Get the value */
	varval = GetConfigOptionByName(varname, NULL, missing_ok);

	/* return NULL if no such variable */
	if (varval == NULL)
		PG_RETURN_NULL();

	/* Convert to text */
	PG_RETURN_TEXT_P(cstring_to_text(varval));
}

/*
 * show_all_settings - equiv to SHOW ALL command but implemented as
 * a Table Function.
 */
#define NUM_PG_SETTINGS_ATTS	17

Datum
show_all_settings(PG_FUNCTION_ARGS)
{
	FuncCallContext *funcctx;
	TupleDesc	tupdesc;
	int			call_cntr;
	int			max_calls;
	AttInMetadata *attinmeta;
	MemoryContext oldcontext;

	/* stuff done only on the first call of the function */
	if (SRF_IS_FIRSTCALL())
	{
		/* create a function context for cross-call persistence */
		funcctx = SRF_FIRSTCALL_INIT();

		/*
		 * switch to memory context appropriate for multiple function calls
		 */
		oldcontext = MemoryContextSwitchTo(funcctx->multi_call_memory_ctx);

		/*
		 * need a tuple descriptor representing NUM_PG_SETTINGS_ATTS columns
		 * of the appropriate types
		 */
		tupdesc = CreateTemplateTupleDesc(NUM_PG_SETTINGS_ATTS);
		TupleDescInitEntry(tupdesc, (AttrNumber) 1, "name",
						   TEXTOID, -1, 0);
		TupleDescInitEntry(tupdesc, (AttrNumber) 2, "setting",
						   TEXTOID, -1, 0);
		TupleDescInitEntry(tupdesc, (AttrNumber) 3, "unit",
						   TEXTOID, -1, 0);
		TupleDescInitEntry(tupdesc, (AttrNumber) 4, "category",
						   TEXTOID, -1, 0);
		TupleDescInitEntry(tupdesc, (AttrNumber) 5, "short_desc",
						   TEXTOID, -1, 0);
		TupleDescInitEntry(tupdesc, (AttrNumber) 6, "extra_desc",
						   TEXTOID, -1, 0);
		TupleDescInitEntry(tupdesc, (AttrNumber) 7, "context",
						   TEXTOID, -1, 0);
		TupleDescInitEntry(tupdesc, (AttrNumber) 8, "vartype",
						   TEXTOID, -1, 0);
		TupleDescInitEntry(tupdesc, (AttrNumber) 9, "source",
						   TEXTOID, -1, 0);
		TupleDescInitEntry(tupdesc, (AttrNumber) 10, "min_val",
						   TEXTOID, -1, 0);
		TupleDescInitEntry(tupdesc, (AttrNumber) 11, "max_val",
						   TEXTOID, -1, 0);
		TupleDescInitEntry(tupdesc, (AttrNumber) 12, "enumvals",
						   TEXTARRAYOID, -1, 0);
		TupleDescInitEntry(tupdesc, (AttrNumber) 13, "boot_val",
						   TEXTOID, -1, 0);
		TupleDescInitEntry(tupdesc, (AttrNumber) 14, "reset_val",
						   TEXTOID, -1, 0);
		TupleDescInitEntry(tupdesc, (AttrNumber) 15, "sourcefile",
						   TEXTOID, -1, 0);
		TupleDescInitEntry(tupdesc, (AttrNumber) 16, "sourceline",
						   INT4OID, -1, 0);
		TupleDescInitEntry(tupdesc, (AttrNumber) 17, "pending_restart",
						   BOOLOID, -1, 0);

		/*
		 * Generate attribute metadata needed later to produce tuples from raw
		 * C strings
		 */
		attinmeta = TupleDescGetAttInMetadata(tupdesc);
		funcctx->attinmeta = attinmeta;

		/* total number of tuples to be returned */
		funcctx->max_calls = GetNumConfigOptions();

		MemoryContextSwitchTo(oldcontext);
	}

	/* stuff done on every call of the function */
	funcctx = SRF_PERCALL_SETUP();

	call_cntr = funcctx->call_cntr;
	max_calls = funcctx->max_calls;
	attinmeta = funcctx->attinmeta;

	if (call_cntr < max_calls)	/* do when there is more left to send */
	{
		char	   *values[NUM_PG_SETTINGS_ATTS];
		bool		noshow;
		HeapTuple	tuple;
		Datum		result;

		/*
		 * Get the next visible GUC variable name and value
		 */
		do
		{
			GetConfigOptionByNum(call_cntr, (const char **) values, &noshow);
			if (noshow)
			{
				/* bump the counter and get the next config setting */
				call_cntr = ++funcctx->call_cntr;

				/* make sure we haven't gone too far now */
				if (call_cntr >= max_calls)
					SRF_RETURN_DONE(funcctx);
			}
		} while (noshow);

		/* build a tuple */
		tuple = BuildTupleFromCStrings(attinmeta, values);

		/* make the tuple into a datum */
		result = HeapTupleGetDatum(tuple);

		SRF_RETURN_NEXT(funcctx, result);
	}
	else
	{
		/* do when there is no more left */
		SRF_RETURN_DONE(funcctx);
	}
}

/*
 * show_all_file_settings
 *
 * Returns a table of all parameter settings in all configuration files
 * which includes the config file pathname, the line number, a sequence number
 * indicating the order in which the settings were encountered, the parameter
 * name and value, a bool showing if the value could be applied, and possibly
 * an associated error message.  (For problems such as syntax errors, the
 * parameter name/value might be NULL.)
 *
 * Note: no filtering is done here, instead we depend on the GRANT system
 * to prevent unprivileged users from accessing this function or the view
 * built on top of it.
 */
Datum
show_all_file_settings(PG_FUNCTION_ARGS)
{
#define NUM_PG_FILE_SETTINGS_ATTS 7
	ReturnSetInfo *rsinfo = (ReturnSetInfo *) fcinfo->resultinfo;
	TupleDesc	tupdesc;
	Tuplestorestate *tupstore;
	ConfigVariable *conf;
	int			seqno;
	MemoryContext per_query_ctx;
	MemoryContext oldcontext;

	/* Check to see if caller supports us returning a tuplestore */
	if (rsinfo == NULL || !IsA(rsinfo, ReturnSetInfo))
		ereport(ERROR,
				(errcode(ERRCODE_FEATURE_NOT_SUPPORTED),
				 errmsg("set-valued function called in context that cannot accept a set")));
	if (!(rsinfo->allowedModes & SFRM_Materialize))
		ereport(ERROR,
				(errcode(ERRCODE_FEATURE_NOT_SUPPORTED),
				 errmsg("materialize mode required, but it is not " \
						"allowed in this context")));

	/* Scan the config files using current context as workspace */
	conf = ProcessConfigFileInternal(PGC_SIGHUP, false, DEBUG3);

	/* Switch into long-lived context to construct returned data structures */
	per_query_ctx = rsinfo->econtext->ecxt_per_query_memory;
	oldcontext = MemoryContextSwitchTo(per_query_ctx);

	/* Build a tuple descriptor for our result type */
	tupdesc = CreateTemplateTupleDesc(NUM_PG_FILE_SETTINGS_ATTS);
	TupleDescInitEntry(tupdesc, (AttrNumber) 1, "sourcefile",
					   TEXTOID, -1, 0);
	TupleDescInitEntry(tupdesc, (AttrNumber) 2, "sourceline",
					   INT4OID, -1, 0);
	TupleDescInitEntry(tupdesc, (AttrNumber) 3, "seqno",
					   INT4OID, -1, 0);
	TupleDescInitEntry(tupdesc, (AttrNumber) 4, "name",
					   TEXTOID, -1, 0);
	TupleDescInitEntry(tupdesc, (AttrNumber) 5, "setting",
					   TEXTOID, -1, 0);
	TupleDescInitEntry(tupdesc, (AttrNumber) 6, "applied",
					   BOOLOID, -1, 0);
	TupleDescInitEntry(tupdesc, (AttrNumber) 7, "error",
					   TEXTOID, -1, 0);

	/* Build a tuplestore to return our results in */
	tupstore = tuplestore_begin_heap(true, false, work_mem);
	rsinfo->returnMode = SFRM_Materialize;
	rsinfo->setResult = tupstore;
	rsinfo->setDesc = tupdesc;

	/* The rest can be done in short-lived context */
	MemoryContextSwitchTo(oldcontext);

	/* Process the results and create a tuplestore */
	for (seqno = 1; conf != NULL; conf = conf->next, seqno++)
	{
		Datum		values[NUM_PG_FILE_SETTINGS_ATTS];
		bool		nulls[NUM_PG_FILE_SETTINGS_ATTS];

		memset(values, 0, sizeof(values));
		memset(nulls, 0, sizeof(nulls));

		/* sourcefile */
		if (conf->filename)
			values[0] = PointerGetDatum(cstring_to_text(conf->filename));
		else
			nulls[0] = true;

		/* sourceline (not meaningful if no sourcefile) */
		if (conf->filename)
			values[1] = Int32GetDatum(conf->sourceline);
		else
			nulls[1] = true;

		/* seqno */
		values[2] = Int32GetDatum(seqno);

		/* name */
		if (conf->name)
			values[3] = PointerGetDatum(cstring_to_text(conf->name));
		else
			nulls[3] = true;

		/* setting */
		if (conf->value)
			values[4] = PointerGetDatum(cstring_to_text(conf->value));
		else
			nulls[4] = true;

		/* applied */
		values[5] = BoolGetDatum(conf->applied);

		/* error */
		if (conf->errmsg)
			values[6] = PointerGetDatum(cstring_to_text(conf->errmsg));
		else
			nulls[6] = true;

		/* shove row into tuplestore */
		tuplestore_putvalues(tupstore, tupdesc, values, nulls);
	}

	tuplestore_donestoring(tupstore);

	return (Datum) 0;
}

static char *
_ShowOption(struct config_generic *record, bool use_units)
{
	char		buffer[256];
	const char *val;

	switch (record->vartype)
	{
		case PGC_BOOL:
			{
				struct config_bool *conf = (struct config_bool *) record;

				if (conf->show_hook)
					val = conf->show_hook();
				else
					val = *conf->variable ? "on" : "off";
			}
			break;

		case PGC_INT:
			{
				struct config_int *conf = (struct config_int *) record;

				if (conf->show_hook)
					val = conf->show_hook();
				else
				{
					/*
					 * Use int64 arithmetic to avoid overflows in units
					 * conversion.
					 */
					int64		result = *conf->variable;
					const char *unit;

					if (use_units && result > 0 && (record->flags & GUC_UNIT))
						convert_int_from_base_unit(result,
												   record->flags & GUC_UNIT,
												   &result, &unit);
					else
						unit = "";

					snprintf(buffer, sizeof(buffer), INT64_FORMAT "%s",
							 result, unit);
					val = buffer;
				}
			}
			break;

		case PGC_REAL:
			{
				struct config_real *conf = (struct config_real *) record;

				if (conf->show_hook)
					val = conf->show_hook();
				else
				{
					double		result = *conf->variable;
					const char *unit;

					if (use_units && result > 0 && (record->flags & GUC_UNIT))
						convert_real_from_base_unit(result,
													record->flags & GUC_UNIT,
													&result, &unit);
					else
						unit = "";

					snprintf(buffer, sizeof(buffer), "%g%s",
							 result, unit);
					val = buffer;
				}
			}
			break;

		case PGC_STRING:
			{
				struct config_string *conf = (struct config_string *) record;

				if (conf->show_hook)
					val = conf->show_hook();
				else if (*conf->variable && **conf->variable)
					val = *conf->variable;
				else
					val = "";
			}
			break;

		case PGC_ENUM:
			{
				struct config_enum *conf = (struct config_enum *) record;

				if (conf->show_hook)
					val = conf->show_hook();
				else
					val = config_enum_lookup_by_value(conf, *conf->variable);
			}
			break;

		default:
			/* just to keep compiler quiet */
			val = "???";
			break;
	}

	return pstrdup(val);
}


#ifdef EXEC_BACKEND

/*
 *	These routines dump out all non-default GUC options into a binary
 *	file that is read by all exec'ed backends.  The format is:
 *
 *		variable name, string, null terminated
 *		variable value, string, null terminated
 *		variable sourcefile, string, null terminated (empty if none)
 *		variable sourceline, integer
 *		variable source, integer
 *		variable scontext, integer
 */
static void
write_one_nondefault_variable(FILE *fp, struct config_generic *gconf)
{
	if (gconf->source == PGC_S_DEFAULT)
		return;

	fprintf(fp, "%s", gconf->name);
	fputc(0, fp);

	switch (gconf->vartype)
	{
		case PGC_BOOL:
			{
				struct config_bool *conf = (struct config_bool *) gconf;

				if (*conf->variable)
					fprintf(fp, "true");
				else
					fprintf(fp, "false");
			}
			break;

		case PGC_INT:
			{
				struct config_int *conf = (struct config_int *) gconf;

				fprintf(fp, "%d", *conf->variable);
			}
			break;

		case PGC_REAL:
			{
				struct config_real *conf = (struct config_real *) gconf;

				fprintf(fp, "%.17g", *conf->variable);
			}
			break;

		case PGC_STRING:
			{
				struct config_string *conf = (struct config_string *) gconf;

				fprintf(fp, "%s", *conf->variable);
			}
			break;

		case PGC_ENUM:
			{
				struct config_enum *conf = (struct config_enum *) gconf;

				fprintf(fp, "%s",
						config_enum_lookup_by_value(conf, *conf->variable));
			}
			break;
	}

	fputc(0, fp);

	if (gconf->sourcefile)
		fprintf(fp, "%s", gconf->sourcefile);
	fputc(0, fp);

	fwrite(&gconf->sourceline, 1, sizeof(gconf->sourceline), fp);
	fwrite(&gconf->source, 1, sizeof(gconf->source), fp);
	fwrite(&gconf->scontext, 1, sizeof(gconf->scontext), fp);
}

void
write_nondefault_variables(GucContext context)
{
	int			elevel;
	FILE	   *fp;
	int			i;

	Assert(context == PGC_POSTMASTER || context == PGC_SIGHUP);

	elevel = (context == PGC_SIGHUP) ? LOG : ERROR;

	/*
	 * Open file
	 */
	fp = AllocateFile(CONFIG_EXEC_PARAMS_NEW, "w");
	if (!fp)
	{
		ereport(elevel,
				(errcode_for_file_access(),
				 errmsg("could not write to file \"%s\": %m",
						CONFIG_EXEC_PARAMS_NEW)));
		return;
	}

	for (i = 0; i < num_guc_variables; i++)
	{
		write_one_nondefault_variable(fp, guc_variables[i]);
	}

	if (FreeFile(fp))
	{
		ereport(elevel,
				(errcode_for_file_access(),
				 errmsg("could not write to file \"%s\": %m",
						CONFIG_EXEC_PARAMS_NEW)));
		return;
	}

	/*
	 * Put new file in place.  This could delay on Win32, but we don't hold
	 * any exclusive locks.
	 */
	rename(CONFIG_EXEC_PARAMS_NEW, CONFIG_EXEC_PARAMS);
}


/*
 *	Read string, including null byte from file
 *
 *	Return NULL on EOF and nothing read
 */
static char *
read_string_with_null(FILE *fp)
{
	int			i = 0,
				ch,
				maxlen = 256;
	char	   *str = NULL;

	do
	{
		if ((ch = fgetc(fp)) == EOF)
		{
			if (i == 0)
				return NULL;
			else
				elog(FATAL, "invalid format of exec config params file");
		}
		if (i == 0)
			str = guc_malloc(FATAL, maxlen);
		else if (i == maxlen)
			str = guc_realloc(FATAL, str, maxlen *= 2);
		str[i++] = ch;
	} while (ch != 0);

	return str;
}


/*
 *	This routine loads a previous postmaster dump of its non-default
 *	settings.
 */
void
read_nondefault_variables(void)
{
	FILE	   *fp;
	char	   *varname,
			   *varvalue,
			   *varsourcefile;
	int			varsourceline;
	GucSource	varsource;
	GucContext	varscontext;

	/*
	 * Assert that PGC_BACKEND/PGC_SU_BACKEND case in set_config_option() will
	 * do the right thing.
	 */
	Assert(IsInitProcessingMode());

	/*
	 * Open file
	 */
	fp = AllocateFile(CONFIG_EXEC_PARAMS, "r");
	if (!fp)
	{
		/* File not found is fine */
		if (errno != ENOENT)
			ereport(FATAL,
					(errcode_for_file_access(),
					 errmsg("could not read from file \"%s\": %m",
							CONFIG_EXEC_PARAMS)));
		return;
	}

	for (;;)
	{
		struct config_generic *record;

		if ((varname = read_string_with_null(fp)) == NULL)
			break;

		if ((record = find_option(varname, true, FATAL)) == NULL)
			elog(FATAL, "failed to locate variable \"%s\" in exec config params file", varname);

		if ((varvalue = read_string_with_null(fp)) == NULL)
			elog(FATAL, "invalid format of exec config params file");
		if ((varsourcefile = read_string_with_null(fp)) == NULL)
			elog(FATAL, "invalid format of exec config params file");
		if (fread(&varsourceline, 1, sizeof(varsourceline), fp) != sizeof(varsourceline))
			elog(FATAL, "invalid format of exec config params file");
		if (fread(&varsource, 1, sizeof(varsource), fp) != sizeof(varsource))
			elog(FATAL, "invalid format of exec config params file");
		if (fread(&varscontext, 1, sizeof(varscontext), fp) != sizeof(varscontext))
			elog(FATAL, "invalid format of exec config params file");

		(void) set_config_option(varname, varvalue,
								 varscontext, varsource,
								 GUC_ACTION_SET, true, 0, true);
		if (varsourcefile[0])
			set_config_sourcefile(varname, varsourcefile, varsourceline);

		free(varname);
		free(varvalue);
		free(varsourcefile);
	}

	FreeFile(fp);
}
#endif							/* EXEC_BACKEND */

/*
 * can_skip_gucvar:
 * When serializing, determine whether to skip this GUC.  When restoring, the
 * negation of this test determines whether to restore the compiled-in default
 * value before processing serialized values.
 *
 * A PGC_S_DEFAULT setting on the serialize side will typically match new
 * postmaster children, but that can be false when got_SIGHUP == true and the
 * pending configuration change modifies this setting.  Nonetheless, we omit
 * PGC_S_DEFAULT settings from serialization and make up for that by restoring
 * defaults before applying serialized values.
 *
 * PGC_POSTMASTER variables always have the same value in every child of a
 * particular postmaster.  Most PGC_INTERNAL variables are compile-time
 * constants; a few, like server_encoding and lc_ctype, are handled specially
 * outside the serialize/restore procedure.  Therefore, SerializeGUCState()
 * never sends these, and RestoreGUCState() never changes them.
 *
 * Role is a special variable in the sense that its current value can be an
 * invalid value and there are multiple ways by which that can happen (like
 * after setting the role, someone drops it).  So we handle it outside of
 * serialize/restore machinery.
 */
static bool
can_skip_gucvar(struct config_generic *gconf)
{
	return gconf->context == PGC_POSTMASTER ||
		gconf->context == PGC_INTERNAL || gconf->source == PGC_S_DEFAULT ||
		strcmp(gconf->name, "role") == 0;
}

/*
 * estimate_variable_size:
 *		Compute space needed for dumping the given GUC variable.
 *
 * It's OK to overestimate, but not to underestimate.
 */
static Size
estimate_variable_size(struct config_generic *gconf)
{
	Size		size;
	Size		valsize = 0;

	if (can_skip_gucvar(gconf))
		return 0;

	/* Name, plus trailing zero byte. */
	size = strlen(gconf->name) + 1;

	/* Get the maximum display length of the GUC value. */
	switch (gconf->vartype)
	{
		case PGC_BOOL:
			{
				valsize = 5;	/* max(strlen('true'), strlen('false')) */
			}
			break;

		case PGC_INT:
			{
				struct config_int *conf = (struct config_int *) gconf;

				/*
				 * Instead of getting the exact display length, use max
				 * length.  Also reduce the max length for typical ranges of
				 * small values.  Maximum value is 2147483647, i.e. 10 chars.
				 * Include one byte for sign.
				 */
				if (Abs(*conf->variable) < 1000)
					valsize = 3 + 1;
				else
					valsize = 10 + 1;
			}
			break;

		case PGC_REAL:
			{
				/*
				 * We are going to print it with %e with REALTYPE_PRECISION
				 * fractional digits.  Account for sign, leading digit,
				 * decimal point, and exponent with up to 3 digits.  E.g.
				 * -3.99329042340000021e+110
				 */
				valsize = 1 + 1 + 1 + REALTYPE_PRECISION + 5;
			}
			break;

		case PGC_STRING:
			{
				struct config_string *conf = (struct config_string *) gconf;

				/*
				 * If the value is NULL, we transmit it as an empty string.
				 * Although this is not physically the same value, GUC
				 * generally treats a NULL the same as empty string.
				 */
				if (*conf->variable)
					valsize = strlen(*conf->variable);
				else
					valsize = 0;
			}
			break;

		case PGC_ENUM:
			{
				struct config_enum *conf = (struct config_enum *) gconf;

				valsize = strlen(config_enum_lookup_by_value(conf, *conf->variable));
			}
			break;
	}

	/* Allow space for terminating zero-byte for value */
	size = add_size(size, valsize + 1);

	if (gconf->sourcefile)
		size = add_size(size, strlen(gconf->sourcefile));

	/* Allow space for terminating zero-byte for sourcefile */
	size = add_size(size, 1);

	/* Include line whenever file is nonempty. */
	if (gconf->sourcefile && gconf->sourcefile[0])
		size = add_size(size, sizeof(gconf->sourceline));

	size = add_size(size, sizeof(gconf->source));
	size = add_size(size, sizeof(gconf->scontext));

	return size;
}

/*
 * EstimateGUCStateSpace:
 * Returns the size needed to store the GUC state for the current process
 */
Size
EstimateGUCStateSpace(void)
{
	Size		size;
	int			i;

	/* Add space reqd for saving the data size of the guc state */
	size = sizeof(Size);

	/* Add up the space needed for each GUC variable */
	for (i = 0; i < num_guc_variables; i++)
		size = add_size(size,
						estimate_variable_size(guc_variables[i]));

	return size;
}

/*
 * do_serialize:
 * Copies the formatted string into the destination.  Moves ahead the
 * destination pointer, and decrements the maxbytes by that many bytes. If
 * maxbytes is not sufficient to copy the string, error out.
 */
static void
do_serialize(char **destptr, Size *maxbytes, const char *fmt,...)
{
	va_list		vargs;
	int			n;

	if (*maxbytes <= 0)
		elog(ERROR, "not enough space to serialize GUC state");

	va_start(vargs, fmt);
	n = vsnprintf(*destptr, *maxbytes, fmt, vargs);
	va_end(vargs);

	if (n < 0)
	{
		/* Shouldn't happen. Better show errno description. */
		elog(ERROR, "vsnprintf failed: %m with format string \"%s\"", fmt);
	}
	if (n >= *maxbytes)
	{
		/* This shouldn't happen either, really. */
		elog(ERROR, "not enough space to serialize GUC state");
	}

	/* Shift the destptr ahead of the null terminator */
	*destptr += n + 1;
	*maxbytes -= n + 1;
}

/* Binary copy version of do_serialize() */
static void
do_serialize_binary(char **destptr, Size *maxbytes, void *val, Size valsize)
{
	if (valsize > *maxbytes)
		elog(ERROR, "not enough space to serialize GUC state");

	memcpy(*destptr, val, valsize);
	*destptr += valsize;
	*maxbytes -= valsize;
}

/*
 * serialize_variable:
 * Dumps name, value and other information of a GUC variable into destptr.
 */
static void
serialize_variable(char **destptr, Size *maxbytes,
				   struct config_generic *gconf)
{
	if (can_skip_gucvar(gconf))
		return;

	do_serialize(destptr, maxbytes, "%s", gconf->name);

	switch (gconf->vartype)
	{
		case PGC_BOOL:
			{
				struct config_bool *conf = (struct config_bool *) gconf;

				do_serialize(destptr, maxbytes,
							 (*conf->variable ? "true" : "false"));
			}
			break;

		case PGC_INT:
			{
				struct config_int *conf = (struct config_int *) gconf;

				do_serialize(destptr, maxbytes, "%d", *conf->variable);
			}
			break;

		case PGC_REAL:
			{
				struct config_real *conf = (struct config_real *) gconf;

				do_serialize(destptr, maxbytes, "%.*e",
							 REALTYPE_PRECISION, *conf->variable);
			}
			break;

		case PGC_STRING:
			{
				struct config_string *conf = (struct config_string *) gconf;

				/* NULL becomes empty string, see estimate_variable_size() */
				do_serialize(destptr, maxbytes, "%s",
							 *conf->variable ? *conf->variable : "");
			}
			break;

		case PGC_ENUM:
			{
				struct config_enum *conf = (struct config_enum *) gconf;

				do_serialize(destptr, maxbytes, "%s",
							 config_enum_lookup_by_value(conf, *conf->variable));
			}
			break;
	}

	do_serialize(destptr, maxbytes, "%s",
				 (gconf->sourcefile ? gconf->sourcefile : ""));

	if (gconf->sourcefile && gconf->sourcefile[0])
		do_serialize_binary(destptr, maxbytes, &gconf->sourceline,
							sizeof(gconf->sourceline));

	do_serialize_binary(destptr, maxbytes, &gconf->source,
						sizeof(gconf->source));
	do_serialize_binary(destptr, maxbytes, &gconf->scontext,
						sizeof(gconf->scontext));
}

/*
 * SerializeGUCState:
 * Dumps the complete GUC state onto the memory location at start_address.
 */
void
SerializeGUCState(Size maxsize, char *start_address)
{
	char	   *curptr;
	Size		actual_size;
	Size		bytes_left;
	int			i;

	/* Reserve space for saving the actual size of the guc state */
	Assert(maxsize > sizeof(actual_size));
	curptr = start_address + sizeof(actual_size);
	bytes_left = maxsize - sizeof(actual_size);

	for (i = 0; i < num_guc_variables; i++)
		serialize_variable(&curptr, &bytes_left, guc_variables[i]);

	/* Store actual size without assuming alignment of start_address. */
	actual_size = maxsize - bytes_left - sizeof(actual_size);
	memcpy(start_address, &actual_size, sizeof(actual_size));
}

/*
 * read_gucstate:
 * Actually it does not read anything, just returns the srcptr. But it does
 * move the srcptr past the terminating zero byte, so that the caller is ready
 * to read the next string.
 */
static char *
read_gucstate(char **srcptr, char *srcend)
{
	char	   *retptr = *srcptr;
	char	   *ptr;

	if (*srcptr >= srcend)
		elog(ERROR, "incomplete GUC state");

	/* The string variables are all null terminated */
	for (ptr = *srcptr; ptr < srcend && *ptr != '\0'; ptr++)
		;

	if (ptr >= srcend)
		elog(ERROR, "could not find null terminator in GUC state");

	/* Set the new position to the byte following the terminating NUL */
	*srcptr = ptr + 1;

	return retptr;
}

/* Binary read version of read_gucstate(). Copies into dest */
static void
read_gucstate_binary(char **srcptr, char *srcend, void *dest, Size size)
{
	if (*srcptr + size > srcend)
		elog(ERROR, "incomplete GUC state");

	memcpy(dest, *srcptr, size);
	*srcptr += size;
}

/*
 * RestoreGUCState:
 * Reads the GUC state at the specified address and updates the GUCs with the
 * values read from the GUC state.
 */
void
RestoreGUCState(void *gucstate)
{
	char	   *varname,
			   *varvalue,
			   *varsourcefile;
	int			varsourceline;
	GucSource	varsource;
	GucContext	varscontext;
	char	   *srcptr = (char *) gucstate;
	char	   *srcend;
	Size		len;
	int			i;

	/* See comment at can_skip_gucvar(). */
	for (i = 0; i < num_guc_variables; i++)
		if (!can_skip_gucvar(guc_variables[i]))
			InitializeOneGUCOption(guc_variables[i]);

	/* First item is the length of the subsequent data */
	memcpy(&len, gucstate, sizeof(len));

	srcptr += sizeof(len);
	srcend = srcptr + len;

	while (srcptr < srcend)
	{
		int			result;

		varname = read_gucstate(&srcptr, srcend);
		varvalue = read_gucstate(&srcptr, srcend);
		varsourcefile = read_gucstate(&srcptr, srcend);
		if (varsourcefile[0])
			read_gucstate_binary(&srcptr, srcend,
								 &varsourceline, sizeof(varsourceline));
		else
			varsourceline = 0;
		read_gucstate_binary(&srcptr, srcend,
							 &varsource, sizeof(varsource));
		read_gucstate_binary(&srcptr, srcend,
							 &varscontext, sizeof(varscontext));

		result = set_config_option(varname, varvalue, varscontext, varsource,
								   GUC_ACTION_SET, true, ERROR, true);
		if (result <= 0)
			ereport(ERROR,
					(errcode(ERRCODE_INTERNAL_ERROR),
					 errmsg("parameter \"%s\" could not be set", varname)));
		if (varsourcefile[0])
			set_config_sourcefile(varname, varsourcefile, varsourceline);
	}
}

/*
 * A little "long argument" simulation, although not quite GNU
 * compliant. Takes a string of the form "some-option=some value" and
 * returns name = "some_option" and value = "some value" in malloc'ed
 * storage. Note that '-' is converted to '_' in the option name. If
 * there is no '=' in the input string then value will be NULL.
 */
void
ParseLongOption(const char *string, char **name, char **value)
{
	size_t		equal_pos;
	char	   *cp;

	AssertArg(string);
	AssertArg(name);
	AssertArg(value);

	equal_pos = strcspn(string, "=");

	if (string[equal_pos] == '=')
	{
		*name = guc_malloc(FATAL, equal_pos + 1);
		strlcpy(*name, string, equal_pos + 1);

		*value = guc_strdup(FATAL, &string[equal_pos + 1]);
	}
	else
	{
		/* no equal sign in string */
		*name = guc_strdup(FATAL, string);
		*value = NULL;
	}

	for (cp = *name; *cp; cp++)
		if (*cp == '-')
			*cp = '_';
}


/*
 * Handle options fetched from pg_db_role_setting.setconfig,
 * pg_proc.proconfig, etc.  Caller must specify proper context/source/action.
 *
 * The array parameter must be an array of TEXT (it must not be NULL).
 */
void
ProcessGUCArray(ArrayType *array,
				GucContext context, GucSource source, GucAction action)
{
	int			i;

	Assert(array != NULL);
	Assert(ARR_ELEMTYPE(array) == TEXTOID);
	Assert(ARR_NDIM(array) == 1);
	Assert(ARR_LBOUND(array)[0] == 1);

	for (i = 1; i <= ARR_DIMS(array)[0]; i++)
	{
		Datum		d;
		bool		isnull;
		char	   *s;
		char	   *name;
		char	   *value;

		d = array_ref(array, 1, &i,
					  -1 /* varlenarray */ ,
					  -1 /* TEXT's typlen */ ,
					  false /* TEXT's typbyval */ ,
					  'i' /* TEXT's typalign */ ,
					  &isnull);

		if (isnull)
			continue;

		s = TextDatumGetCString(d);

		ParseLongOption(s, &name, &value);
		if (!value)
		{
			ereport(WARNING,
					(errcode(ERRCODE_SYNTAX_ERROR),
					 errmsg("could not parse setting for parameter \"%s\"",
							name)));
			free(name);
			continue;
		}

		(void) set_config_option(name, value,
								 context, source,
								 action, true, 0, false);

		free(name);
		if (value)
			free(value);
		pfree(s);
	}
}


/*
 * Add an entry to an option array.  The array parameter may be NULL
 * to indicate the current table entry is NULL.
 */
ArrayType *
GUCArrayAdd(ArrayType *array, const char *name, const char *value)
{
	struct config_generic *record;
	Datum		datum;
	char	   *newval;
	ArrayType  *a;

	Assert(name);
	Assert(value);

	/* test if the option is valid and we're allowed to set it */
	(void) validate_option_array_item(name, value, false);

	/* normalize name (converts obsolete GUC names to modern spellings) */
	record = find_option(name, false, WARNING);
	if (record)
		name = record->name;

	/* build new item for array */
	newval = psprintf("%s=%s", name, value);
	datum = CStringGetTextDatum(newval);

	if (array)
	{
		int			index;
		bool		isnull;
		int			i;

		Assert(ARR_ELEMTYPE(array) == TEXTOID);
		Assert(ARR_NDIM(array) == 1);
		Assert(ARR_LBOUND(array)[0] == 1);

		index = ARR_DIMS(array)[0] + 1; /* add after end */

		for (i = 1; i <= ARR_DIMS(array)[0]; i++)
		{
			Datum		d;
			char	   *current;

			d = array_ref(array, 1, &i,
						  -1 /* varlenarray */ ,
						  -1 /* TEXT's typlen */ ,
						  false /* TEXT's typbyval */ ,
						  'i' /* TEXT's typalign */ ,
						  &isnull);
			if (isnull)
				continue;
			current = TextDatumGetCString(d);

			/* check for match up through and including '=' */
			if (strncmp(current, newval, strlen(name) + 1) == 0)
			{
				index = i;
				break;
			}
		}

		a = array_set(array, 1, &index,
					  datum,
					  false,
					  -1 /* varlena array */ ,
					  -1 /* TEXT's typlen */ ,
					  false /* TEXT's typbyval */ ,
					  'i' /* TEXT's typalign */ );
	}
	else
		a = construct_array(&datum, 1,
							TEXTOID,
							-1, false, 'i');

	return a;
}


/*
 * Delete an entry from an option array.  The array parameter may be NULL
 * to indicate the current table entry is NULL.  Also, if the return value
 * is NULL then a null should be stored.
 */
ArrayType *
GUCArrayDelete(ArrayType *array, const char *name)
{
	struct config_generic *record;
	ArrayType  *newarray;
	int			i;
	int			index;

	Assert(name);

	/* test if the option is valid and we're allowed to set it */
	(void) validate_option_array_item(name, NULL, false);

	/* normalize name (converts obsolete GUC names to modern spellings) */
	record = find_option(name, false, WARNING);
	if (record)
		name = record->name;

	/* if array is currently null, then surely nothing to delete */
	if (!array)
		return NULL;

	newarray = NULL;
	index = 1;

	for (i = 1; i <= ARR_DIMS(array)[0]; i++)
	{
		Datum		d;
		char	   *val;
		bool		isnull;

		d = array_ref(array, 1, &i,
					  -1 /* varlenarray */ ,
					  -1 /* TEXT's typlen */ ,
					  false /* TEXT's typbyval */ ,
					  'i' /* TEXT's typalign */ ,
					  &isnull);
		if (isnull)
			continue;
		val = TextDatumGetCString(d);

		/* ignore entry if it's what we want to delete */
		if (strncmp(val, name, strlen(name)) == 0
			&& val[strlen(name)] == '=')
			continue;

		/* else add it to the output array */
		if (newarray)
			newarray = array_set(newarray, 1, &index,
								 d,
								 false,
								 -1 /* varlenarray */ ,
								 -1 /* TEXT's typlen */ ,
								 false /* TEXT's typbyval */ ,
								 'i' /* TEXT's typalign */ );
		else
			newarray = construct_array(&d, 1,
									   TEXTOID,
									   -1, false, 'i');

		index++;
	}

	return newarray;
}


/*
 * Given a GUC array, delete all settings from it that our permission
 * level allows: if superuser, delete them all; if regular user, only
 * those that are PGC_USERSET
 */
ArrayType *
GUCArrayReset(ArrayType *array)
{
	ArrayType  *newarray;
	int			i;
	int			index;

	/* if array is currently null, nothing to do */
	if (!array)
		return NULL;

	/* if we're superuser, we can delete everything, so just do it */
	if (superuser())
		return NULL;

	newarray = NULL;
	index = 1;

	for (i = 1; i <= ARR_DIMS(array)[0]; i++)
	{
		Datum		d;
		char	   *val;
		char	   *eqsgn;
		bool		isnull;

		d = array_ref(array, 1, &i,
					  -1 /* varlenarray */ ,
					  -1 /* TEXT's typlen */ ,
					  false /* TEXT's typbyval */ ,
					  'i' /* TEXT's typalign */ ,
					  &isnull);
		if (isnull)
			continue;
		val = TextDatumGetCString(d);

		eqsgn = strchr(val, '=');
		*eqsgn = '\0';

		/* skip if we have permission to delete it */
		if (validate_option_array_item(val, NULL, true))
			continue;

		/* else add it to the output array */
		if (newarray)
			newarray = array_set(newarray, 1, &index,
								 d,
								 false,
								 -1 /* varlenarray */ ,
								 -1 /* TEXT's typlen */ ,
								 false /* TEXT's typbyval */ ,
								 'i' /* TEXT's typalign */ );
		else
			newarray = construct_array(&d, 1,
									   TEXTOID,
									   -1, false, 'i');

		index++;
		pfree(val);
	}

	return newarray;
}

/*
 * Validate a proposed option setting for GUCArrayAdd/Delete/Reset.
 *
 * name is the option name.  value is the proposed value for the Add case,
 * or NULL for the Delete/Reset cases.  If skipIfNoPermissions is true, it's
 * not an error to have no permissions to set the option.
 *
 * Returns true if OK, false if skipIfNoPermissions is true and user does not
 * have permission to change this option (all other error cases result in an
 * error being thrown).
 */
static bool
validate_option_array_item(const char *name, const char *value,
						   bool skipIfNoPermissions)

{
	struct config_generic *gconf;

	/*
	 * There are three cases to consider:
	 *
	 * name is a known GUC variable.  Check the value normally, check
	 * permissions normally (i.e., allow if variable is USERSET, or if it's
	 * SUSET and user is superuser).
	 *
	 * name is not known, but exists or can be created as a placeholder (i.e.,
	 * it has a prefixed name).  We allow this case if you're a superuser,
	 * otherwise not.  Superusers are assumed to know what they're doing. We
	 * can't allow it for other users, because when the placeholder is
	 * resolved it might turn out to be a SUSET variable;
	 * define_custom_variable assumes we checked that.
	 *
	 * name is not known and can't be created as a placeholder.  Throw error,
	 * unless skipIfNoPermissions is true, in which case return false.
	 */
	gconf = find_option(name, true, WARNING);
	if (!gconf)
	{
		/* not known, failed to make a placeholder */
		if (skipIfNoPermissions)
			return false;
		ereport(ERROR,
				(errcode(ERRCODE_UNDEFINED_OBJECT),
				 errmsg("unrecognized configuration parameter \"%s\"",
						name)));
	}

	if (gconf->flags & GUC_CUSTOM_PLACEHOLDER)
	{
		/*
		 * We cannot do any meaningful check on the value, so only permissions
		 * are useful to check.
		 */
		if (superuser())
			return true;
		if (skipIfNoPermissions)
			return false;
		ereport(ERROR,
				(errcode(ERRCODE_INSUFFICIENT_PRIVILEGE),
				 errmsg("permission denied to set parameter \"%s\"", name)));
	}

	/* manual permissions check so we can avoid an error being thrown */
	if (gconf->context == PGC_USERSET)
		 /* ok */ ;
	else if (gconf->context == PGC_SUSET && superuser())
		 /* ok */ ;
	else if (skipIfNoPermissions)
		return false;
	/* if a permissions error should be thrown, let set_config_option do it */

	/* test for permissions and valid option value */
	(void) set_config_option(name, value,
							 superuser() ? PGC_SUSET : PGC_USERSET,
							 PGC_S_TEST, GUC_ACTION_SET, false, 0, false);

	return true;
}


/*
 * Called by check_hooks that want to override the normal
 * ERRCODE_INVALID_PARAMETER_VALUE SQLSTATE for check hook failures.
 *
 * Note that GUC_check_errmsg() etc are just macros that result in a direct
 * assignment to the associated variables.  That is ugly, but forced by the
 * limitations of C's macro mechanisms.
 */
void
GUC_check_errcode(int sqlerrcode)
{
	GUC_check_errcode_value = sqlerrcode;
}


/*
 * Convenience functions to manage calling a variable's check_hook.
 * These mostly take care of the protocol for letting check hooks supply
 * portions of the error report on failure.
 */

static bool
call_bool_check_hook(struct config_bool *conf, bool *newval, void **extra,
					 GucSource source, int elevel)
{
	/* Quick success if no hook */
	if (!conf->check_hook)
		return true;

	/* Reset variables that might be set by hook */
	GUC_check_errcode_value = ERRCODE_INVALID_PARAMETER_VALUE;
	GUC_check_errmsg_string = NULL;
	GUC_check_errdetail_string = NULL;
	GUC_check_errhint_string = NULL;

	if (!conf->check_hook(newval, extra, source))
	{
		ereport(elevel,
				(errcode(GUC_check_errcode_value),
				 GUC_check_errmsg_string ?
				 errmsg_internal("%s", GUC_check_errmsg_string) :
				 errmsg("invalid value for parameter \"%s\": %d",
						conf->gen.name, (int) *newval),
				 GUC_check_errdetail_string ?
				 errdetail_internal("%s", GUC_check_errdetail_string) : 0,
				 GUC_check_errhint_string ?
				 errhint("%s", GUC_check_errhint_string) : 0));
		/* Flush any strings created in ErrorContext */
		FlushErrorState();
		return false;
	}

	return true;
}

static bool
call_int_check_hook(struct config_int *conf, int *newval, void **extra,
					GucSource source, int elevel)
{
	/* Quick success if no hook */
	if (!conf->check_hook)
		return true;

	/* Reset variables that might be set by hook */
	GUC_check_errcode_value = ERRCODE_INVALID_PARAMETER_VALUE;
	GUC_check_errmsg_string = NULL;
	GUC_check_errdetail_string = NULL;
	GUC_check_errhint_string = NULL;

	if (!conf->check_hook(newval, extra, source))
	{
		ereport(elevel,
				(errcode(GUC_check_errcode_value),
				 GUC_check_errmsg_string ?
				 errmsg_internal("%s", GUC_check_errmsg_string) :
				 errmsg("invalid value for parameter \"%s\": %d",
						conf->gen.name, *newval),
				 GUC_check_errdetail_string ?
				 errdetail_internal("%s", GUC_check_errdetail_string) : 0,
				 GUC_check_errhint_string ?
				 errhint("%s", GUC_check_errhint_string) : 0));
		/* Flush any strings created in ErrorContext */
		FlushErrorState();
		return false;
	}

	return true;
}

static bool
call_real_check_hook(struct config_real *conf, double *newval, void **extra,
					 GucSource source, int elevel)
{
	/* Quick success if no hook */
	if (!conf->check_hook)
		return true;

	/* Reset variables that might be set by hook */
	GUC_check_errcode_value = ERRCODE_INVALID_PARAMETER_VALUE;
	GUC_check_errmsg_string = NULL;
	GUC_check_errdetail_string = NULL;
	GUC_check_errhint_string = NULL;

	if (!conf->check_hook(newval, extra, source))
	{
		ereport(elevel,
				(errcode(GUC_check_errcode_value),
				 GUC_check_errmsg_string ?
				 errmsg_internal("%s", GUC_check_errmsg_string) :
				 errmsg("invalid value for parameter \"%s\": %g",
						conf->gen.name, *newval),
				 GUC_check_errdetail_string ?
				 errdetail_internal("%s", GUC_check_errdetail_string) : 0,
				 GUC_check_errhint_string ?
				 errhint("%s", GUC_check_errhint_string) : 0));
		/* Flush any strings created in ErrorContext */
		FlushErrorState();
		return false;
	}

	return true;
}

static bool
call_string_check_hook(struct config_string *conf, char **newval, void **extra,
					   GucSource source, int elevel)
{
	/* Quick success if no hook */
	if (!conf->check_hook)
		return true;

	/* Reset variables that might be set by hook */
	GUC_check_errcode_value = ERRCODE_INVALID_PARAMETER_VALUE;
	GUC_check_errmsg_string = NULL;
	GUC_check_errdetail_string = NULL;
	GUC_check_errhint_string = NULL;

	if (!conf->check_hook(newval, extra, source))
	{
		ereport(elevel,
				(errcode(GUC_check_errcode_value),
				 GUC_check_errmsg_string ?
				 errmsg_internal("%s", GUC_check_errmsg_string) :
				 errmsg("invalid value for parameter \"%s\": \"%s\"",
						conf->gen.name, *newval ? *newval : ""),
				 GUC_check_errdetail_string ?
				 errdetail_internal("%s", GUC_check_errdetail_string) : 0,
				 GUC_check_errhint_string ?
				 errhint("%s", GUC_check_errhint_string) : 0));
		/* Flush any strings created in ErrorContext */
		FlushErrorState();
		return false;
	}

	return true;
}

static bool
call_enum_check_hook(struct config_enum *conf, int *newval, void **extra,
					 GucSource source, int elevel)
{
	/* Quick success if no hook */
	if (!conf->check_hook)
		return true;

	/* Reset variables that might be set by hook */
	GUC_check_errcode_value = ERRCODE_INVALID_PARAMETER_VALUE;
	GUC_check_errmsg_string = NULL;
	GUC_check_errdetail_string = NULL;
	GUC_check_errhint_string = NULL;

	if (!conf->check_hook(newval, extra, source))
	{
		ereport(elevel,
				(errcode(GUC_check_errcode_value),
				 GUC_check_errmsg_string ?
				 errmsg_internal("%s", GUC_check_errmsg_string) :
				 errmsg("invalid value for parameter \"%s\": \"%s\"",
						conf->gen.name,
						config_enum_lookup_by_value(conf, *newval)),
				 GUC_check_errdetail_string ?
				 errdetail_internal("%s", GUC_check_errdetail_string) : 0,
				 GUC_check_errhint_string ?
				 errhint("%s", GUC_check_errhint_string) : 0));
		/* Flush any strings created in ErrorContext */
		FlushErrorState();
		return false;
	}

	return true;
}


/*
 * check_hook, assign_hook and show_hook subroutines
 */

static bool
check_wal_consistency_checking(char **newval, void **extra, GucSource source)
{
	char	   *rawstring;
	List	   *elemlist;
	ListCell   *l;
	bool		newwalconsistency[RM_MAX_ID + 1];

	/* Initialize the array */
	MemSet(newwalconsistency, 0, (RM_MAX_ID + 1) * sizeof(bool));

	/* Need a modifiable copy of string */
	rawstring = pstrdup(*newval);

	/* Parse string into list of identifiers */
	if (!SplitIdentifierString(rawstring, ',', &elemlist))
	{
		/* syntax error in list */
		GUC_check_errdetail("List syntax is invalid.");
		pfree(rawstring);
		list_free(elemlist);
		return false;
	}

	foreach(l, elemlist)
	{
		char	   *tok = (char *) lfirst(l);
		bool		found = false;
		RmgrId		rmid;

		/* Check for 'all'. */
		if (pg_strcasecmp(tok, "all") == 0)
		{
			for (rmid = 0; rmid <= RM_MAX_ID; rmid++)
				if (RmgrTable[rmid].rm_mask != NULL)
					newwalconsistency[rmid] = true;
			found = true;
		}
		else
		{
			/*
			 * Check if the token matches with any individual resource
			 * manager.
			 */
			for (rmid = 0; rmid <= RM_MAX_ID; rmid++)
			{
				if (pg_strcasecmp(tok, RmgrTable[rmid].rm_name) == 0 &&
					RmgrTable[rmid].rm_mask != NULL)
				{
					newwalconsistency[rmid] = true;
					found = true;
				}
			}
		}

		/* If a valid resource manager is found, check for the next one. */
		if (!found)
		{
			GUC_check_errdetail("Unrecognized key word: \"%s\".", tok);
			pfree(rawstring);
			list_free(elemlist);
			return false;
		}
	}

	pfree(rawstring);
	list_free(elemlist);

	/* assign new value */
	*extra = guc_malloc(ERROR, (RM_MAX_ID + 1) * sizeof(bool));
	memcpy(*extra, newwalconsistency, (RM_MAX_ID + 1) * sizeof(bool));
	return true;
}

static void
assign_wal_consistency_checking(const char *newval, void *extra)
{
	wal_consistency_checking = (bool *) extra;
}

static bool
check_log_destination(char **newval, void **extra, GucSource source)
{
	char	   *rawstring;
	List	   *elemlist;
	ListCell   *l;
	int			newlogdest = 0;
	int		   *myextra;

	/* Need a modifiable copy of string */
	rawstring = pstrdup(*newval);

	/* Parse string into list of identifiers */
	if (!SplitIdentifierString(rawstring, ',', &elemlist))
	{
		/* syntax error in list */
		GUC_check_errdetail("List syntax is invalid.");
		pfree(rawstring);
		list_free(elemlist);
		return false;
	}

	foreach(l, elemlist)
	{
		char	   *tok = (char *) lfirst(l);

		if (pg_strcasecmp(tok, "stderr") == 0)
			newlogdest |= LOG_DESTINATION_STDERR;
		else if (pg_strcasecmp(tok, "csvlog") == 0)
			newlogdest |= LOG_DESTINATION_CSVLOG;
#ifdef HAVE_SYSLOG
		else if (pg_strcasecmp(tok, "syslog") == 0)
			newlogdest |= LOG_DESTINATION_SYSLOG;
#endif
#ifdef WIN32
		else if (pg_strcasecmp(tok, "eventlog") == 0)
			newlogdest |= LOG_DESTINATION_EVENTLOG;
#endif
		else
		{
			GUC_check_errdetail("Unrecognized key word: \"%s\".", tok);
			pfree(rawstring);
			list_free(elemlist);
			return false;
		}
	}

	pfree(rawstring);
	list_free(elemlist);

	myextra = (int *) guc_malloc(ERROR, sizeof(int));
	*myextra = newlogdest;
	*extra = (void *) myextra;

	return true;
}

static void
assign_log_destination(const char *newval, void *extra)
{
	Log_destination = *((int *) extra);
}

static void
assign_syslog_facility(int newval, void *extra)
{
#ifdef HAVE_SYSLOG
	set_syslog_parameters(syslog_ident_str ? syslog_ident_str : "postgres",
						  newval);
#endif
	/* Without syslog support, just ignore it */
}

static void
assign_syslog_ident(const char *newval, void *extra)
{
#ifdef HAVE_SYSLOG
	set_syslog_parameters(newval, syslog_facility);
#endif
	/* Without syslog support, it will always be set to "none", so ignore */
}


static void
assign_session_replication_role(int newval, void *extra)
{
	/*
	 * Must flush the plan cache when changing replication role; but don't
	 * flush unnecessarily.
	 */
	if (SessionReplicationRole != newval)
		ResetPlanCache();
}

static bool
check_temp_buffers(int *newval, void **extra, GucSource source)
{
	/*
	 * Once local buffers have been initialized, it's too late to change this.
	 */
	if (NLocBuffer && NLocBuffer != *newval)
	{
		GUC_check_errdetail("\"temp_buffers\" cannot be changed after any temporary tables have been accessed in the session.");
		return false;
	}
	return true;
}

static bool
check_bonjour(bool *newval, void **extra, GucSource source)
{
#ifndef USE_BONJOUR
	if (*newval)
	{
		GUC_check_errmsg("Bonjour is not supported by this build");
		return false;
	}
#endif
	return true;
}

static bool
check_ssl(bool *newval, void **extra, GucSource source)
{
#ifndef USE_SSL
	if (*newval)
	{
		GUC_check_errmsg("SSL is not supported by this build");
		return false;
	}
#endif
	return true;
}

static bool
check_stage_log_stats(bool *newval, void **extra, GucSource source)
{
	if (*newval && log_statement_stats)
	{
		GUC_check_errdetail("Cannot enable parameter when \"log_statement_stats\" is true.");
		return false;
	}
	return true;
}

static bool
check_log_stats(bool *newval, void **extra, GucSource source)
{
	if (*newval &&
		(log_parser_stats || log_planner_stats || log_executor_stats))
	{
		GUC_check_errdetail("Cannot enable \"log_statement_stats\" when "
							"\"log_parser_stats\", \"log_planner_stats\", "
							"or \"log_executor_stats\" is true.");
		return false;
	}
	return true;
}

static bool
check_canonical_path(char **newval, void **extra, GucSource source)
{
	/*
	 * Since canonicalize_path never enlarges the string, we can just modify
	 * newval in-place.  But watch out for NULL, which is the default value
	 * for external_pid_file.
	 */
	if (*newval)
		canonicalize_path(*newval);
	return true;
}

static bool
check_timezone_abbreviations(char **newval, void **extra, GucSource source)
{
	/*
	 * The boot_val given above for timezone_abbreviations is NULL. When we
	 * see this we just do nothing.  If this value isn't overridden from the
	 * config file then pg_timezone_abbrev_initialize() will eventually
	 * replace it with "Default".  This hack has two purposes: to avoid
	 * wasting cycles loading values that might soon be overridden from the
	 * config file, and to avoid trying to read the timezone abbrev files
	 * during InitializeGUCOptions().  The latter doesn't work in an
	 * EXEC_BACKEND subprocess because my_exec_path hasn't been set yet and so
	 * we can't locate PGSHAREDIR.
	 */
	if (*newval == NULL)
	{
		Assert(source == PGC_S_DEFAULT);
		return true;
	}

	/* OK, load the file and produce a malloc'd TimeZoneAbbrevTable */
	*extra = load_tzoffsets(*newval);

	/* tzparser.c returns NULL on failure, reporting via GUC_check_errmsg */
	if (!*extra)
		return false;

	return true;
}

static void
assign_timezone_abbreviations(const char *newval, void *extra)
{
	/* Do nothing for the boot_val default of NULL */
	if (!extra)
		return;

	InstallTimeZoneAbbrevs((TimeZoneAbbrevTable *) extra);
}

/*
 * pg_timezone_abbrev_initialize --- set default value if not done already
 *
 * This is called after initial loading of postgresql.conf.  If no
 * timezone_abbreviations setting was found therein, select default.
 * If a non-default value is already installed, nothing will happen.
 *
 * This can also be called from ProcessConfigFile to establish the default
 * value after a postgresql.conf entry for it is removed.
 */
static void
pg_timezone_abbrev_initialize(void)
{
	SetConfigOption("timezone_abbreviations", "Default",
					PGC_POSTMASTER, PGC_S_DYNAMIC_DEFAULT);
}

static const char *
show_archive_command(void)
{
	if (XLogArchivingActive())
		return XLogArchiveCommand;
	else
		return "(disabled)";
}

static void
assign_tcp_keepalives_idle(int newval, void *extra)
{
	/*
	 * The kernel API provides no way to test a value without setting it; and
	 * once we set it we might fail to unset it.  So there seems little point
	 * in fully implementing the check-then-assign GUC API for these
	 * variables.  Instead we just do the assignment on demand.  pqcomm.c
	 * reports any problems via elog(LOG).
	 *
	 * This approach means that the GUC value might have little to do with the
	 * actual kernel value, so we use a show_hook that retrieves the kernel
	 * value rather than trusting GUC's copy.
	 */
	(void) pq_setkeepalivesidle(newval, MyProcPort);
}

static const char *
show_tcp_keepalives_idle(void)
{
	/* See comments in assign_tcp_keepalives_idle */
	static char nbuf[16];

	snprintf(nbuf, sizeof(nbuf), "%d", pq_getkeepalivesidle(MyProcPort));
	return nbuf;
}

static void
assign_tcp_keepalives_interval(int newval, void *extra)
{
	/* See comments in assign_tcp_keepalives_idle */
	(void) pq_setkeepalivesinterval(newval, MyProcPort);
}

static const char *
show_tcp_keepalives_interval(void)
{
	/* See comments in assign_tcp_keepalives_idle */
	static char nbuf[16];

	snprintf(nbuf, sizeof(nbuf), "%d", pq_getkeepalivesinterval(MyProcPort));
	return nbuf;
}

static void
assign_tcp_keepalives_count(int newval, void *extra)
{
	/* See comments in assign_tcp_keepalives_idle */
	(void) pq_setkeepalivescount(newval, MyProcPort);
}

static const char *
show_tcp_keepalives_count(void)
{
	/* See comments in assign_tcp_keepalives_idle */
	static char nbuf[16];

	snprintf(nbuf, sizeof(nbuf), "%d", pq_getkeepalivescount(MyProcPort));
	return nbuf;
}

static void
assign_tcp_user_timeout(int newval, void *extra)
{
	/* See comments in assign_tcp_keepalives_idle */
	(void) pq_settcpusertimeout(newval, MyProcPort);
}

static const char *
show_tcp_user_timeout(void)
{
	/* See comments in assign_tcp_keepalives_idle */
	static char nbuf[16];

	snprintf(nbuf, sizeof(nbuf), "%d", pq_gettcpusertimeout(MyProcPort));
	return nbuf;
}

static bool
check_maxconnections(int *newval, void **extra, GucSource source)
{
	if (*newval + autovacuum_max_workers + 1 +
		max_worker_processes + max_wal_senders > MAX_BACKENDS)
		return false;
	return true;
}

static bool
check_autovacuum_max_workers(int *newval, void **extra, GucSource source)
{
	if (MaxConnections + *newval + 1 +
		max_worker_processes + max_wal_senders > MAX_BACKENDS)
		return false;
	return true;
}

static bool
check_max_wal_senders(int *newval, void **extra, GucSource source)
{
	if (MaxConnections + autovacuum_max_workers + 1 +
		max_worker_processes + *newval > MAX_BACKENDS)
		return false;
	return true;
}

static bool
check_autovacuum_work_mem(int *newval, void **extra, GucSource source)
{
	/*
	 * -1 indicates fallback.
	 *
	 * If we haven't yet changed the boot_val default of -1, just let it be.
	 * Autovacuum will look to maintenance_work_mem instead.
	 */
	if (*newval == -1)
		return true;

	/*
	 * We clamp manually-set values to at least 1MB.  Since
	 * maintenance_work_mem is always set to at least this value, do the same
	 * here.
	 */
	if (*newval < 1024)
		*newval = 1024;

	return true;
}

static bool
check_max_worker_processes(int *newval, void **extra, GucSource source)
{
	if (MaxConnections + autovacuum_max_workers + 1 +
		*newval + max_wal_senders > MAX_BACKENDS)
		return false;
	return true;
}

static bool
check_effective_io_concurrency(int *newval, void **extra, GucSource source)
{
#ifdef USE_PREFETCH
	double		new_prefetch_pages;

	if (ComputeIoConcurrency(*newval, &new_prefetch_pages))
	{
		int		   *myextra = (int *) guc_malloc(ERROR, sizeof(int));

		*myextra = (int) rint(new_prefetch_pages);
		*extra = (void *) myextra;

		return true;
	}
	else
		return false;
#else
	if (*newval != 0)
	{
		GUC_check_errdetail("effective_io_concurrency must be set to 0 on platforms that lack posix_fadvise().");
		return false;
	}
	return true;
#endif							/* USE_PREFETCH */
}

static void
assign_effective_io_concurrency(int newval, void *extra)
{
#ifdef USE_PREFETCH
	target_prefetch_pages = *((int *) extra);
#endif							/* USE_PREFETCH */
}

static void
assign_pgstat_temp_directory(const char *newval, void *extra)
{
	/* check_canonical_path already canonicalized newval for us */
	char	   *dname;
	char	   *tname;
	char	   *fname;

	/* directory */
	dname = guc_malloc(ERROR, strlen(newval) + 1);	/* runtime dir */
	sprintf(dname, "%s", newval);

	/* global stats */
	tname = guc_malloc(ERROR, strlen(newval) + 12); /* /global.tmp */
	sprintf(tname, "%s/global.tmp", newval);
	fname = guc_malloc(ERROR, strlen(newval) + 13); /* /global.stat */
	sprintf(fname, "%s/global.stat", newval);

	if (pgstat_stat_directory)
		free(pgstat_stat_directory);
	pgstat_stat_directory = dname;
	if (pgstat_stat_tmpname)
		free(pgstat_stat_tmpname);
	pgstat_stat_tmpname = tname;
	if (pgstat_stat_filename)
		free(pgstat_stat_filename);
	pgstat_stat_filename = fname;
}

static bool
check_application_name(char **newval, void **extra, GucSource source)
{
	/* Only allow clean ASCII chars in the application name */
	pg_clean_ascii(*newval);

	return true;
}

static void
assign_application_name(const char *newval, void *extra)
{
	/* Update the pg_stat_activity view */
	pgstat_report_appname(newval);
}

static bool
check_cluster_name(char **newval, void **extra, GucSource source)
{
	/* Only allow clean ASCII chars in the cluster name */
	pg_clean_ascii(*newval);

	return true;
}

static const char *
show_unix_socket_permissions(void)
{
	static char buf[12];

	snprintf(buf, sizeof(buf), "%04o", Unix_socket_permissions);
	return buf;
}

static const char *
show_log_file_mode(void)
{
	static char buf[12];

	snprintf(buf, sizeof(buf), "%04o", Log_file_mode);
	return buf;
}

static const char *
show_data_directory_mode(void)
{
	static char buf[12];

	snprintf(buf, sizeof(buf), "%04o", data_directory_mode);
	return buf;
}

static bool
check_recovery_target_timeline(char **newval, void **extra, GucSource source)
{
	RecoveryTargetTimeLineGoal rttg;
	RecoveryTargetTimeLineGoal *myextra;

	if (strcmp(*newval, "current") == 0)
		rttg = RECOVERY_TARGET_TIMELINE_CONTROLFILE;
	else if (strcmp(*newval, "latest") == 0)
		rttg = RECOVERY_TARGET_TIMELINE_LATEST;
	else
	{
		rttg = RECOVERY_TARGET_TIMELINE_NUMERIC;

		errno = 0;
		strtoul(*newval, NULL, 0);
		if (errno == EINVAL || errno == ERANGE)
		{
			GUC_check_errdetail("recovery_target_timeline is not a valid number.");
			return false;
		}
	}

	myextra = (RecoveryTargetTimeLineGoal *) guc_malloc(ERROR, sizeof(RecoveryTargetTimeLineGoal));
	*myextra = rttg;
	*extra = (void *) myextra;

	return true;
}

static void
assign_recovery_target_timeline(const char *newval, void *extra)
{
	recoveryTargetTimeLineGoal = *((RecoveryTargetTimeLineGoal *) extra);
	if (recoveryTargetTimeLineGoal == RECOVERY_TARGET_TIMELINE_NUMERIC)
		recoveryTargetTLIRequested = (TimeLineID) strtoul(newval, NULL, 0);
	else
		recoveryTargetTLIRequested = 0;
}

/*
 * Recovery target settings: Only one of the several recovery_target* settings
 * may be set.  Setting a second one results in an error.  The global variable
 * recoveryTarget tracks which kind of recovery target was chosen.  Other
 * variables store the actual target value (for example a string or a xid).
 * The assign functions of the parameters check whether a competing parameter
 * was already set.  But we want to allow setting the same parameter multiple
 * times.  We also want to allow unsetting a parameter and setting a different
 * one, so we unset recoveryTarget when the parameter is set to an empty
 * string.
 */

static void
pg_attribute_noreturn()
error_multiple_recovery_targets(void)
{
	ereport(ERROR,
			(errcode(ERRCODE_INVALID_PARAMETER_VALUE),
			 errmsg("multiple recovery targets specified"),
			 errdetail("At most one of recovery_target, recovery_target_lsn, recovery_target_name, recovery_target_time, recovery_target_xid may be set.")));
}

static bool
check_recovery_target(char **newval, void **extra, GucSource source)
{
	if (strcmp(*newval, "immediate") != 0 && strcmp(*newval, "") != 0)
	{
		GUC_check_errdetail("The only allowed value is \"immediate\".");
		return false;
	}
	return true;
}

static void
assign_recovery_target(const char *newval, void *extra)
{
	if (recoveryTarget != RECOVERY_TARGET_UNSET &&
		recoveryTarget != RECOVERY_TARGET_IMMEDIATE)
		error_multiple_recovery_targets();

	if (newval && strcmp(newval, "") != 0)
		recoveryTarget = RECOVERY_TARGET_IMMEDIATE;
	else
		recoveryTarget = RECOVERY_TARGET_UNSET;
}

static bool
check_recovery_target_xid(char **newval, void **extra, GucSource source)
{
	if (strcmp(*newval, "") != 0)
	{
		TransactionId xid;
		TransactionId *myextra;

		errno = 0;
		xid = (TransactionId) strtoul(*newval, NULL, 0);
		if (errno == EINVAL || errno == ERANGE)
			return false;

		myextra = (TransactionId *) guc_malloc(ERROR, sizeof(TransactionId));
		*myextra = xid;
		*extra = (void *) myextra;
	}
	return true;
}

static void
assign_recovery_target_xid(const char *newval, void *extra)
{
	if (recoveryTarget != RECOVERY_TARGET_UNSET &&
		recoveryTarget != RECOVERY_TARGET_XID)
		error_multiple_recovery_targets();

	if (newval && strcmp(newval, "") != 0)
	{
		recoveryTarget = RECOVERY_TARGET_XID;
		recoveryTargetXid = *((TransactionId *) extra);
	}
	else
		recoveryTarget = RECOVERY_TARGET_UNSET;
}

/*
 * The interpretation of the recovery_target_time string can depend on the
 * time zone setting, so we need to wait until after all GUC processing is
 * done before we can do the final parsing of the string.  This check function
 * only does a parsing pass to catch syntax errors, but we store the string
 * and parse it again when we need to use it.
 */
static bool
check_recovery_target_time(char **newval, void **extra, GucSource source)
{
	if (strcmp(*newval, "") != 0)
	{
		/* reject some special values */
		if (strcmp(*newval, "now") == 0 ||
			strcmp(*newval, "today") == 0 ||
			strcmp(*newval, "tomorrow") == 0 ||
			strcmp(*newval, "yesterday") == 0)
		{
			return false;
		}

		/*
		 * parse timestamp value (see also timestamptz_in())
		 */
		{
			char	   *str = *newval;
			fsec_t		fsec;
			struct pg_tm tt,
					   *tm = &tt;
			int			tz;
			int			dtype;
			int			nf;
			int			dterr;
			char	   *field[MAXDATEFIELDS];
			int			ftype[MAXDATEFIELDS];
			char		workbuf[MAXDATELEN + MAXDATEFIELDS];
			TimestampTz timestamp;

			dterr = ParseDateTime(str, workbuf, sizeof(workbuf),
								  field, ftype, MAXDATEFIELDS, &nf);
			if (dterr == 0)
				dterr = DecodeDateTime(field, ftype, nf, &dtype, tm, &fsec, &tz);
			if (dterr != 0)
				return false;
			if (dtype != DTK_DATE)
				return false;

			if (tm2timestamp(tm, fsec, &tz, &timestamp) != 0)
			{
				GUC_check_errdetail("timestamp out of range: \"%s\"", str);
				return false;
			}
		}
	}
	return true;
}

static void
assign_recovery_target_time(const char *newval, void *extra)
{
	if (recoveryTarget != RECOVERY_TARGET_UNSET &&
		recoveryTarget != RECOVERY_TARGET_TIME)
		error_multiple_recovery_targets();

	if (newval && strcmp(newval, "") != 0)
		recoveryTarget = RECOVERY_TARGET_TIME;
	else
		recoveryTarget = RECOVERY_TARGET_UNSET;
}

static bool
check_recovery_target_name(char **newval, void **extra, GucSource source)
{
	/* Use the value of newval directly */
	if (strlen(*newval) >= MAXFNAMELEN)
	{
		GUC_check_errdetail("%s is too long (maximum %d characters).",
							"recovery_target_name", MAXFNAMELEN - 1);
		return false;
	}
	return true;
}

static void
assign_recovery_target_name(const char *newval, void *extra)
{
	if (recoveryTarget != RECOVERY_TARGET_UNSET &&
		recoveryTarget != RECOVERY_TARGET_NAME)
		error_multiple_recovery_targets();

	if (newval && strcmp(newval, "") != 0)
	{
		recoveryTarget = RECOVERY_TARGET_NAME;
		recoveryTargetName = newval;
	}
	else
		recoveryTarget = RECOVERY_TARGET_UNSET;
}

static bool
check_recovery_target_lsn(char **newval, void **extra, GucSource source)
{
	if (strcmp(*newval, "") != 0)
	{
		XLogRecPtr	lsn;
		XLogRecPtr *myextra;
		bool		have_error = false;

		lsn = pg_lsn_in_internal(*newval, &have_error);
		if (have_error)
			return false;

		myextra = (XLogRecPtr *) guc_malloc(ERROR, sizeof(XLogRecPtr));
		*myextra = lsn;
		*extra = (void *) myextra;
	}
	return true;
}

static void
assign_recovery_target_lsn(const char *newval, void *extra)
{
	if (recoveryTarget != RECOVERY_TARGET_UNSET &&
		recoveryTarget != RECOVERY_TARGET_LSN)
		error_multiple_recovery_targets();

	if (newval && strcmp(newval, "") != 0)
	{
		recoveryTarget = RECOVERY_TARGET_LSN;
		recoveryTargetLSN = *((XLogRecPtr *) extra);
	}
	else
		recoveryTarget = RECOVERY_TARGET_UNSET;
}

static bool
check_primary_slot_name(char **newval, void **extra, GucSource source)
{
	if (*newval && strcmp(*newval, "") != 0 &&
		!ReplicationSlotValidateName(*newval, WARNING))
		return false;

	return true;
}

static bool
check_default_with_oids(bool *newval, void **extra, GucSource source)
{
	if (*newval)
	{
		/* check the GUC's definition for an explanation */
		GUC_check_errcode(ERRCODE_FEATURE_NOT_SUPPORTED);
		GUC_check_errmsg("tables declared WITH OIDS are not supported");

		return false;
	}

	return true;
}

#include "guc-file.c"<|MERGE_RESOLUTION|>--- conflicted
+++ resolved
@@ -580,16 +580,13 @@
 static bool data_checksums;
 static bool integer_datetimes;
 static bool assert_enabled;
-<<<<<<< HEAD
-static char *agversion_string;
-=======
 static char *recovery_target_timeline_string;
 static char *recovery_target_string;
 static char *recovery_target_xid_string;
 static char *recovery_target_name_string;
 static char *recovery_target_lsn_string;
 
->>>>>>> 9e1c9f95
+static char *agversion_string;
 
 /* should be static, but commands/variable.c needs to get at this */
 char	   *role_string;
