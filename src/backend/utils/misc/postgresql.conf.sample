# -----------------------------
# PostgreSQL configuration file
# -----------------------------
#
# This file consists of lines of the form:
#
#   name = value
#
# (The "=" is optional.)  Whitespace may be used.  Comments are introduced with
# "#" anywhere on a line.  The complete list of parameter names and allowed
# values can be found in the PostgreSQL documentation.
#
# The commented-out settings shown in this file represent the default values.
# Re-commenting a setting is NOT sufficient to revert it to the default value;
# you need to reload the server.
#
# This file is read on server startup and when the server receives a SIGHUP
# signal.  If you edit the file on a running system, you have to SIGHUP the
# server for the changes to take effect, run "pg_ctl reload", or execute
# "SELECT pg_reload_conf()".  Some parameters, which are marked below,
# require a server shutdown and restart to take effect.
#
# Any parameter can also be given as a command-line option to the server, e.g.,
# "postgres -c log_connections=on".  Some parameters can be changed at run time
# with the "SET" SQL command.
#
# Memory units:  kB = kilobytes        Time units:  ms  = milliseconds
#                MB = megabytes                     s   = seconds
#                GB = gigabytes                     min = minutes
#                TB = terabytes                     h   = hours
#                                                   d   = days


#------------------------------------------------------------------------------
# FILE LOCATIONS
#------------------------------------------------------------------------------

# The default values of these variables are driven from the -D command-line
# option or PGDATA environment variable, represented here as ConfigDir.

#data_directory = 'ConfigDir'		# use data in another directory
					# (change requires restart)
#hba_file = 'ConfigDir/pg_hba.conf'	# host-based authentication file
					# (change requires restart)
#ident_file = 'ConfigDir/pg_ident.conf'	# ident configuration file
					# (change requires restart)

# If external_pid_file is not explicitly set, no extra PID file is written.
#external_pid_file = ''			# write an extra PID file
					# (change requires restart)


#------------------------------------------------------------------------------
# CONNECTIONS AND AUTHENTICATION
#------------------------------------------------------------------------------

# - Connection Settings -

#listen_addresses = 'localhost'		# what IP address(es) to listen on;
					# comma-separated list of addresses;
					# defaults to 'localhost'; use '*' for all
					# (change requires restart)
#port = 5432				# (change requires restart)
#max_connections = 100			# (change requires restart)
#superuser_reserved_connections = 3	# (change requires restart)
#unix_socket_directories = '/tmp'	# comma-separated list of directories
					# (change requires restart)
#unix_socket_group = ''			# (change requires restart)
#unix_socket_permissions = 0777		# begin with 0 to use octal notation
					# (change requires restart)
#bonjour = off				# advertise server via Bonjour
					# (change requires restart)
#bonjour_name = ''			# defaults to the computer name
					# (change requires restart)

# - TCP settings -
# see "man 7 tcp" for details

#tcp_keepalives_idle = 0		# TCP_KEEPIDLE, in seconds;
					# 0 selects the system default
#tcp_keepalives_interval = 0		# TCP_KEEPINTVL, in seconds;
					# 0 selects the system default
#tcp_keepalives_count = 0		# TCP_KEEPCNT;
					# 0 selects the system default
#tcp_user_timeout = 0			# TCP_USER_TIMEOUT, in milliseconds;
					# 0 selects the system default

# - Authentication -

#authentication_timeout = 1min		# 1s-600s
#password_encryption = md5		# md5 or scram-sha-256
#db_user_namespace = off

# GSSAPI using Kerberos
#krb_server_keyfile = ''
#krb_caseins_users = off

# - SSL -

#ssl = off
#ssl_ca_file = ''
#ssl_cert_file = 'server.crt'
#ssl_crl_file = ''
#ssl_key_file = 'server.key'
#ssl_ciphers = 'HIGH:MEDIUM:+3DES:!aNULL' # allowed SSL ciphers
#ssl_prefer_server_ciphers = on
#ssl_ecdh_curve = 'prime256v1'
#ssl_min_protocol_version = 'TLSv1'
#ssl_max_protocol_version = ''
#ssl_dh_params_file = ''
#ssl_passphrase_command = ''
#ssl_passphrase_command_supports_reload = off


#------------------------------------------------------------------------------
# RESOURCE USAGE (except WAL)
#------------------------------------------------------------------------------

# - Memory -

#shared_buffers = 32MB			# min 128kB
					# (change requires restart)
#huge_pages = try			# on, off, or try
					# (change requires restart)
#temp_buffers = 8MB			# min 800kB
#max_prepared_transactions = 0		# zero disables the feature
					# (change requires restart)
# Caution: it is not advisable to set max_prepared_transactions nonzero unless
# you actively intend to use prepared transactions.
#work_mem = 4MB				# min 64kB
#maintenance_work_mem = 64MB		# min 1MB
#autovacuum_work_mem = -1		# min 1MB, or -1 to use maintenance_work_mem
#max_stack_depth = 2MB			# min 100kB
<<<<<<< HEAD
#eager_mem = 4MB			# min 1MB
=======
#shared_memory_type = mmap		# the default is the first option
					# supported by the operating system:
					#   mmap
					#   sysv
					#   windows
					# (change requires restart)
>>>>>>> 9e1c9f95
#dynamic_shared_memory_type = posix	# the default is the first option
					# supported by the operating system:
					#   posix
					#   sysv
					#   windows
					#   mmap
					# (change requires restart)

# - Disk -

#temp_file_limit = -1			# limits per-process temp file space
					# in kB, or -1 for no limit

# - Kernel Resources -

#max_files_per_process = 1000		# min 25
					# (change requires restart)

# - Cost-Based Vacuum Delay -

#vacuum_cost_delay = 0			# 0-100 milliseconds (0 disables)
#vacuum_cost_page_hit = 1		# 0-10000 credits
#vacuum_cost_page_miss = 10		# 0-10000 credits
#vacuum_cost_page_dirty = 20		# 0-10000 credits
#vacuum_cost_limit = 200		# 1-10000 credits

# - Background Writer -

#bgwriter_delay = 200ms			# 10-10000ms between rounds
#bgwriter_lru_maxpages = 100		# max buffers written/round, 0 disables
#bgwriter_lru_multiplier = 2.0		# 0-10.0 multiplier on buffers scanned/round
#bgwriter_flush_after = 0		# measured in pages, 0 disables

# - Asynchronous Behavior -

#effective_io_concurrency = 1		# 1-1000; 0 disables prefetching
#max_worker_processes = 8		# (change requires restart)
#max_parallel_maintenance_workers = 2	# taken from max_parallel_workers
#max_parallel_workers_per_gather = 2	# taken from max_parallel_workers
#parallel_leader_participation = on
#max_parallel_workers = 8		# maximum number of max_worker_processes that
					# can be used in parallel operations
#old_snapshot_threshold = -1		# 1min-60d; -1 disables; 0 is immediate
					# (change requires restart)
#backend_flush_after = 0		# measured in pages, 0 disables


#------------------------------------------------------------------------------
# WRITE-AHEAD LOG
#------------------------------------------------------------------------------

# - Settings -

#wal_level = replica			# minimal, replica, or logical
					# (change requires restart)
#fsync = on				# flush data to disk for crash safety
					# (turning this off can cause
					# unrecoverable data corruption)
#synchronous_commit = on		# synchronization level;
					# off, local, remote_write, remote_apply, or on
#wal_sync_method = fsync		# the default is the first option
					# supported by the operating system:
					#   open_datasync
					#   fdatasync (default on Linux)
					#   fsync
					#   fsync_writethrough
					#   open_sync
#full_page_writes = on			# recover from partial page writes
#wal_compression = off			# enable compression of full-page writes
#wal_log_hints = off			# also do full page writes of non-critical updates
					# (change requires restart)
#wal_init_zero = on			# zero-fill new WAL files
#wal_recycle = on			# recycle WAL files
#wal_buffers = -1			# min 32kB, -1 sets based on shared_buffers
					# (change requires restart)
#wal_writer_delay = 200ms		# 1-10000 milliseconds
#wal_writer_flush_after = 1MB		# measured in pages, 0 disables

#commit_delay = 0			# range 0-100000, in microseconds
#commit_siblings = 5			# range 1-1000

# - Checkpoints -

#checkpoint_timeout = 5min		# range 30s-1d
#max_wal_size = 1GB
#min_wal_size = 80MB
#checkpoint_completion_target = 0.5	# checkpoint target duration, 0.0 - 1.0
#checkpoint_flush_after = 0		# measured in pages, 0 disables
#checkpoint_warning = 30s		# 0 disables

# - Archiving -

#archive_mode = off		# enables archiving; off, on, or always
				# (change requires restart)
#archive_command = ''		# command to use to archive a logfile segment
				# placeholders: %p = path of file to archive
				#               %f = file name only
				# e.g. 'test ! -f /mnt/server/archivedir/%f && cp %p /mnt/server/archivedir/%f'
#archive_timeout = 0		# force a logfile segment switch after this
				# number of seconds; 0 disables

# - Archive Recovery -

# These are only used in recovery mode.

#restore_command = ''		# command to use to restore an archived logfile segment
				# placeholders: %p = path of file to restore
				#               %f = file name only
				# e.g. 'cp /mnt/server/archivedir/%f %p'
				# (change requires restart)
#archive_cleanup_command = ''	# command to execute at every restartpoint
#recovery_end_command = ''	# command to execute at completion of recovery

# - Recovery Target -

# Set these only when performing a targeted recovery.

#recovery_target = ''		# 'immediate' to end recovery as soon as a
                                # consistent state is reached
				# (change requires restart)
#recovery_target_name = ''	# the named restore point to which recovery will proceed
				# (change requires restart)
#recovery_target_time = ''	# the time stamp up to which recovery will proceed
				# (change requires restart)
#recovery_target_xid = ''	# the transaction ID up to which recovery will proceed
				# (change requires restart)
#recovery_target_lsn = ''	# the WAL LSN up to which recovery will proceed
				# (change requires restart)
#recovery_target_inclusive = on # Specifies whether to stop:
				# just after the specified recovery target (on)
				# just before the recovery target (off)
				# (change requires restart)
#recovery_target_timeline = 'latest'	# 'current', 'latest', or timeline ID
				# (change requires restart)
#recovery_target_action = 'pause'	# 'pause', 'promote', 'shutdown'
				# (change requires restart)


#------------------------------------------------------------------------------
# REPLICATION
#------------------------------------------------------------------------------

# - Sending Servers -

# Set these on the master and on any standby that will send replication data.

#max_wal_senders = 10		# max number of walsender processes
				# (change requires restart)
#wal_keep_segments = 0		# in logfile segments; 0 disables
#wal_sender_timeout = 60s	# in milliseconds; 0 disables

#max_replication_slots = 10	# max number of replication slots
				# (change requires restart)
#track_commit_timestamp = off	# collect timestamp of transaction commit
				# (change requires restart)

# - Master Server -

# These settings are ignored on a standby server.

#synchronous_standby_names = ''	# standby servers that provide sync rep
				# method to choose sync standbys, number of sync standbys,
				# and comma-separated list of application_name
				# from standby(s); '*' = all
#vacuum_defer_cleanup_age = 0	# number of xacts by which cleanup is delayed

# - Standby Servers -

# These settings are ignored on a master server.

#primary_conninfo = ''			# connection string to sending server
					# (change requires restart)
#primary_slot_name = ''			# replication slot on sending server
					# (change requires restart)
#promote_trigger_file = ''		# file name whose presence ends recovery
#hot_standby = on			# "off" disallows queries during recovery
					# (change requires restart)
#max_standby_archive_delay = 30s	# max delay before canceling queries
					# when reading WAL from archive;
					# -1 allows indefinite delay
#max_standby_streaming_delay = 30s	# max delay before canceling queries
					# when reading streaming WAL;
					# -1 allows indefinite delay
#wal_receiver_status_interval = 10s	# send replies at least this often
					# 0 disables
#hot_standby_feedback = off		# send info from standby to prevent
					# query conflicts
#wal_receiver_timeout = 60s		# time that receiver waits for
					# communication from master
					# in milliseconds; 0 disables
#wal_retrieve_retry_interval = 5s	# time to wait before retrying to
					# retrieve WAL after a failed attempt
#recovery_min_apply_delay = 0		# minimum delay for applying changes during recovery

# - Subscribers -

# These settings are ignored on a publisher.

#max_logical_replication_workers = 4	# taken from max_worker_processes
					# (change requires restart)
#max_sync_workers_per_subscription = 2	# taken from max_logical_replication_workers


#------------------------------------------------------------------------------
# QUERY TUNING
#------------------------------------------------------------------------------

# - Planner Method Configuration -

#enable_bitmapscan = on
#enable_hashagg = on
#enable_hashjoin = on
#enable_indexscan = on
#enable_indexonlyscan = on
#enable_material = on
#enable_mergejoin = on
#enable_nestloop = on
#enable_parallel_append = on
#enable_seqscan = on
#enable_sort = on
#enable_tidscan = on
#enable_partitionwise_join = off
#enable_partitionwise_aggregate = off
#enable_parallel_hash = on
#enable_partition_pruning = on
#enable_eager = off

# - Planner Cost Constants -

#seq_page_cost = 1.0			# measured on an arbitrary scale
#random_page_cost = 4.0			# same scale as above
#cpu_tuple_cost = 0.01			# same scale as above
#cpu_index_tuple_cost = 0.005		# same scale as above
#cpu_operator_cost = 0.0025		# same scale as above
#parallel_tuple_cost = 0.1		# same scale as above
#parallel_setup_cost = 1000.0	# same scale as above

#jit_above_cost = 100000		# perform JIT compilation if available
					# and query more expensive than this;
					# -1 disables
#jit_inline_above_cost = 500000		# inline small functions if query is
					# more expensive than this; -1 disables
#jit_optimize_above_cost = 500000	# use expensive JIT optimizations if
					# query is more expensive than this;
					# -1 disables

#min_parallel_table_scan_size = 8MB
#min_parallel_index_scan_size = 512kB
#effective_cache_size = 4GB

# - Genetic Query Optimizer -

#geqo = on
#geqo_threshold = 12
#geqo_effort = 5			# range 1-10
#geqo_pool_size = 0			# selects default based on effort
#geqo_generations = 0			# selects default based on effort
#geqo_selection_bias = 2.0		# range 1.5-2.0
#geqo_seed = 0.0			# range 0.0-1.0

# - Other Planner Options -

#default_statistics_target = 100	# range 1-10000
#constraint_exclusion = partition	# on, off, or partition
#cursor_tuple_fraction = 0.1		# range 0.0-1.0
#from_collapse_limit = 8
#join_collapse_limit = 8		# 1 disables collapsing of explicit
					# JOIN clauses
#force_parallel_mode = off
#jit = on				# allow JIT compilation
#plan_cache_mode = auto			# auto, force_generic_plan or
					# force_custom_plan


#------------------------------------------------------------------------------
# REPORTING AND LOGGING
#------------------------------------------------------------------------------

# - Where to Log -

#log_destination = 'stderr'		# Valid values are combinations of
					# stderr, csvlog, syslog, and eventlog,
					# depending on platform.  csvlog
					# requires logging_collector to be on.

# This is used when logging to stderr:
#logging_collector = off		# Enable capturing of stderr and csvlog
					# into log files. Required to be on for
					# csvlogs.
					# (change requires restart)

# These are only used if logging_collector is on:
#log_directory = 'log'			# directory where log files are written,
					# can be absolute or relative to PGDATA
#log_filename = 'postgresql-%Y-%m-%d_%H%M%S.log'	# log file name pattern,
					# can include strftime() escapes
#log_file_mode = 0600			# creation mode for log files,
					# begin with 0 to use octal notation
#log_truncate_on_rotation = off		# If on, an existing log file with the
					# same name as the new log file will be
					# truncated rather than appended to.
					# But such truncation only occurs on
					# time-driven rotation, not on restarts
					# or size-driven rotation.  Default is
					# off, meaning append to existing files
					# in all cases.
#log_rotation_age = 1d			# Automatic rotation of logfiles will
					# happen after that time.  0 disables.
#log_rotation_size = 10MB		# Automatic rotation of logfiles will
					# happen after that much log output.
					# 0 disables.

# These are relevant when logging to syslog:
#syslog_facility = 'LOCAL0'
#syslog_ident = 'postgres'
#syslog_sequence_numbers = on
#syslog_split_messages = on

# This is only relevant when logging to eventlog (win32):
# (change requires restart)
#event_source = 'PostgreSQL'

# - When to Log -

#log_min_messages = warning		# values in order of decreasing detail:
					#   debug5
					#   debug4
					#   debug3
					#   debug2
					#   debug1
					#   info
					#   notice
					#   warning
					#   error
					#   log
					#   fatal
					#   panic

#log_min_error_statement = error	# values in order of decreasing detail:
					#   debug5
					#   debug4
					#   debug3
					#   debug2
					#   debug1
					#   info
					#   notice
					#   warning
					#   error
					#   log
					#   fatal
					#   panic (effectively off)

#log_min_duration_statement = -1	# logs statements and their durations
					# according to log_statement_sample_rate. -1 is disabled,
					# 0 logs all statements, > 0 logs only statements running
					# at least this number of milliseconds.

#log_statement_sample_rate = 1.0	# Fraction of logged statements exceeding
					# log_min_duration_statement to be logged.
					# 1.0 logs all such statements, 0.0 never logs.

#log_transaction_sample_rate = 0.0	# Fraction of transactions whose statements
					# are logged regardless of their duration. 1.0 logs all
					# statements from all transactions, 0.0 never logs.

# - What to Log -

#debug_print_parse = off
#debug_print_rewritten = off
#debug_print_plan = off
#debug_pretty_print = on
#log_checkpoints = off
#log_connections = off
#log_disconnections = off
#log_duration = off
#log_error_verbosity = default		# terse, default, or verbose messages
#log_hostname = off
#log_line_prefix = '%m [%p] '		# special values:
					#   %a = application name
					#   %u = user name
					#   %d = database name
					#   %r = remote host and port
					#   %h = remote host
					#   %p = process ID
					#   %t = timestamp without milliseconds
					#   %m = timestamp with milliseconds
					#   %n = timestamp with milliseconds (as a Unix epoch)
					#   %i = command tag
					#   %e = SQL state
					#   %c = session ID
					#   %l = session line number
					#   %s = session start timestamp
					#   %v = virtual transaction ID
					#   %x = transaction ID (0 if none)
					#   %q = stop here in non-session
					#        processes
					#   %% = '%'
					# e.g. '<%u%%%d> '
#log_lock_waits = off			# log lock waits >= deadlock_timeout
#log_statement = 'none'			# none, ddl, mod, all
#log_replication_commands = off
#log_temp_files = -1			# log temporary files equal or larger
					# than the specified size in kilobytes;
					# -1 disables, 0 logs all temp files
#log_timezone = 'GMT'

#------------------------------------------------------------------------------
# PROCESS TITLE
#------------------------------------------------------------------------------

#cluster_name = ''			# added to process titles if nonempty
					# (change requires restart)
#update_process_title = on


#------------------------------------------------------------------------------
# STATISTICS
#------------------------------------------------------------------------------

# - Query and Index Statistics Collector -

#track_activities = on
#track_counts = on
#track_io_timing = off
#track_functions = none			# none, pl, all
#track_activity_query_size = 1024	# (change requires restart)
#stats_temp_directory = 'pg_stat_tmp'


# - Monitoring -

#log_parser_stats = off
#log_planner_stats = off
#log_executor_stats = off
#log_statement_stats = off


#------------------------------------------------------------------------------
# AUTOVACUUM
#------------------------------------------------------------------------------

#autovacuum = on			# Enable autovacuum subprocess?  'on'
					# requires track_counts to also be on.
#log_autovacuum_min_duration = -1	# -1 disables, 0 logs all actions and
					# their durations, > 0 logs only
					# actions running at least this number
					# of milliseconds.
#autovacuum_max_workers = 3		# max number of autovacuum subprocesses
					# (change requires restart)
#autovacuum_naptime = 1min		# time between autovacuum runs
#autovacuum_vacuum_threshold = 50	# min number of row updates before
					# vacuum
#autovacuum_analyze_threshold = 50	# min number of row updates before
					# analyze
#autovacuum_vacuum_scale_factor = 0.2	# fraction of table size before vacuum
#autovacuum_analyze_scale_factor = 0.1	# fraction of table size before analyze
#autovacuum_freeze_max_age = 200000000	# maximum XID age before forced vacuum
					# (change requires restart)
#autovacuum_multixact_freeze_max_age = 400000000	# maximum multixact age
					# before forced vacuum
					# (change requires restart)
#autovacuum_vacuum_cost_delay = 2ms	# default vacuum cost delay for
					# autovacuum, in milliseconds;
					# -1 means use vacuum_cost_delay
#autovacuum_vacuum_cost_limit = -1	# default vacuum cost limit for
					# autovacuum, -1 means use
					# vacuum_cost_limit


#------------------------------------------------------------------------------
# CLIENT CONNECTION DEFAULTS
#------------------------------------------------------------------------------

# - Statement Behavior -

#client_min_messages = notice		# values in order of decreasing detail:
					#   debug5
					#   debug4
					#   debug3
					#   debug2
					#   debug1
					#   log
					#   notice
					#   warning
					#   error
#search_path = '"$user", public'	# schema names
#row_security = on
#default_tablespace = ''		# a tablespace name, '' uses the default
#temp_tablespaces = ''			# a list of tablespace names, '' uses
					# only default tablespace
#check_function_bodies = on
#default_transaction_isolation = 'read committed'
#default_transaction_read_only = off
#default_transaction_deferrable = off
#session_replication_role = 'origin'
#statement_timeout = 0			# in milliseconds, 0 is disabled
#lock_timeout = 0			# in milliseconds, 0 is disabled
#idle_in_transaction_session_timeout = 0	# in milliseconds, 0 is disabled
#vacuum_freeze_min_age = 50000000
#vacuum_freeze_table_age = 150000000
#vacuum_multixact_freeze_min_age = 5000000
#vacuum_multixact_freeze_table_age = 150000000
#vacuum_cleanup_index_scale_factor = 0.1	# fraction of total number of tuples
						# before index cleanup, 0 always performs
						# index cleanup
#bytea_output = 'hex'			# hex, escape
#xmlbinary = 'base64'
#xmloption = 'content'
#gin_fuzzy_search_limit = 0
#gin_pending_list_limit = 4MB

# - Locale and Formatting -

#datestyle = 'iso, mdy'
#intervalstyle = 'postgres'
#timezone = 'GMT'
#timezone_abbreviations = 'Default'     # Select the set of available time zone
					# abbreviations.  Currently, there are
					#   Default
					#   Australia (historical usage)
					#   India
					# You can create your own file in
					# share/timezonesets/.
#extra_float_digits = 1			# min -15, max 3; any value >0 actually
					# selects precise output mode
#client_encoding = sql_ascii		# actually, defaults to database
					# encoding

# These settings are initialized by initdb, but they can be changed.
#lc_messages = 'C'			# locale for system error message
					# strings
#lc_monetary = 'C'			# locale for monetary formatting
#lc_numeric = 'C'			# locale for number formatting
#lc_time = 'C'				# locale for time formatting

# default configuration for text search
#default_text_search_config = 'pg_catalog.simple'

# - Shared Library Preloading -

#shared_preload_libraries = ''	# (change requires restart)
#local_preload_libraries = ''
#session_preload_libraries = ''
#jit_provider = 'llvmjit'		# JIT library to use

# - Other Defaults -

#dynamic_library_path = '$libdir'


#------------------------------------------------------------------------------
# LOCK MANAGEMENT
#------------------------------------------------------------------------------

#deadlock_timeout = 1s
#max_locks_per_transaction = 64		# min 10
					# (change requires restart)
#max_pred_locks_per_transaction = 64	# min 10
					# (change requires restart)
#max_pred_locks_per_relation = -2	# negative values mean
					# (max_pred_locks_per_transaction
					#  / -max_pred_locks_per_relation) - 1
#max_pred_locks_per_page = 2            # min 0


#------------------------------------------------------------------------------
# VERSION AND PLATFORM COMPATIBILITY
#------------------------------------------------------------------------------

# - Previous PostgreSQL Versions -

#array_nulls = on
#backslash_quote = safe_encoding	# on, off, or safe_encoding
#escape_string_warning = on
#lo_compat_privileges = off
#operator_precedence_warning = off
#quote_all_identifiers = off
#standard_conforming_strings = on
#synchronize_seqscans = on

# - Other Platforms and Clients -

#transform_null_equals = off


#------------------------------------------------------------------------------
# ERROR HANDLING
#------------------------------------------------------------------------------

#exit_on_error = off			# terminate session on any error?
#restart_after_crash = on		# reinitialize after backend crash?
#data_sync_retry = off			# retry or panic on failure to fsync
					# data?
					# (change requires restart)


#------------------------------------------------------------------------------
# CONFIG FILE INCLUDES
#------------------------------------------------------------------------------

# These options allow settings to be loaded from files other than the
# default postgresql.conf.

#include_dir = ''			# include files ending in '.conf' from
					# a directory, e.g., 'conf.d'
#include_if_exists = ''			# include file only if it exists
#include = ''				# include file


#------------------------------------------------------------------------------
# CUSTOMIZED OPTIONS
#------------------------------------------------------------------------------

# Add settings for extensions here<|MERGE_RESOLUTION|>--- conflicted
+++ resolved
@@ -131,16 +131,13 @@
 #maintenance_work_mem = 64MB		# min 1MB
 #autovacuum_work_mem = -1		# min 1MB, or -1 to use maintenance_work_mem
 #max_stack_depth = 2MB			# min 100kB
-<<<<<<< HEAD
-#eager_mem = 4MB			# min 1MB
-=======
 #shared_memory_type = mmap		# the default is the first option
 					# supported by the operating system:
 					#   mmap
 					#   sysv
 					#   windows
 					# (change requires restart)
->>>>>>> 9e1c9f95
+#eager_mem = 4MB			# min 1MB
 #dynamic_shared_memory_type = posix	# the default is the first option
 					# supported by the operating system:
 					#   posix
