# -----------------------------
# PostgreSQL configuration file
# -----------------------------
#
# This file consists of lines of the form:
#
#   name = value
#
# (The "=" is optional.)  Whitespace may be used.  Comments are introduced with
# "#" anywhere on a line.  The complete list of parameter names and allowed
# values can be found in the PostgreSQL documentation.
#
# The commented-out settings shown in this file represent the default values.
# Re-commenting a setting is NOT sufficient to revert it to the default value;
# you need to reload the server.
#
# This file is read on server startup and when the server receives a SIGHUP
# signal.  If you edit the file on a running system, you have to SIGHUP the
# server for the changes to take effect, run "pg_ctl reload", or execute
# "SELECT pg_reload_conf()".  Some parameters, which are marked below,
# require a server shutdown and restart to take effect.
#
# Any parameter can also be given as a command-line option to the server, e.g.,
# "postgres -c log_connections=on".  Some parameters can be changed at run time
# with the "SET" SQL command.
#
# Memory units:  kB = kilobytes        Time units:  ms  = milliseconds
#                MB = megabytes                     s   = seconds
#                GB = gigabytes                     min = minutes
#                TB = terabytes                     h   = hours
#                                                   d   = days


#------------------------------------------------------------------------------
# FILE LOCATIONS
#------------------------------------------------------------------------------

# The default values of these variables are driven from the -D command-line
# option or PGDATA environment variable, represented here as ConfigDir.

#data_directory = 'ConfigDir'		# use data in another directory
					# (change requires restart)
#hba_file = 'ConfigDir/pg_hba.conf'	# host-based authentication file
					# (change requires restart)
#ident_file = 'ConfigDir/pg_ident.conf'	# ident configuration file
					# (change requires restart)

# If external_pid_file is not explicitly set, no extra PID file is written.
#external_pid_file = ''			# write an extra PID file
					# (change requires restart)


#------------------------------------------------------------------------------
# CONNECTIONS AND AUTHENTICATION
#------------------------------------------------------------------------------

# - Connection Settings -

#listen_addresses = 'localhost'		# what IP address(es) to listen on;
					# comma-separated list of addresses;
					# defaults to 'localhost'; use '*' for all
					# (change requires restart)
#port = 5432				# (change requires restart)
#max_connections = 100			# (change requires restart)
#superuser_reserved_connections = 3	# (change requires restart)
#unix_socket_directories = '/tmp'	# comma-separated list of directories
					# (change requires restart)
#unix_socket_group = ''			# (change requires restart)
#unix_socket_permissions = 0777		# begin with 0 to use octal notation
					# (change requires restart)
#bonjour = off				# advertise server via Bonjour
					# (change requires restart)
#bonjour_name = ''			# defaults to the computer name
					# (change requires restart)

# - TCP Keepalives -
# see "man 7 tcp" for details

#tcp_keepalives_idle = 0		# TCP_KEEPIDLE, in seconds;
					# 0 selects the system default
#tcp_keepalives_interval = 0		# TCP_KEEPINTVL, in seconds;
					# 0 selects the system default
#tcp_keepalives_count = 0		# TCP_KEEPCNT;
					# 0 selects the system default

# - Authentication -

#authentication_timeout = 1min		# 1s-600s
#password_encryption = md5		# md5 or scram-sha-256
#db_user_namespace = off

# GSSAPI using Kerberos
#krb_server_keyfile = ''
#krb_caseins_users = off

# - SSL -

#ssl = off
#ssl_ca_file = ''
#ssl_cert_file = 'server.crt'
#ssl_crl_file = ''
#ssl_key_file = 'server.key'
#ssl_ciphers = 'HIGH:MEDIUM:+3DES:!aNULL' # allowed SSL ciphers
#ssl_prefer_server_ciphers = on
#ssl_ecdh_curve = 'prime256v1'
#ssl_dh_params_file = ''
#ssl_passphrase_command = ''
#ssl_passphrase_command_supports_reload = off


#------------------------------------------------------------------------------
# RESOURCE USAGE (except WAL)
#------------------------------------------------------------------------------

# - Memory -

#shared_buffers = 32MB			# min 128kB
					# (change requires restart)
#huge_pages = try			# on, off, or try
					# (change requires restart)
#temp_buffers = 8MB			# min 800kB
#max_prepared_transactions = 0		# zero disables the feature
					# (change requires restart)
# Caution: it is not advisable to set max_prepared_transactions nonzero unless
# you actively intend to use prepared transactions.
#work_mem = 4MB				# min 64kB
#maintenance_work_mem = 64MB		# min 1MB
#autovacuum_work_mem = -1		# min 1MB, or -1 to use maintenance_work_mem
#max_stack_depth = 2MB			# min 100kB
#eager_mem = 4MB			# min 1MB
#dynamic_shared_memory_type = posix	# the default is the first option
					# supported by the operating system:
					#   posix
					#   sysv
					#   windows
					#   mmap
					# use none to disable dynamic shared memory
					# (change requires restart)

# - Disk -

#temp_file_limit = -1			# limits per-process temp file space
					# in kB, or -1 for no limit

# - Kernel Resources -

#max_files_per_process = 1000		# min 25
					# (change requires restart)

# - Cost-Based Vacuum Delay -

#vacuum_cost_delay = 0			# 0-100 milliseconds
#vacuum_cost_page_hit = 1		# 0-10000 credits
#vacuum_cost_page_miss = 10		# 0-10000 credits
#vacuum_cost_page_dirty = 20		# 0-10000 credits
#vacuum_cost_limit = 200		# 1-10000 credits

# - Background Writer -

#bgwriter_delay = 200ms			# 10-10000ms between rounds
#bgwriter_lru_maxpages = 100		# max buffers written/round, 0 disables
#bgwriter_lru_multiplier = 2.0		# 0-10.0 multiplier on buffers scanned/round
#bgwriter_flush_after = 0		# measured in pages, 0 disables

# - Asynchronous Behavior -

#effective_io_concurrency = 1		# 1-1000; 0 disables prefetching
#max_worker_processes = 8		# (change requires restart)
#max_parallel_maintenance_workers = 2	# taken from max_parallel_workers
#max_parallel_workers_per_gather = 2	# taken from max_parallel_workers
#parallel_leader_participation = on
#max_parallel_workers = 8		# maximum number of max_worker_processes that
					# can be used in parallel operations
#old_snapshot_threshold = -1		# 1min-60d; -1 disables; 0 is immediate
					# (change requires restart)
#backend_flush_after = 0		# measured in pages, 0 disables


#------------------------------------------------------------------------------
# WRITE-AHEAD LOG
#------------------------------------------------------------------------------

# - Settings -

#wal_level = replica			# minimal, replica, or logical
					# (change requires restart)
#fsync = on				# flush data to disk for crash safety
					# (turning this off can cause
					# unrecoverable data corruption)
#synchronous_commit = on		# synchronization level;
					# off, local, remote_write, remote_apply, or on
#wal_sync_method = fsync		# the default is the first option
					# supported by the operating system:
					#   open_datasync
					#   fdatasync (default on Linux)
					#   fsync
					#   fsync_writethrough
					#   open_sync
#full_page_writes = on			# recover from partial page writes
#wal_compression = off			# enable compression of full-page writes
#wal_log_hints = off			# also do full page writes of non-critical updates
					# (change requires restart)
#wal_buffers = -1			# min 32kB, -1 sets based on shared_buffers
					# (change requires restart)
#wal_writer_delay = 200ms		# 1-10000 milliseconds
#wal_writer_flush_after = 1MB		# measured in pages, 0 disables

#commit_delay = 0			# range 0-100000, in microseconds
#commit_siblings = 5			# range 1-1000

# - Checkpoints -

#checkpoint_timeout = 5min		# range 30s-1d
#max_wal_size = 1GB
#min_wal_size = 80MB
#checkpoint_completion_target = 0.5	# checkpoint target duration, 0.0 - 1.0
#checkpoint_flush_after = 0		# measured in pages, 0 disables
#checkpoint_warning = 30s		# 0 disables

# - Archiving -

#archive_mode = off		# enables archiving; off, on, or always
				# (change requires restart)
#archive_command = ''		# command to use to archive a logfile segment
				# placeholders: %p = path of file to archive
				#               %f = file name only
				# e.g. 'test ! -f /mnt/server/archivedir/%f && cp %p /mnt/server/archivedir/%f'
#archive_timeout = 0		# force a logfile segment switch after this
				# number of seconds; 0 disables


#------------------------------------------------------------------------------
# REPLICATION
#------------------------------------------------------------------------------

# - Sending Servers -

# Set these on the master and on any standby that will send replication data.

#max_wal_senders = 10		# max number of walsender processes
				# (change requires restart)
#wal_keep_segments = 0		# in logfile segments; 0 disables
#wal_sender_timeout = 60s	# in milliseconds; 0 disables

#max_replication_slots = 10	# max number of replication slots
				# (change requires restart)
#track_commit_timestamp = off	# collect timestamp of transaction commit
				# (change requires restart)

# - Master Server -

# These settings are ignored on a standby server.

#synchronous_standby_names = ''	# standby servers that provide sync rep
				# method to choose sync standbys, number of sync standbys,
				# and comma-separated list of application_name
				# from standby(s); '*' = all
#vacuum_defer_cleanup_age = 0	# number of xacts by which cleanup is delayed

# - Standby Servers -

# These settings are ignored on a master server.

#hot_standby = on			# "off" disallows queries during recovery
					# (change requires restart)
#max_standby_archive_delay = 30s	# max delay before canceling queries
					# when reading WAL from archive;
					# -1 allows indefinite delay
#max_standby_streaming_delay = 30s	# max delay before canceling queries
					# when reading streaming WAL;
					# -1 allows indefinite delay
#wal_receiver_status_interval = 10s	# send replies at least this often
					# 0 disables
#hot_standby_feedback = off		# send info from standby to prevent
					# query conflicts
#wal_receiver_timeout = 60s		# time that receiver waits for
					# communication from master
					# in milliseconds; 0 disables
#wal_retrieve_retry_interval = 5s	# time to wait before retrying to
					# retrieve WAL after a failed attempt

# - Subscribers -

# These settings are ignored on a publisher.

#max_logical_replication_workers = 4	# taken from max_worker_processes
					# (change requires restart)
#max_sync_workers_per_subscription = 2	# taken from max_logical_replication_workers


#------------------------------------------------------------------------------
# QUERY TUNING
#------------------------------------------------------------------------------

# - Planner Method Configuration -

#enable_bitmapscan = on
#enable_hashagg = on
#enable_hashjoin = on
#enable_indexscan = on
#enable_indexonlyscan = on
#enable_material = on
#enable_mergejoin = on
#enable_nestloop = on
#enable_parallel_append = on
#enable_seqscan = on
#enable_sort = on
#enable_tidscan = on
#enable_partitionwise_join = off
#enable_partitionwise_aggregate = off
#enable_parallel_hash = on
<<<<<<< HEAD
#enable_eager = off
=======
#enable_partition_pruning = on
>>>>>>> d8421390

# - Planner Cost Constants -

#seq_page_cost = 1.0			# measured on an arbitrary scale
#random_page_cost = 4.0			# same scale as above
#cpu_tuple_cost = 0.01			# same scale as above
#cpu_index_tuple_cost = 0.005		# same scale as above
#cpu_operator_cost = 0.0025		# same scale as above
#parallel_tuple_cost = 0.1		# same scale as above
#parallel_setup_cost = 1000.0	# same scale as above

#jit_above_cost = 100000		# perform JIT compilation if available
					# and query more expensive, -1 disables
#jit_optimize_above_cost = 500000	# optimize JITed functions if query is
					# more expensive, -1 disables
#jit_inline_above_cost = 500000		# attempt to inline operators and
					# functions if query is more expensive,
					# -1 disables

#min_parallel_table_scan_size = 8MB
#min_parallel_index_scan_size = 512kB
#effective_cache_size = 4GB

# - Genetic Query Optimizer -

#geqo = on
#geqo_threshold = 12
#geqo_effort = 5			# range 1-10
#geqo_pool_size = 0			# selects default based on effort
#geqo_generations = 0			# selects default based on effort
#geqo_selection_bias = 2.0		# range 1.5-2.0
#geqo_seed = 0.0			# range 0.0-1.0

# - Other Planner Options -

#default_statistics_target = 100	# range 1-10000
#constraint_exclusion = partition	# on, off, or partition
#cursor_tuple_fraction = 0.1		# range 0.0-1.0
#from_collapse_limit = 8
#join_collapse_limit = 8		# 1 disables collapsing of explicit
					# JOIN clauses
#force_parallel_mode = off


#------------------------------------------------------------------------------
# REPORTING AND LOGGING
#------------------------------------------------------------------------------

# - Where to Log -

#log_destination = 'stderr'		# Valid values are combinations of
					# stderr, csvlog, syslog, and eventlog,
					# depending on platform.  csvlog
					# requires logging_collector to be on.

# This is used when logging to stderr:
#logging_collector = off		# Enable capturing of stderr and csvlog
					# into log files. Required to be on for
					# csvlogs.
					# (change requires restart)

# These are only used if logging_collector is on:
#log_directory = 'log'			# directory where log files are written,
					# can be absolute or relative to PGDATA
#log_filename = 'postgresql-%Y-%m-%d_%H%M%S.log'	# log file name pattern,
					# can include strftime() escapes
#log_file_mode = 0600			# creation mode for log files,
					# begin with 0 to use octal notation
#log_truncate_on_rotation = off		# If on, an existing log file with the
					# same name as the new log file will be
					# truncated rather than appended to.
					# But such truncation only occurs on
					# time-driven rotation, not on restarts
					# or size-driven rotation.  Default is
					# off, meaning append to existing files
					# in all cases.
#log_rotation_age = 1d			# Automatic rotation of logfiles will
					# happen after that time.  0 disables.
#log_rotation_size = 10MB		# Automatic rotation of logfiles will
					# happen after that much log output.
					# 0 disables.

# These are relevant when logging to syslog:
#syslog_facility = 'LOCAL0'
#syslog_ident = 'postgres'
#syslog_sequence_numbers = on
#syslog_split_messages = on

# This is only relevant when logging to eventlog (win32):
# (change requires restart)
#event_source = 'PostgreSQL'

# - When to Log -

#client_min_messages = notice		# values in order of decreasing detail:
					#   debug5
					#   debug4
					#   debug3
					#   debug2
					#   debug1
					#   log
					#   notice
					#   warning
					#   error

#log_min_messages = warning		# values in order of decreasing detail:
					#   debug5
					#   debug4
					#   debug3
					#   debug2
					#   debug1
					#   info
					#   notice
					#   warning
					#   error
					#   log
					#   fatal
					#   panic

#log_min_error_statement = error	# values in order of decreasing detail:
					#   debug5
					#   debug4
					#   debug3
					#   debug2
					#   debug1
					#   info
					#   notice
					#   warning
					#   error
					#   log
					#   fatal
					#   panic (effectively off)

#log_min_duration_statement = -1	# -1 is disabled, 0 logs all statements
					# and their durations, > 0 logs only
					# statements running at least this number
					# of milliseconds


# - What to Log -

#debug_print_parse = off
#debug_print_rewritten = off
#debug_print_plan = off
#debug_pretty_print = on
#log_checkpoints = off
#log_connections = off
#log_disconnections = off
#log_duration = off
#log_error_verbosity = default		# terse, default, or verbose messages
#log_hostname = off
#log_line_prefix = '%m [%p] '		# special values:
					#   %a = application name
					#   %u = user name
					#   %d = database name
					#   %r = remote host and port
					#   %h = remote host
					#   %p = process ID
					#   %t = timestamp without milliseconds
					#   %m = timestamp with milliseconds
					#   %n = timestamp with milliseconds (as a Unix epoch)
					#   %i = command tag
					#   %e = SQL state
					#   %c = session ID
					#   %l = session line number
					#   %s = session start timestamp
					#   %v = virtual transaction ID
					#   %x = transaction ID (0 if none)
					#   %q = stop here in non-session
					#        processes
					#   %% = '%'
					# e.g. '<%u%%%d> '
#log_lock_waits = off			# log lock waits >= deadlock_timeout
#log_statement = 'none'			# none, ddl, mod, all
#log_replication_commands = off
#log_temp_files = -1			# log temporary files equal or larger
					# than the specified size in kilobytes;
					# -1 disables, 0 logs all temp files
#log_timezone = 'GMT'

#------------------------------------------------------------------------------
# PROCESS TITLE
#------------------------------------------------------------------------------

#cluster_name = ''			# added to process titles if nonempty
					# (change requires restart)
#update_process_title = on


#------------------------------------------------------------------------------
# STATISTICS
#------------------------------------------------------------------------------

# - Query and Index Statistics Collector -

#track_activities = on
#track_counts = on
#track_io_timing = off
#track_functions = none			# none, pl, all
#track_activity_query_size = 1024	# (change requires restart)
#stats_temp_directory = 'pg_stat_tmp'


# - Monitoring -

#log_parser_stats = off
#log_planner_stats = off
#log_executor_stats = off
#log_statement_stats = off


#------------------------------------------------------------------------------
# AUTOVACUUM
#------------------------------------------------------------------------------

#autovacuum = on			# Enable autovacuum subprocess?  'on'
					# requires track_counts to also be on.
#log_autovacuum_min_duration = -1	# -1 disables, 0 logs all actions and
					# their durations, > 0 logs only
					# actions running at least this number
					# of milliseconds.
#autovacuum_max_workers = 3		# max number of autovacuum subprocesses
					# (change requires restart)
#autovacuum_naptime = 1min		# time between autovacuum runs
#autovacuum_vacuum_threshold = 50	# min number of row updates before
					# vacuum
#autovacuum_analyze_threshold = 50	# min number of row updates before
					# analyze
#autovacuum_vacuum_scale_factor = 0.2	# fraction of table size before vacuum
#autovacuum_analyze_scale_factor = 0.1	# fraction of table size before analyze
#autovacuum_freeze_max_age = 200000000	# maximum XID age before forced vacuum
					# (change requires restart)
#autovacuum_multixact_freeze_max_age = 400000000	# maximum multixact age
					# before forced vacuum
					# (change requires restart)
#autovacuum_vacuum_cost_delay = 20ms	# default vacuum cost delay for
					# autovacuum, in milliseconds;
					# -1 means use vacuum_cost_delay
#autovacuum_vacuum_cost_limit = -1	# default vacuum cost limit for
					# autovacuum, -1 means use
					# vacuum_cost_limit


#------------------------------------------------------------------------------
# CLIENT CONNECTION DEFAULTS
#------------------------------------------------------------------------------

# - Statement Behavior -

#search_path = '"$user", public'	# schema names
#row_security = on
#default_tablespace = ''		# a tablespace name, '' uses the default
#temp_tablespaces = ''			# a list of tablespace names, '' uses
					# only default tablespace
#check_function_bodies = on
#default_transaction_isolation = 'read committed'
#default_transaction_read_only = off
#default_transaction_deferrable = off
#session_replication_role = 'origin'
#statement_timeout = 0			# in milliseconds, 0 is disabled
#lock_timeout = 0			# in milliseconds, 0 is disabled
#idle_in_transaction_session_timeout = 0	# in milliseconds, 0 is disabled
#vacuum_freeze_min_age = 50000000
#vacuum_freeze_table_age = 150000000
#vacuum_multixact_freeze_min_age = 5000000
#vacuum_multixact_freeze_table_age = 150000000
#vacuum_cleanup_index_scale_factor = 0.1	# fraction of total number of tuples
						# before index cleanup, 0 always performs
						# index cleanup
#bytea_output = 'hex'			# hex, escape
#xmlbinary = 'base64'
#xmloption = 'content'
#gin_fuzzy_search_limit = 0
#gin_pending_list_limit = 4MB

# - Locale and Formatting -

#datestyle = 'iso, mdy'
#intervalstyle = 'postgres'
#timezone = 'GMT'
#timezone_abbreviations = 'Default'     # Select the set of available time zone
					# abbreviations.  Currently, there are
					#   Default
					#   Australia (historical usage)
					#   India
					# You can create your own file in
					# share/timezonesets/.
#extra_float_digits = 0			# min -15, max 3
#client_encoding = sql_ascii		# actually, defaults to database
					# encoding

# These settings are initialized by initdb, but they can be changed.
#lc_messages = 'C'			# locale for system error message
					# strings
#lc_monetary = 'C'			# locale for monetary formatting
#lc_numeric = 'C'			# locale for number formatting
#lc_time = 'C'				# locale for time formatting

# default configuration for text search
#default_text_search_config = 'pg_catalog.simple'

# - Shared Library Preloading -

#shared_preload_libraries = ''	# (change requires restart)
#local_preload_libraries = ''
#session_preload_libraries = ''

# - Other Defaults -

#dynamic_library_path = '$libdir'

#jit = on				# allow JIT compilation
#jit_provider = 'llvmjit'		# JIT implementation to use

#------------------------------------------------------------------------------
# LOCK MANAGEMENT
#------------------------------------------------------------------------------

#deadlock_timeout = 1s
#max_locks_per_transaction = 64		# min 10
					# (change requires restart)
#max_pred_locks_per_transaction = 64	# min 10
					# (change requires restart)
#max_pred_locks_per_relation = -2	# negative values mean
					# (max_pred_locks_per_transaction
					#  / -max_pred_locks_per_relation) - 1
#max_pred_locks_per_page = 2            # min 0


#------------------------------------------------------------------------------
# VERSION AND PLATFORM COMPATIBILITY
#------------------------------------------------------------------------------

# - Previous PostgreSQL Versions -

#array_nulls = on
#backslash_quote = safe_encoding	# on, off, or safe_encoding
#default_with_oids = off
#escape_string_warning = on
#lo_compat_privileges = off
#operator_precedence_warning = off
#quote_all_identifiers = off
#standard_conforming_strings = on
#synchronize_seqscans = on

# - Other Platforms and Clients -

#transform_null_equals = off


#------------------------------------------------------------------------------
# ERROR HANDLING
#------------------------------------------------------------------------------

#exit_on_error = off			# terminate session on any error?
#restart_after_crash = on		# reinitialize after backend crash?


#------------------------------------------------------------------------------
# CONFIG FILE INCLUDES
#------------------------------------------------------------------------------

# These options allow settings to be loaded from files other than the
# default postgresql.conf.

#include_dir = 'conf.d'			# include files ending in '.conf' from
					# directory 'conf.d'
#include_if_exists = 'exists.conf'	# include file only if it exists
#include = 'special.conf'		# include file


#------------------------------------------------------------------------------
# CUSTOMIZED OPTIONS
#------------------------------------------------------------------------------

# Add settings for extensions here<|MERGE_RESOLUTION|>--- conflicted
+++ resolved
@@ -309,11 +309,8 @@
 #enable_partitionwise_join = off
 #enable_partitionwise_aggregate = off
 #enable_parallel_hash = on
-<<<<<<< HEAD
+#enable_partition_pruning = on
 #enable_eager = off
-=======
-#enable_partition_pruning = on
->>>>>>> d8421390
 
 # - Planner Cost Constants -
 
