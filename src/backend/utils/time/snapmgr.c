--- conflicted
+++ resolved
@@ -2192,8 +2192,7 @@
 void
 RestoreTransactionSnapshot(Snapshot snapshot, void *master_pgproc)
 {
-<<<<<<< HEAD
-	SetTransactionSnapshot(snapshot, InvalidTransactionId, master_pgproc);
+	SetTransactionSnapshot(snapshot, NULL, InvalidPid, master_pgproc);
 }
 
 /* See RegisterSnapshot() */
@@ -2205,7 +2204,4 @@
 
 	return RegisterSnapshotOnOwner(CopySnapshot(snapshot),
 								   CurrentResourceOwner);
-=======
-	SetTransactionSnapshot(snapshot, NULL, InvalidPid, master_pgproc);
->>>>>>> 1f2f35f6
 }