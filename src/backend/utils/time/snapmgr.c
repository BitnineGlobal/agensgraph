--- conflicted
+++ resolved
@@ -2197,17 +2197,6 @@
 	SetTransactionSnapshot(snapshot, NULL, InvalidPid, master_pgproc);
 }
 
-<<<<<<< HEAD
-/* See RegisterSnapshot() */
-Snapshot
-RegisterCopiedSnapshot(Snapshot snapshot)
-{
-	if (snapshot == InvalidSnapshot)
-		return InvalidSnapshot;
-
-	return RegisterSnapshotOnOwner(CopySnapshot(snapshot),
-								   CurrentResourceOwner);
-=======
 /*
  * XidInMVCCSnapshot
  *		Is the given XID still-in-progress according to the snapshot?
@@ -2328,5 +2317,4 @@
 	}
 
 	return false;
->>>>>>> 9e1c9f95
 }