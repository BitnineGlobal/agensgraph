--- conflicted
+++ resolved
@@ -7967,8 +7967,25 @@
 		spc_seq_page_cost * statsData.revmapNumPages * loop_count;
 	*indexStartupCost += qual_arg_cost;
 
-<<<<<<< HEAD
-	/* XXX what about pages_per_range? */
+	/*
+	 * To read a BRIN index there might be a bit of back and forth over
+	 * regular pages, as revmap might point to them out of sequential order;
+	 * calculate the total cost as reading the whole index in random order.
+	 */
+	*indexTotalCost = *indexStartupCost +
+		spc_random_page_cost * (numPages - statsData.revmapNumPages) * loop_count;
+
+	/*
+	 * Charge a small amount per range tuple which we expect to match to. This
+	 * is meant to reflect the costs of manipulating the bitmap. The BRIN scan
+	 * will set a bit for each page in the range when we find a matching
+	 * range, so we must multiply the charge by the number of pages in the
+	 * range.
+	 */
+	*indexTotalCost += 0.1 * cpu_operator_cost * estimatedRanges *
+		statsData.pagesPerRange;
+
+	*indexPages = index->pages;
 }
 
 void
@@ -8261,25 +8278,4 @@
 	*indexTotalCost = costs.indexTotalCost;
 	*indexSelectivity = costs.indexSelectivity;
 	*indexCorrelation = costs.indexCorrelation;
-=======
-	/*
-	 * To read a BRIN index there might be a bit of back and forth over
-	 * regular pages, as revmap might point to them out of sequential order;
-	 * calculate the total cost as reading the whole index in random order.
-	 */
-	*indexTotalCost = *indexStartupCost +
-		spc_random_page_cost * (numPages - statsData.revmapNumPages) * loop_count;
-
-	/*
-	 * Charge a small amount per range tuple which we expect to match to. This
-	 * is meant to reflect the costs of manipulating the bitmap. The BRIN scan
-	 * will set a bit for each page in the range when we find a matching
-	 * range, so we must multiply the charge by the number of pages in the
-	 * range.
-	 */
-	*indexTotalCost += 0.1 * cpu_operator_cost * estimatedRanges *
-		statsData.pagesPerRange;
-
-	*indexPages = index->pages;
->>>>>>> 1f2f35f6
 }