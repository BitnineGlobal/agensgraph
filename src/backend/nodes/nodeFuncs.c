--- conflicted
+++ resolved
@@ -2305,7 +2305,22 @@
 					return true;
 			}
 			break;
-<<<<<<< HEAD
+		case T_TableFunc:
+			{
+				TableFunc  *tf = (TableFunc *) node;
+
+				if (walker(tf->ns_uris, context))
+					return true;
+				if (walker(tf->docexpr, context))
+					return true;
+				if (walker(tf->rowexpr, context))
+					return true;
+				if (walker(tf->colexprs, context))
+					return true;
+				if (walker(tf->coldefexprs, context))
+					return true;
+			}
+			break;
 		case T_EdgeRefProp:
 			return walker(((EdgeRefProp *) node)->arg, context);
 			break;
@@ -2374,22 +2389,6 @@
 							return true;
 					}
 				}
-=======
-		case T_TableFunc:
-			{
-				TableFunc  *tf = (TableFunc *) node;
-
-				if (walker(tf->ns_uris, context))
-					return true;
-				if (walker(tf->docexpr, context))
-					return true;
-				if (walker(tf->rowexpr, context))
-					return true;
-				if (walker(tf->colexprs, context))
-					return true;
-				if (walker(tf->coldefexprs, context))
-					return true;
->>>>>>> 5b570d77
 			}
 			break;
 		default:
@@ -3205,98 +3204,6 @@
 				return (Node *) newnode;
 			}
 			break;
-<<<<<<< HEAD
-		case T_EdgeRefProp:
-			{
-				EdgeRefProp *erf = (EdgeRefProp *) node;
-				EdgeRefProp *newnode;
-
-				FLATCOPY(newnode, erf, EdgeRefProp);
-				MUTATE(newnode->arg, erf->arg, Expr *);
-				return (Node *) newnode;
-			}
-			break;
-		case T_EdgeRefRow:
-			{
-				EdgeRefRow *err = (EdgeRefRow *) node;
-				EdgeRefRow *newnode;
-
-				FLATCOPY(newnode, err, EdgeRefRow);
-				MUTATE(newnode->arg, err->arg, Expr *);
-				return (Node *) newnode;
-			}
-			break;
-		case T_EdgeRefRows:
-			{
-				EdgeRefRows *err = (EdgeRefRows *) node;
-				EdgeRefRows *newnode;
-
-				FLATCOPY(newnode, err, EdgeRefRows);
-				MUTATE(newnode->arg, err->arg, Expr *);
-				return (Node *) newnode;
-			}
-			break;
-		case T_CypherMapExpr:
-			{
-				CypherMapExpr *m = (CypherMapExpr *) node;
-				CypherMapExpr *newnode;
-
-				FLATCOPY(newnode, m, CypherMapExpr);
-				MUTATE(newnode->keyvals, m->keyvals, List *);
-				return (Node *) newnode;
-			}
-			break;
-		case T_CypherListExpr:
-			{
-				CypherListExpr *cl = (CypherListExpr *) node;
-				CypherListExpr *newnode;
-
-				FLATCOPY(newnode, cl, CypherListExpr);
-				MUTATE(newnode->elems, cl->elems, List *);
-				return (Node *) newnode;
-			}
-			break;
-		case T_CypherListCompExpr:
-			{
-				CypherListCompExpr *clc = (CypherListCompExpr *) node;
-				CypherListCompExpr *newnode;
-
-				FLATCOPY(newnode, clc, CypherListCompExpr);
-				MUTATE(newnode->list, clc->list, Expr*);
-				MUTATE(newnode->cond, clc->cond, Expr*);
-				MUTATE(newnode->elem, clc->elem, Expr*);
-				return (Node *) newnode;
-			}
-			break;
-		case T_CypherListCompVar:
-			{
-				CypherListCompVar *clcv = (CypherListCompVar *) node;
-				CypherListCompVar *newnode;
-
-				FLATCOPY(newnode, clcv, CypherListCompVar);
-				return (Node *) newnode;
-			}
-			break;
-		case T_CypherAccessExpr:
-			{
-				CypherAccessExpr *a = (CypherAccessExpr *) node;
-				CypherAccessExpr *newnode;
-
-				FLATCOPY(newnode, a, CypherAccessExpr);
-				MUTATE(newnode->arg, a->arg, Expr *);
-				MUTATE(newnode->path, a->path, List *);
-				return (Node *) newnode;
-			}
-			break;
-		case T_CypherIndices:
-			{
-				CypherIndices *i = (CypherIndices *) node;
-				CypherIndices *newnode;
-
-				FLATCOPY(newnode, i, CypherIndices);
-				MUTATE(newnode->lidx, i->lidx, Node *);
-				MUTATE(newnode->uidx, i->uidx, Node *);
-=======
 		case T_TableFunc:
 			{
 				TableFunc  *tf = (TableFunc *) node;
@@ -3308,7 +3215,99 @@
 				MUTATE(newnode->rowexpr, tf->rowexpr, Node *);
 				MUTATE(newnode->colexprs, tf->colexprs, List *);
 				MUTATE(newnode->coldefexprs, tf->coldefexprs, List *);
->>>>>>> 5b570d77
+				return (Node *) newnode;
+			}
+			break;
+		case T_EdgeRefProp:
+			{
+				EdgeRefProp *erf = (EdgeRefProp *) node;
+				EdgeRefProp *newnode;
+
+				FLATCOPY(newnode, erf, EdgeRefProp);
+				MUTATE(newnode->arg, erf->arg, Expr *);
+				return (Node *) newnode;
+			}
+			break;
+		case T_EdgeRefRow:
+			{
+				EdgeRefRow *err = (EdgeRefRow *) node;
+				EdgeRefRow *newnode;
+
+				FLATCOPY(newnode, err, EdgeRefRow);
+				MUTATE(newnode->arg, err->arg, Expr *);
+				return (Node *) newnode;
+			}
+			break;
+		case T_EdgeRefRows:
+			{
+				EdgeRefRows *err = (EdgeRefRows *) node;
+				EdgeRefRows *newnode;
+
+				FLATCOPY(newnode, err, EdgeRefRows);
+				MUTATE(newnode->arg, err->arg, Expr *);
+				return (Node *) newnode;
+			}
+			break;
+		case T_CypherMapExpr:
+			{
+				CypherMapExpr *m = (CypherMapExpr *) node;
+				CypherMapExpr *newnode;
+
+				FLATCOPY(newnode, m, CypherMapExpr);
+				MUTATE(newnode->keyvals, m->keyvals, List *);
+				return (Node *) newnode;
+			}
+			break;
+		case T_CypherListExpr:
+			{
+				CypherListExpr *cl = (CypherListExpr *) node;
+				CypherListExpr *newnode;
+
+				FLATCOPY(newnode, cl, CypherListExpr);
+				MUTATE(newnode->elems, cl->elems, List *);
+				return (Node *) newnode;
+			}
+			break;
+		case T_CypherListCompExpr:
+			{
+				CypherListCompExpr *clc = (CypherListCompExpr *) node;
+				CypherListCompExpr *newnode;
+
+				FLATCOPY(newnode, clc, CypherListCompExpr);
+				MUTATE(newnode->list, clc->list, Expr*);
+				MUTATE(newnode->cond, clc->cond, Expr*);
+				MUTATE(newnode->elem, clc->elem, Expr*);
+				return (Node *) newnode;
+			}
+			break;
+		case T_CypherListCompVar:
+			{
+				CypherListCompVar *clcv = (CypherListCompVar *) node;
+				CypherListCompVar *newnode;
+
+				FLATCOPY(newnode, clcv, CypherListCompVar);
+				return (Node *) newnode;
+			}
+			break;
+		case T_CypherAccessExpr:
+			{
+				CypherAccessExpr *a = (CypherAccessExpr *) node;
+				CypherAccessExpr *newnode;
+
+				FLATCOPY(newnode, a, CypherAccessExpr);
+				MUTATE(newnode->arg, a->arg, Expr *);
+				MUTATE(newnode->path, a->path, List *);
+				return (Node *) newnode;
+			}
+			break;
+		case T_CypherIndices:
+			{
+				CypherIndices *i = (CypherIndices *) node;
+				CypherIndices *newnode;
+
+				FLATCOPY(newnode, i, CypherIndices);
+				MUTATE(newnode->lidx, i->lidx, Node *);
+				MUTATE(newnode->uidx, i->uidx, Node *);
 				return (Node *) newnode;
 			}
 			break;
@@ -4140,656 +4139,4 @@
 	}
 
 	return false;
-}
-
-/*
- * raw_expression_tree_mutator --- make a modified copy of raw parse trees
- *
- * This has exactly the same API as expression_tree_mutator, but instead of
- * walking post-analysis parse trees, it knows how to walk the node types
- * found in raw grammar output.
- *
- */
-Node *
-raw_expression_tree_mutator(Node *node,
-							Node *(*mutator) (),
-							void *context)
-{
-	/*
-	 * The mutator has already decided not to modify the current node, but we
-	 * must call the mutator for any sub-nodes.
-	 */
-
-#define FLATCOPY(newnode, node, nodetype)  \
-	( (newnode) = (nodetype *) palloc(sizeof(nodetype)), \
-	  memcpy((newnode), (node), sizeof(nodetype)) )
-
-#define CHECKFLATCOPY(newnode, node, nodetype)	\
-	( AssertMacro(IsA((node), nodetype)), \
-	  (newnode) = (nodetype *) palloc(sizeof(nodetype)), \
-	  memcpy((newnode), (node), sizeof(nodetype)) )
-
-#define MUTATE(newfield, oldfield, fieldtype)  \
-		( (newfield) = (fieldtype) mutator((Node *) (oldfield), context) )
-
-	if (node == NULL)
-		return NULL;
-
-	/* Guard against stack overflow due to overly complex expressions */
-	check_stack_depth();
-
-	switch (nodeTag(node))
-	{
-		case T_SetToDefault:
-		case T_CurrentOfExpr:
-		case T_Integer:
-		case T_Float:
-		case T_String:
-		case T_BitString:
-		case T_Null:
-		case T_ParamRef:
-		case T_A_Const:
-		case T_A_Star:
-		case T_Alias:
-			/* primitive node types with no subnodes */
-			return (Node *) copyObject(node);
-			break;
-
-			/* we assume the colnames list isn't interesting */
-			break;
-		case T_RangeVar:
-			{
-				RangeVar   *rv = (RangeVar *) node;
-				RangeVar   *newnode;
-
-				FLATCOPY(newnode, rv, RangeVar);
-				MUTATE(newnode->alias, rv->alias, Alias *);
-				return (Node *) newnode;
-			}
-			break;
-		case T_GroupingFunc:
-			{
-				GroupingFunc *groupfn = (GroupingFunc *) node;
-				GroupingFunc *newnode;
-
-				FLATCOPY(newnode, groupfn, GroupingFunc);
-				MUTATE(newnode->args, groupfn->args, List *);
-				return (Node *) newnode;
-			}
-			break;
-		case T_SubLink:
-			{
-				SubLink    *sublink = (SubLink *) node;
-				SubLink    *newnode;
-
-				FLATCOPY(newnode, sublink, SubLink);
-				MUTATE(newnode->testexpr, sublink->testexpr, Node *);
-
-				/*
-				 * Also invoke the mutator on the sublink's Query node, so it
-				 * can recurse into the sub-query if it wants to.
-				 */
-				MUTATE(newnode->subselect, sublink->subselect, Node *);
-				return (Node *) newnode;
-			}
-			break;
-		case T_CaseExpr:
-			{
-				CaseExpr   *caseexpr = (CaseExpr *) node;
-				CaseExpr   *newnode;
-
-				FLATCOPY(newnode, caseexpr, CaseExpr);
-				MUTATE(newnode->arg, caseexpr->arg, Expr *);
-				MUTATE(newnode->args, caseexpr->args, List *);
-				MUTATE(newnode->defresult, caseexpr->defresult, Expr *);
-				return (Node *) newnode;
-			}
-			break;
-		case T_RowExpr:
-			{
-				RowExpr    *rowexpr = (RowExpr *) node;
-				RowExpr    *newnode;
-
-				FLATCOPY(newnode, rowexpr, RowExpr);
-				MUTATE(newnode->args, rowexpr->args, List *);
-				/* Assume colnames needn't be duplicated */
-				return (Node *) newnode;
-			}
-		case T_CoalesceExpr:
-			{
-				CoalesceExpr *coalesceexpr = (CoalesceExpr *) node;
-				CoalesceExpr *newnode;
-
-				FLATCOPY(newnode, coalesceexpr, CoalesceExpr);
-				MUTATE(newnode->args, coalesceexpr->args, List *);
-				return (Node *) newnode;
-			}
-			break;
-		case T_MinMaxExpr:
-			{
-				MinMaxExpr *minmaxexpr = (MinMaxExpr *) node;
-				MinMaxExpr *newnode;
-
-				FLATCOPY(newnode, minmaxexpr, MinMaxExpr);
-				MUTATE(newnode->args, minmaxexpr->args, List *);
-				return (Node *) newnode;
-			}
-			break;
-		case T_XmlExpr:
-			{
-				XmlExpr    *xexpr = (XmlExpr *) node;
-				XmlExpr    *newnode;
-
-				FLATCOPY(newnode, xexpr, XmlExpr);
-				MUTATE(newnode->named_args, xexpr->named_args, List *);
-				/* assume mutator does not care about arg_names */
-				MUTATE(newnode->args, xexpr->args, List *);
-				return (Node *) newnode;
-			}
-			break;
-		case T_NullTest:
-			{
-				NullTest   *ntest = (NullTest *) node;
-				NullTest   *newnode;
-
-				FLATCOPY(newnode, ntest, NullTest);
-				MUTATE(newnode->arg, ntest->arg, Expr *);
-				return (Node *) newnode;
-			}
-			break;
-		case T_BooleanTest:
-			{
-				BooleanTest *btest = (BooleanTest *) node;
-				BooleanTest *newnode;
-
-				FLATCOPY(newnode, btest, BooleanTest);
-				MUTATE(newnode->arg, btest->arg, Expr *);
-				return (Node *) newnode;
-			}
-			break;
-		case T_JoinExpr:
-			{
-				JoinExpr   *join = (JoinExpr *) node;
-				JoinExpr   *newnode;
-
-				FLATCOPY(newnode, join, JoinExpr);
-				MUTATE(newnode->larg, join->larg, Node *);
-				MUTATE(newnode->rarg, join->rarg, Node *);
-				MUTATE(newnode->quals, join->quals, Node *);
-				/* We do not mutate alias or using by default */
-				return (Node *) newnode;
-			}
-			break;
-		case T_IntoClause:
-			{
-				IntoClause *into = (IntoClause *) node;
-				IntoClause *newnode;
-
-				FLATCOPY(newnode, into, IntoClause);
-				MUTATE(newnode->rel, into->rel, RangeVar *);
-				MUTATE(newnode->viewQuery, into->viewQuery, Node *);
-				return (Node *) newnode;
-			}
-			break;
-		case T_List:
-			{
-				/*
-				 * We assume the mutator isn't interested in the list nodes
-				 * per se, so just invoke it on each list element. NOTE: this
-				 * would fail badly on a list with integer elements!
-				 */
-				List	   *resultlist;
-				ListCell   *temp;
-
-				resultlist = NIL;
-				foreach(temp, (List *) node)
-				{
-					resultlist = lappend(resultlist,
-										 mutator((Node *) lfirst(temp),
-												 context));
-				}
-				return (Node *) resultlist;
-			}
-			break;
-		case T_InsertStmt:
-			{
-				InsertStmt *stmt = (InsertStmt *) node;
-				InsertStmt *newnode;
-
-				FLATCOPY(newnode, stmt, InsertStmt);
-				MUTATE(newnode->relation, stmt->relation, RangeVar *);
-				MUTATE(newnode->cols, stmt->cols, List *);
-				MUTATE(newnode->selectStmt, stmt->selectStmt, Node *);
-				MUTATE(newnode->onConflictClause, stmt->onConflictClause,
-					   OnConflictClause *);
-				MUTATE(newnode->returningList, stmt->returningList, List *);
-				MUTATE(newnode->withClause, stmt->withClause, WithClause *);
-				return (Node *) newnode;
-			}
-			break;
-		case T_DeleteStmt:
-			{
-				DeleteStmt *stmt = (DeleteStmt *) node;
-				DeleteStmt *newnode;
-
-				FLATCOPY(newnode, stmt, DeleteStmt);
-				MUTATE(newnode->relation, stmt->relation, RangeVar *);
-				MUTATE(newnode->usingClause, stmt->usingClause, List *);
-				MUTATE(newnode->whereClause, stmt->whereClause, Node *);
-				MUTATE(newnode->returningList, stmt->returningList, List *);
-				MUTATE(newnode->withClause, stmt->withClause, WithClause *);
-				return (Node *) newnode;
-			}
-			break;
-		case T_UpdateStmt:
-			{
-				UpdateStmt *stmt = (UpdateStmt *) node;
-				UpdateStmt *newnode;
-
-				FLATCOPY(newnode, stmt, UpdateStmt);
-				MUTATE(newnode->relation, stmt->relation, RangeVar *);
-				MUTATE(newnode->targetList, stmt->targetList, List *);
-				MUTATE(newnode->whereClause, stmt->whereClause, Node *);
-				MUTATE(newnode->fromClause, stmt->fromClause, List *);
-				MUTATE(newnode->returningList, stmt->returningList, List *);
-				MUTATE(newnode->withClause, stmt->withClause, WithClause *);
-				return (Node *) newnode;
-			}
-			break;
-		case T_SelectStmt:
-			{
-				SelectStmt *stmt = (SelectStmt *) node;
-				SelectStmt *newnode;
-
-				FLATCOPY(newnode, stmt, SelectStmt);
-				MUTATE(newnode->distinctClause, stmt->distinctClause, List *);
-				MUTATE(newnode->intoClause, stmt->intoClause, IntoClause *);
-				MUTATE(newnode->targetList, stmt->targetList, List *);
-				MUTATE(newnode->fromClause, stmt->fromClause, List *);
-				MUTATE(newnode->whereClause, stmt->whereClause, Node *);
-				MUTATE(newnode->groupClause, stmt->groupClause, List *);
-				MUTATE(newnode->havingClause, stmt->havingClause, Node *);
-				MUTATE(newnode->windowClause, stmt->windowClause, List *);
-				MUTATE(newnode->valuesLists, stmt->valuesLists, List *);
-				MUTATE(newnode->sortClause, stmt->sortClause, List *);
-				MUTATE(newnode->limitOffset, stmt->limitOffset, Node *);
-				MUTATE(newnode->limitCount, stmt->limitCount, Node *);
-				MUTATE(newnode->lockingClause, stmt->lockingClause, List *);
-				MUTATE(newnode->withClause, stmt->withClause, WithClause *);
-				MUTATE(newnode->larg, stmt->larg, SelectStmt *);
-				MUTATE(newnode->rarg, stmt->rarg, SelectStmt *);
-				return (Node *) newnode;
-			}
-			break;
-		case T_A_Expr:
-			{
-				A_Expr   *expr = (A_Expr *) node;
-				A_Expr   *newnode;
-
-				FLATCOPY(newnode, expr, A_Expr);
-				MUTATE(newnode->name, expr->name, List *);
-				MUTATE(newnode->lexpr, expr->lexpr, Node *);
-				MUTATE(newnode->rexpr, expr->rexpr, Node *);
-				return (Node *) newnode;
-			}
-			break;
-		case T_BoolExpr:
-			{
-				BoolExpr   *expr = (BoolExpr *) node;
-				BoolExpr   *newnode;
-
-				FLATCOPY(newnode, expr, BoolExpr);
-				MUTATE(newnode->args, expr->args, List *);
-				return (Node *) newnode;
-			}
-			break;
-		case T_ColumnRef:
-			/* we assume the fields contain nothing interesting */
-			{
-				ColumnRef   *colref = (ColumnRef *) node;
-				ColumnRef   *newnode;
-
-				FLATCOPY(newnode, colref, ColumnRef);
-				MUTATE(newnode->fields, colref->fields, List *);
-				return (Node *) newnode;
-			}
-			break;
-		case T_FuncCall:
-			{
-				FuncCall   *fcall = (FuncCall *) node;
-				FuncCall   *newnode;
-
-				FLATCOPY(newnode, fcall, FuncCall);
-				MUTATE(newnode->args, fcall->args, List *);
-				return (Node *) newnode;
-			}
-			break;
-		case T_NamedArgExpr:
-			{
-				NamedArgExpr *nexpr = (NamedArgExpr *) node;
-				NamedArgExpr *newnode;
-
-				FLATCOPY(newnode, nexpr, NamedArgExpr);
-				MUTATE(newnode->arg, nexpr->arg, Expr *);
-				return (Node *) newnode;
-			}
-			break;
-		case T_A_Indices:
-			{
-				A_Indices  *indices = (A_Indices *) node;
-				A_Indices  *newnode;
-
-				FLATCOPY(newnode, indices, A_Indices);
-				MUTATE(newnode->lidx, indices->lidx, Node *);
-				MUTATE(newnode->uidx, indices->uidx, Node *);
-				return (Node *) newnode;
-			}
-			break;
-		case T_A_Indirection:
-			{
-				A_Indirection *indir = (A_Indirection *) node;
-				A_Indirection *newnode;
-
-				FLATCOPY(newnode, indir, A_Indirection);
-				MUTATE(newnode->arg, indir->arg, Node *);
-				MUTATE(newnode->indirection, indir->indirection, List *);
-				return (Node *) newnode;
-			}
-			break;
-		case T_A_ArrayExpr:
-			{
-				A_ArrayExpr *arrexpr = (A_ArrayExpr *) node;
-				A_ArrayExpr *newnode;
-
-				FLATCOPY(newnode, arrexpr, A_ArrayExpr);
-				MUTATE(newnode->elements, arrexpr->elements, List *);
-				return (Node *) newnode;
-			}
-			break;
-		case T_ResTarget:
-			{
-				ResTarget  *rt = (ResTarget *) node;
-				ResTarget  *newnode;
-
-				FLATCOPY(newnode, rt, ResTarget);
-				MUTATE(newnode->indirection, rt->indirection, List *);
-				MUTATE(newnode->val, rt->val, Node *);
-				return (Node *) newnode;
-			}
-			break;
-		case T_MultiAssignRef:
-			{
-				MultiAssignRef  *msref = (MultiAssignRef *) node;
-				MultiAssignRef  *newnode;
-
-				FLATCOPY(newnode, msref, MultiAssignRef);
-				MUTATE(newnode->source, msref->source, Node *);
-				return (Node *) newnode;
-			}
-			break;
-		case T_TypeCast:
-			{
-				TypeCast   *tc = (TypeCast *) node;
-				TypeCast   *newnode;
-
-				FLATCOPY(newnode, tc, TypeCast);
-				MUTATE(newnode->arg, tc->arg, Node *);
-				MUTATE(newnode->typeName, tc->typeName, TypeName *);
-				return (Node *) newnode;
-			}
-			break;
-		case T_CollateClause:
-			{
-				CollateClause *collate = (CollateClause *) node;
-				CollateClause *newnode;
-
-				FLATCOPY(newnode, collate, CollateClause);
-				MUTATE(newnode->arg, collate->arg, Node *);
-				return (Node *) newnode;
-			}
-			break;
-		case T_SortBy:
-			{
-				SortBy *sortby = (SortBy *) node;
-				SortBy *newnode;
-
-				FLATCOPY(newnode, sortby, SortBy);
-				MUTATE(newnode->node, sortby->node, Node *);
-				return (Node *) newnode;
-			}
-			break;
-		case T_WindowDef:
-			{
-				WindowDef  *wd = (WindowDef *) node;
-				WindowDef  *newnode;
-
-				FLATCOPY(newnode, wd, WindowDef);
-				MUTATE(newnode->partitionClause, wd->partitionClause, List *);
-				MUTATE(newnode->orderClause, wd->orderClause, List *);
-				MUTATE(newnode->startOffset, wd->startOffset, Node *);
-				MUTATE(newnode->endOffset, wd->endOffset, Node *);
-				return (Node *) newnode;
-			}
-			break;
-		case T_RangeSubselect:
-			{
-				RangeSubselect *rs = (RangeSubselect *) node;
-				RangeSubselect *newnode;
-
-				FLATCOPY(newnode, rs, RangeSubselect);
-				MUTATE(newnode->subquery, rs->subquery, Node *);
-				MUTATE(newnode->alias, rs->alias, Alias *);
-				return (Node *) newnode;
-			}
-			break;
-		case T_RangeFunction:
-			{
-				RangeFunction *rf = (RangeFunction *) node;
-				RangeFunction *newnode;
-
-				FLATCOPY(newnode, rf, RangeFunction);
-				MUTATE(newnode->functions, rf->functions, List *);
-				MUTATE(newnode->alias, rf->alias, Alias *);
-				MUTATE(newnode->coldeflist, rf->coldeflist, List *);
-				return (Node *) newnode;
-			}
-			break;
-		case T_RangeTableSample:
-			{
-				RangeTableSample *rts = (RangeTableSample *) node;
-				RangeTableSample *newnode;
-
-				FLATCOPY(newnode, rts, RangeTableSample);
-				MUTATE(newnode->relation, rts->relation, Node *);
-				MUTATE(newnode->args, rts->args, List *);
-				MUTATE(newnode->repeatable, rts->repeatable, Node *);
-				/* method name is deemed uninteresting */
-				return (Node *) newnode;
-
-			}
-			break;
-		case T_TypeName:
-			{
-				TypeName   *tn = (TypeName *) node;
-				TypeName   *newnode;
-
-				FLATCOPY(newnode, tn, TypeName);
-				MUTATE(newnode->typmods, tn->typmods, List *);
-				MUTATE(newnode->arrayBounds, tn->arrayBounds, List *);
-				/* type name itself is deemed uninteresting */
-				return (Node *) newnode;
-			}
-			break;
-		case T_ColumnDef:
-			{
-				ColumnDef  *coldef = (ColumnDef *) node;
-				ColumnDef  *newnode;
-
-				FLATCOPY(newnode, coldef, ColumnDef);
-				MUTATE(newnode->typeName, coldef->typeName, TypeName *);
-				MUTATE(newnode->raw_default, coldef->raw_default, Node *);
-				MUTATE(newnode->collClause, coldef->collClause,
-					   CollateClause *);
-				MUTATE(newnode->constraints, coldef->constraints, List *);
-				return (Node *) newnode;
-			}
-			break;
-		case T_GroupingSet:
-			{
-				GroupingSet   *groupset = (GroupingSet *) node;
-				GroupingSet   *newnode;
-
-				FLATCOPY(newnode, groupset, GroupingSet);
-				MUTATE(newnode->content, groupset->content, List *);
-				return (Node *) newnode;
-			}
-			break;
-		case T_LockingClause:
-			{
-				LockingClause   *locing = (LockingClause *) node;
-				LockingClause   *newnode;
-
-				FLATCOPY(newnode, locing, LockingClause);
-				MUTATE(newnode->lockedRels, locing->lockedRels, List *);
-				return (Node *) newnode;
-			}
-			break;
-		case T_XmlSerialize:
-			{
-				XmlSerialize *xs = (XmlSerialize *) node;
-				XmlSerialize *newnode;
-
-				FLATCOPY(newnode, xs, XmlSerialize);
-				MUTATE(newnode->expr, xs->expr, Node *);
-				MUTATE(newnode->typeName, xs->typeName, TypeName *);
-				return (Node *) newnode;
-			}
-			break;
-		case T_WithClause:
-			{
-				WithClause   *with = (WithClause *) node;
-				WithClause   *newnode;
-
-				FLATCOPY(newnode, with, WithClause);
-				MUTATE(newnode->ctes, with->ctes, List *);
-				return (Node *) newnode;
-			}
-			break;
-		case T_InferClause:
-			{
-				InferClause *stmt = (InferClause *) node;
-				InferClause *newnode;
-
-				FLATCOPY(newnode, stmt, InferClause);
-				MUTATE(newnode->indexElems, stmt->indexElems, List *);
-				MUTATE(newnode->whereClause, stmt->whereClause, Node *);
-				return (Node *) newnode;
-			}
-			break;
-		case T_OnConflictClause:
-			{
-				OnConflictClause *stmt = (OnConflictClause *) node;
-				OnConflictClause *newnode;
-
-				FLATCOPY(newnode, stmt, OnConflictClause);
-				MUTATE(newnode->infer, stmt->infer, InferClause *);
-				MUTATE(newnode->targetList, stmt->targetList, List *);
-				MUTATE(newnode->whereClause, stmt->whereClause, Node *);
-				return (Node *) newnode;
-			}
-			break;
-		case T_CommonTableExpr:
-			{
-				CommonTableExpr *cte = (CommonTableExpr *) node;
-				CommonTableExpr *newnode;
-
-				FLATCOPY(newnode, cte, CommonTableExpr);
-
-				/*
-				 * Also invoke the mutator on the CTE's Query node, so it can
-				 * recurse into the sub-query if it wants to.
-				 */
-				MUTATE(newnode->ctequery, cte->ctequery, Node *);
-				return (Node *) newnode;
-			}
-			break;
-		case T_EdgeRefProp:
-			{
-				EdgeRefProp *erf = (EdgeRefProp *) node;
-				EdgeRefProp *newnode;
-
-				FLATCOPY(newnode, erf, EdgeRefProp);
-				MUTATE(newnode->arg, erf->arg, Expr *);
-				return (Node *) newnode;
-			}
-			break;
-		case T_EdgeRefRow:
-			{
-				EdgeRefRow *err = (EdgeRefRow *) node;
-				EdgeRefRow *newnode;
-
-				FLATCOPY(newnode, err, EdgeRefRow);
-				MUTATE(newnode->arg, err->arg, Expr *);
-				return (Node *) newnode;
-			}
-			break;
-		case T_EdgeRefRows:
-			{
-				EdgeRefRows *err = (EdgeRefRows *) node;
-				EdgeRefRows *newnode;
-
-				FLATCOPY(newnode, err, EdgeRefRows);
-				MUTATE(newnode->arg, err->arg, Expr *);
-				return (Node *) newnode;
-			}
-			break;
-		case T_CypherListComp:
-			{
-				CypherListComp *clc = (CypherListComp *) node;
-				CypherListComp *newnode;
-
-				FLATCOPY(newnode, clc, CypherListComp);
-				MUTATE(newnode->list, clc->list, Node *);
-				MUTATE(newnode->cond, clc->cond, Node *);
-				MUTATE(newnode->elem, clc->elem, Node *);
-				return (Node *) newnode;
-			}
-			break;
-		case T_CypherGenericExpr:
-			{
-				CypherGenericExpr *g = (CypherGenericExpr *) node;
-				CypherGenericExpr *newnode;
-
-				FLATCOPY(newnode, g, CypherGenericExpr);
-				MUTATE(newnode->expr, g->expr, Node *);
-				return (Node *) newnode;
-			}
-			break;
-		case T_CypherMapExpr:
-			{
-				CypherMapExpr *m = (CypherMapExpr *) node;
-				CypherMapExpr *newnode;
-
-				FLATCOPY(newnode, m, CypherMapExpr);
-				MUTATE(newnode->keyvals, m->keyvals, List *);
-				return (Node *) newnode;
-			}
-			break;
-		case T_CypherListExpr:
-			{
-				CypherListExpr *cl = (CypherListExpr *) node;
-				CypherListExpr *newnode;
-
-				FLATCOPY(newnode, cl, CypherListExpr);
-				MUTATE(newnode->elems, cl->elems, List *);
-				return (Node *) newnode;
-			}
-			break;
-		default:
-			elog(ERROR, "unrecognized node type: %d",
-				 (int) nodeTag(node));
-			break;
-	}
-	/* can't get here, but keep compiler happy */
-	return NULL;
 }