--- conflicted
+++ resolved
@@ -23,11 +23,8 @@
 #include "postgres.h"
 
 #include "miscadmin.h"
-<<<<<<< HEAD
+#include "nodes/extensible.h"
 #include "nodes/graphnodes.h"
-=======
-#include "nodes/extensible.h"
->>>>>>> b5bce6c1
 #include "nodes/plannodes.h"
 #include "nodes/relation.h"
 #include "utils/datum.h"
@@ -5333,6 +5330,13 @@
 		case T_RoleSpec:
 			retval = _copyRoleSpec(from);
 			break;
+
+			/*
+			 * MISCELLANEOUS NODES
+			 */
+		case T_ForeignKeyCacheInfo:
+			retval = _copyForeignKeyCacheInfo(from);
+			break;
 		case T_JsonObject:
 			retval = _copyJsonObject(from);
 			break;
@@ -5383,13 +5387,6 @@
 			retval = _copyGraphEdge(from);
 			break;
 
-			/*
-			 * MISCELLANEOUS NODES
-			 */
-		case T_ForeignKeyCacheInfo:
-			retval = _copyForeignKeyCacheInfo(from);
-			break;
-
 		default:
 			elog(ERROR, "unrecognized node type: %d", (int) nodeTag(from));
 			retval = 0;			/* keep compiler quiet */
