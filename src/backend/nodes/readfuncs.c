--- conflicted
+++ resolved
@@ -29,11 +29,8 @@
 #include <math.h>
 
 #include "fmgr.h"
-<<<<<<< HEAD
+#include "nodes/extensible.h"
 #include "nodes/graphnodes.h"
-=======
-#include "nodes/extensible.h"
->>>>>>> b5bce6c1
 #include "nodes/parsenodes.h"
 #include "nodes/plannodes.h"
 #include "nodes/readfuncs.h"
@@ -2225,6 +2222,36 @@
 
 	READ_DONE();
 }
+
+/*
+ * _readExtensibleNode
+ */
+static ExtensibleNode *
+_readExtensibleNode(void)
+{
+	const ExtensibleNodeMethods *methods;
+	ExtensibleNode *local_node;
+	const char *extnodename;
+
+	READ_TEMP_LOCALS();
+
+	token = pg_strtok(&length); /* skip :extnodename */
+	token = pg_strtok(&length); /* get extnodename */
+
+	extnodename = nullable_string(token, length);
+	if (!extnodename)
+		elog(ERROR, "extnodename has to be supplied");
+	methods = GetExtensibleNodeMethods(extnodename, false);
+
+	local_node = (ExtensibleNode *) newNode(methods->node_size,
+											T_ExtensibleNode);
+	local_node->extnodename = extnodename;
+
+	/* deserialize the private fields */
+	methods->nodeRead(local_node);
+
+	READ_DONE();
+}
 static GraphPath *
 _readGraphPath(void)
 {
@@ -2264,36 +2291,6 @@
 	READ_DONE();
 }
 
-
-/*
- * _readExtensibleNode
- */
-static ExtensibleNode *
-_readExtensibleNode(void)
-{
-	const ExtensibleNodeMethods *methods;
-	ExtensibleNode *local_node;
-	const char *extnodename;
-
-	READ_TEMP_LOCALS();
-
-	token = pg_strtok(&length); /* skip :extnodename */
-	token = pg_strtok(&length); /* get extnodename */
-
-	extnodename = nullable_string(token, length);
-	if (!extnodename)
-		elog(ERROR, "extnodename has to be supplied");
-	methods = GetExtensibleNodeMethods(extnodename, false);
-
-	local_node = (ExtensibleNode *) newNode(methods->node_size,
-											T_ExtensibleNode);
-	local_node->extnodename = extnodename;
-
-	/* deserialize the private fields */
-	methods->nodeRead(local_node);
-
-	READ_DONE();
-}
 
 /*
  * parseNodeString
@@ -2523,17 +2520,14 @@
 		return_value = _readSubPlan();
 	else if (MATCH("ALTERNATIVESUBPLAN", 18))
 		return_value = _readAlternativeSubPlan();
-<<<<<<< HEAD
+	else if (MATCH("EXTENSIBLENODE", 14))
+		return_value = _readExtensibleNode();
 	else if (MATCH("GRAPHPATH", 9))
 		return_value = _readGraphPath();
 	else if (MATCH("GRAPHVERTEX", 11))
 		return_value = _readGraphVertex();
 	else if (MATCH("GRAPHEDGE", 9))
 		return_value = _readGraphEdge();
-=======
-	else if (MATCH("EXTENSIBLENODE", 14))
-		return_value = _readExtensibleNode();
->>>>>>> b5bce6c1
 	else
 	{
 		elog(ERROR, "badly formatted node string \"%.32s\"...", token);
