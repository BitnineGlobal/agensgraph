--- conflicted
+++ resolved
@@ -32,12 +32,6 @@
 #include <sys/select.h>
 #endif
 
-<<<<<<< HEAD
-#include "pgstat.h"
-
-#include "access/genam.h"
-=======
->>>>>>> 3ff660bb
 #include "access/heapam.h"
 #include "access/htup_details.h"
 #include "access/tableam.h"
@@ -46,9 +40,6 @@
 #include "access/xact.h"
 #include "catalog/pg_database.h"
 #include "catalog/pg_proc.h"
-#include "catalog/ag_graphmeta.h"
-#include "catalog/ag_graph_fn.h"
-#include "catalog/indexing.h"
 #include "common/ip.h"
 #include "libpq/libpq.h"
 #include "libpq/pqsignal.h"
@@ -70,16 +61,20 @@
 #include "storage/procsignal.h"
 #include "storage/sinvaladt.h"
 #include "utils/ascii.h"
-#include "utils/catcache.h"
-#include "utils/fmgroids.h"
 #include "utils/guc.h"
 #include "utils/memutils.h"
 #include "utils/ps_status.h"
 #include "utils/rel.h"
 #include "utils/snapmgr.h"
+#include "utils/timestamp.h"
+#include "catalog/ag_graphmeta.h"
+#include "utils/catcache.h"
 #include "utils/lsyscache.h"
+#include "catalog/ag_graph_fn.h"
+#include "access/genam.h"
+#include "catalog/indexing.h"
+#include "utils/fmgroids.h"
 #include "utils/syscache.h"
-#include "utils/timestamp.h"
 
 /* ----------
  * Timer definitions.
@@ -6739,7 +6734,7 @@
 	if (vlid == InvalidLabid)
 		elog(ERROR, "Cannot find VLABEL %s", vlab);
 
-	ag_graphmeta = heap_open(GraphMetaRelationId, RowExclusiveLock);
+	ag_graphmeta = table_open(GraphMetaRelationId, RowExclusiveLock);
 
 	/* delete tuple which start = vid */
 	ScanKeyInit(&key[0],
@@ -6779,7 +6774,7 @@
 
 	systable_endscan(scan);
 
-	heap_close(ag_graphmeta, RowExclusiveLock);
+	table_close(ag_graphmeta, RowExclusiveLock);
 }
 
 void
@@ -6797,7 +6792,7 @@
 	if (elid == InvalidLabid)
 		elog(ERROR, "Cannot find ELABEL %s", elab);
 
-	ag_graphmeta = heap_open(GraphMetaRelationId, RowExclusiveLock);
+	ag_graphmeta = table_open(GraphMetaRelationId, RowExclusiveLock);
 
 	tuplist = SearchSysCacheList2(GRAPHMETAFULL, graph, elid);
 
@@ -6809,7 +6804,7 @@
 	}
 
 	ReleaseCatCacheList(tuplist);
-	heap_close(ag_graphmeta, RowExclusiveLock);
+	table_close(ag_graphmeta, RowExclusiveLock);
 }
 
 void
@@ -6822,7 +6817,7 @@
 
 	graph = get_graphname_oid(graphname);
 
-	ag_graphmeta = heap_open(GraphMetaRelationId, RowExclusiveLock);
+	ag_graphmeta = table_open(GraphMetaRelationId, RowExclusiveLock);
 	tuplist = SearchSysCacheList1(GRAPHMETAFULL, graph);
 
 	for (i = 0; i < tuplist->n_members; i++)
@@ -6833,7 +6828,7 @@
 	}
 
 	ReleaseCatCacheList(tuplist);
-	heap_close(ag_graphmeta, RowExclusiveLock);
+	table_close(ag_graphmeta, RowExclusiveLock);
 }
 
 /* ----------
@@ -6862,7 +6857,7 @@
 
 		hash_seq_init(&seq, xact_state->htab);
 
-		ag_graphmeta = heap_open(GraphMetaRelationId, RowExclusiveLock);
+		ag_graphmeta = table_open(GraphMetaRelationId, RowExclusiveLock);
 
 		while ((graphmeta = hash_seq_search(&seq)) != NULL)
 		{
@@ -6915,7 +6910,7 @@
 				heap_freetuple(tup);
 			}
 		}
-		heap_close(ag_graphmeta, RowExclusiveLock);
+		table_close(ag_graphmeta, RowExclusiveLock);
 	}
 	agStatXactStack = NULL;
 }
