--- conflicted
+++ resolved
@@ -159,24 +159,11 @@
 static TupleTableSlot *
 ExecCteScan(PlanState *pstate)
 {
-<<<<<<< HEAD
-	TupleTableSlot *slot;
-	CteScan *plan;
-
-	slot = ExecScan(&node->ss,
-=======
 	CteScanState *node = castNode(CteScanState, pstate);
 
 	return ExecScan(&node->ss,
->>>>>>> 5b570d77
 					(ExecScanAccessMtd) CteScanNext,
 					(ExecScanRecheckMtd) CteScanRecheck);
-
-	plan = (CteScan *) node->ss.ps.plan;
-	if (!TupIsNull(slot) && plan->cteStop)
-		((RecursiveUnionState *) node->cteplanstate)->end = true;
-
-	return slot;
 }
 
 
