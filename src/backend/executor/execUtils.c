--- conflicted
+++ resolved
@@ -53,11 +53,8 @@
 #include "utils/builtins.h"
 #include "utils/memutils.h"
 #include "utils/rel.h"
-<<<<<<< HEAD
+#include "utils/typcache.h"
 #include "utils/syscache.h"
-=======
-#include "utils/typcache.h"
->>>>>>> 5b570d77
 
 
 static bool tlist_matches_tupdesc(PlanState *ps, List *tlist, Index varno, TupleDesc tupdesc);
@@ -143,6 +140,7 @@
 
 	estate->es_processed = 0;
 	estate->es_lastoid = InvalidOid;
+
 	estate->es_graphwrstats.insertVertex = UINT_MAX;
 	estate->es_graphwrstats.insertEdge = UINT_MAX;
 	estate->es_graphwrstats.deleteVertex = UINT_MAX;
@@ -866,35 +864,6 @@
 	MemoryContextSwitchTo(oldcontext);
 }
 
-<<<<<<< HEAD
-
-/* set up to process the scan label */
-void
-InitScanLabelInfo(ScanState *node)
-{
-	Oid			relid;
-	HeapTuple	labtup;
-
-	AssertArg(node != NULL);
-
-	if (node->ss_currentRelation == NULL)
-		return;
-
-	relid = node->ss_currentRelation->rd_id;
-	labtup = SearchSysCache1(LABELRELID, ObjectIdGetDatum(relid));
-	if (HeapTupleIsValid(labtup))
-	{
-		Form_ag_label label = (Form_ag_label) GETSTRUCT(labtup);
-
-		if (label->labkind == LABEL_KIND_VERTEX)
-		{
-			node->ss_isLabel = true;
-			node->ss_labid = (uint16) label->labid;
-		}
-
-		ReleaseSysCache(labtup);
-	}
-=======
 /*
  * ExecLockNonLeafAppendTables
  *
@@ -1099,5 +1068,33 @@
 			len++;
 	}
 	return len;
->>>>>>> 5b570d77
+}
+
+
+/* set up to process the scan label */
+void
+InitScanLabelInfo(ScanState *node)
+{
+	Oid			relid;
+	HeapTuple	labtup;
+
+	AssertArg(node != NULL);
+
+	if (node->ss_currentRelation == NULL)
+		return;
+
+	relid = node->ss_currentRelation->rd_id;
+	labtup = SearchSysCache1(LABELRELID, ObjectIdGetDatum(relid));
+	if (HeapTupleIsValid(labtup))
+	{
+		Form_ag_label label = (Form_ag_label) GETSTRUCT(labtup);
+
+		if (label->labkind == LABEL_KIND_VERTEX)
+		{
+			node->ss_isLabel = true;
+			node->ss_labid = (uint16) label->labid;
+		}
+
+		ReleaseSysCache(labtup);
+	}
 }