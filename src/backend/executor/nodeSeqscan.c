/*-------------------------------------------------------------------------
 *
 * nodeSeqscan.c
 *	  Support routines for sequential scans of relations.
 *
 * Portions Copyright (c) 1996-2017, PostgreSQL Global Development Group
 * Portions Copyright (c) 1994, Regents of the University of California
 *
 *
 * IDENTIFICATION
 *	  src/backend/executor/nodeSeqscan.c
 *
 *-------------------------------------------------------------------------
 */
/*
 * INTERFACE ROUTINES
 *		ExecSeqScan				sequentially scans a relation.
 *		ExecSeqNext				retrieve next tuple in sequential order.
 *		ExecInitSeqScan			creates and initializes a seqscan node.
 *		ExecEndSeqScan			releases any storage allocated.
 *		ExecReScanSeqScan		rescans the relation
 *
 *		ExecSeqScanEstimate		estimates DSM space needed for parallel scan
 *		ExecSeqScanInitializeDSM initialize DSM for parallel scan
 *		ExecSeqScanInitializeWorker attach to DSM info in parallel worker
 */
#include "postgres.h"

#include "access/relscan.h"
#include "catalog/pg_operator.h"
#include "executor/execdebug.h"
#include "executor/nodeSeqscan.h"
#include "optimizer/clauses.h"
#include "utils/graph.h"
#include "utils/memutils.h"
#include "utils/rel.h"

static void InitScanRelation(SeqScanState *node, EState *estate, int eflags);
static TupleTableSlot *SeqNext(SeqScanState *node);

static void InitScanLabelSkipExpr(SeqScanState *node);
static ExprState *GetScanLabelSkipExpr(SeqScanState *node, Expr *opexpr);
static bool IsGraphidColumn(SeqScanState *node, Node *expr);

/* ----------------------------------------------------------------
 *						Scan Support
 * ----------------------------------------------------------------
 */

/* ----------------------------------------------------------------
 *		SeqNext
 *
 *		This is a workhorse for ExecSeqScan
 * ----------------------------------------------------------------
 */
static TupleTableSlot *
SeqNext(SeqScanState *node)
{
	HeapTuple	tuple;
	HeapScanDesc scandesc;
	EState	   *estate;
	ScanDirection direction;
	TupleTableSlot *slot;

	/*
	 * get information from the estate and scan state
	 */
	scandesc = node->ss.ss_currentScanDesc;
	estate = node->ss.ps.state;
	direction = estate->es_direction;
	slot = node->ss.ss_ScanTupleSlot;

	if (scandesc == NULL)
	{
		/*
		 * We reach here if the scan is not parallel, or if we're executing a
		 * scan that was intended to be parallel serially.
		 */
		scandesc = heap_beginscan(node->ss.ss_currentRelation,
								  estate->es_snapshot,
								  0, NULL);
		node->ss.ss_currentScanDesc = scandesc;
	}

	/*
	 * get the next tuple from the table
	 */
	tuple = heap_getnext(scandesc, direction);

	/*
	 * save the tuple and the buffer returned to us by the access methods in
	 * our scan tuple slot and return the slot.  Note: we pass 'false' because
	 * tuples returned by heap_getnext() are pointers onto disk pages and were
	 * not created with palloc() and so should not be pfree()'d.  Note also
	 * that ExecStoreTuple will increment the refcount of the buffer; the
	 * refcount will not be dropped until the tuple table slot is cleared.
	 */
	if (tuple)
		ExecStoreTuple(tuple,	/* tuple to store */
					   slot,	/* slot to store in */
					   scandesc->rs_cbuf,		/* buffer associated with this
												 * tuple */
					   false);	/* don't pfree this pointer */
	else
		ExecClearTuple(slot);

	return slot;
}

/*
 * SeqRecheck -- access method routine to recheck a tuple in EvalPlanQual
 */
static bool
SeqRecheck(SeqScanState *node, TupleTableSlot *slot)
{
	/*
	 * Note that unlike IndexScan, SeqScan never use keys in heap_beginscan
	 * (and this is very bad) - so, here we do not check are keys ok or not.
	 */
	return true;
}

/* ----------------------------------------------------------------
 *		ExecSeqScan(node)
 *
 *		Scans the relation sequentially and returns the next qualifying
 *		tuple.
 *		We call the ExecScan() routine and pass it the appropriate
 *		access method functions.
 * ----------------------------------------------------------------
 */
TupleTableSlot *
ExecSeqScan(SeqScanState *node)
{
	if (node->ss.ss_skipLabelScan)
	{
		node->ss.ss_skipLabelScan = false;
		return NULL;
	}

	return ExecScan((ScanState *) node,
					(ExecScanAccessMtd) SeqNext,
					(ExecScanRecheckMtd) SeqRecheck);
}

/* ----------------------------------------------------------------
 *		InitScanRelation
 *
 *		Set up to access the scan relation.
 * ----------------------------------------------------------------
 */
static void
InitScanRelation(SeqScanState *node, EState *estate, int eflags)
{
	Relation	currentRelation;

	/*
	 * get the relation object id from the relid'th entry in the range table,
	 * open that relation and acquire appropriate lock on it.
	 */
	currentRelation = ExecOpenScanRelation(estate,
								   ((SeqScan *) node->ss.ps.plan)->scanrelid,
										   eflags);

	node->ss.ss_currentRelation = currentRelation;

	/* and report the scan tuple slot's rowtype */
	ExecAssignScanType(&node->ss, RelationGetDescr(currentRelation));
}

static void
InitScanLabelSkipExpr(SeqScanState *node)
{
	List	   *qual = node->ss.ps.plan->qual;
	ListCell   *la;

	AssertArg(node->ss.ss_isLabel);

	if (qual == NIL)
		return;

	/* qual was implicitly-ANDed, so; */
	foreach(la, qual)
	{
		Expr	   *expr = lfirst(la);
		ExprState  *xstate;

		if (!is_opclause(expr))
			continue;

		if (((OpExpr *) expr)->opno != OID_GRAPHID_EQ_OP)
			continue;

		/* expr is of the form `graphid = graphid` */

		xstate = GetScanLabelSkipExpr(node, expr);
		if (xstate == NULL)
			continue;

		node->ss.ss_labelSkipExpr = xstate;
		break;
	}
}

static ExprState *
GetScanLabelSkipExpr(SeqScanState *node, Expr *opexpr)
{
	Node	   *left = get_leftop(opexpr);
	Node	   *right = get_rightop(opexpr);
	Node	   *expr;

	if (IsGraphidColumn(node, left))
		expr = right;
	else if (IsGraphidColumn(node, right))
		expr = left;
	else
		return NULL;

	/* Const or Param expected */
	if (IsA(expr, Const) || IsA(expr, Param))
		return ExecInitExpr((Expr *) expr, (PlanState *) node);

	return NULL;
}

static bool
IsGraphidColumn(SeqScanState *node, Node *expr)
{
	Var *var = (Var *) expr;

	/* TODO: use Anum_vertex_id */
	return (IsA(expr, Var) &&
			var->varno == ((SeqScan *) node->ss.ps.plan)->scanrelid &&
			var->varattno == 1);
}


/* ----------------------------------------------------------------
 *		ExecInitSeqScan
 * ----------------------------------------------------------------
 */
SeqScanState *
ExecInitSeqScan(SeqScan *node, EState *estate, int eflags)
{
	SeqScanState *scanstate;

	/*
	 * Once upon a time it was possible to have an outerPlan of a SeqScan, but
	 * not any more.
	 */
	Assert(outerPlan(node) == NULL);
	Assert(innerPlan(node) == NULL);

	/*
	 * create state structure
	 */
	scanstate = makeNode(SeqScanState);
	scanstate->ss.ps.plan = (Plan *) node;
	scanstate->ss.ps.state = estate;

	/*
	 * Miscellaneous initialization
	 *
	 * create expression context for node
	 */
	ExecAssignExprContext(estate, &scanstate->ss.ps);

	/*
	 * initialize child expressions
	 */
	scanstate->ss.ps.targetlist = (List *)
		ExecInitExpr((Expr *) node->plan.targetlist,
					 (PlanState *) scanstate);
	scanstate->ss.ps.qual = (List *)
		ExecInitExpr((Expr *) node->plan.qual,
					 (PlanState *) scanstate);

	/*
	 * tuple table initialization
	 */
	ExecInitResultTupleSlot(estate, &scanstate->ss.ps);
	ExecInitScanTupleSlot(estate, &scanstate->ss);

	/*
	 * initialize scan relation
	 */
	InitScanRelation(scanstate, estate, eflags);

<<<<<<< HEAD
	InitScanLabelInfo((ScanState *) scanstate);
	if (scanstate->ss.ss_isLabel)
		InitScanLabelSkipExpr(scanstate);

	scanstate->ss.ps.ps_TupFromTlist = false;

=======
>>>>>>> 2aaec654
	/*
	 * Initialize result tuple type and projection info.
	 */
	ExecAssignResultTypeFromTL(&scanstate->ss.ps);
	ExecAssignScanProjectionInfo(&scanstate->ss);

	return scanstate;
}

/* ----------------------------------------------------------------
 *		ExecEndSeqScan
 *
 *		frees any storage allocated through C routines.
 * ----------------------------------------------------------------
 */
void
ExecEndSeqScan(SeqScanState *node)
{
	Relation	relation;
	HeapScanDesc scanDesc;

	/*
	 * get information from node
	 */
	relation = node->ss.ss_currentRelation;
	scanDesc = node->ss.ss_currentScanDesc;

	/*
	 * Free the exprcontext
	 */
	ExecFreeExprContext(&node->ss.ps);

	/*
	 * clean out the tuple table
	 */
	ExecClearTuple(node->ss.ps.ps_ResultTupleSlot);
	ExecClearTuple(node->ss.ss_ScanTupleSlot);

	/*
	 * close heap scan
	 */
	if (scanDesc != NULL)
		heap_endscan(scanDesc);

	/*
	 * close the heap relation.
	 */
	ExecCloseScanRelation(relation);
}

/* ----------------------------------------------------------------
 *						Join Support
 * ----------------------------------------------------------------
 */

/* ----------------------------------------------------------------
 *		ExecReScanSeqScan
 *
 *		Rescans the relation.
 * ----------------------------------------------------------------
 */
void
ExecReScanSeqScan(SeqScanState *node)
{
	HeapScanDesc scan;

	/* determine whether we can skip this label scan or not */
	if (node->ss.ss_isLabel && node->ss.ss_labelSkipExpr != NULL)
	{
		ExprContext *econtext = node->ss.ps.ps_ExprContext;
		MemoryContext oldmctx;
		bool		isnull;
		ExprDoneCond isdone;
		Datum		graphid;

		oldmctx = MemoryContextSwitchTo(econtext->ecxt_per_tuple_memory);

		graphid = ExecEvalExpr(node->ss.ss_labelSkipExpr, econtext,
							   &isnull, &isdone);
		if (isnull)
		{
			node->ss.ss_skipLabelScan = true;
		}
		else if (isdone == ExprSingleResult)
		{
			uint16 labid;

			labid = DatumGetUInt16(DirectFunctionCall1(graphid_labid, graphid));
			if (node->ss.ss_labid != labid)
				node->ss.ss_skipLabelScan = true;
		}

		ResetExprContext(econtext);

		MemoryContextSwitchTo(oldmctx);
	}

	scan = node->ss.ss_currentScanDesc;

	if (scan != NULL)
		heap_rescan(scan,		/* scan desc */
					NULL);		/* new scan keys */

	ExecScanReScan((ScanState *) node);
}

/* ----------------------------------------------------------------
 *						Parallel Scan Support
 * ----------------------------------------------------------------
 */

/* ----------------------------------------------------------------
 *		ExecSeqScanEstimate
 *
 *		estimates the space required to serialize seqscan node.
 * ----------------------------------------------------------------
 */
void
ExecSeqScanEstimate(SeqScanState *node,
					ParallelContext *pcxt)
{
	EState	   *estate = node->ss.ps.state;

	node->pscan_len = heap_parallelscan_estimate(estate->es_snapshot);
	shm_toc_estimate_chunk(&pcxt->estimator, node->pscan_len);
	shm_toc_estimate_keys(&pcxt->estimator, 1);
}

/* ----------------------------------------------------------------
 *		ExecSeqScanInitializeDSM
 *
 *		Set up a parallel heap scan descriptor.
 * ----------------------------------------------------------------
 */
void
ExecSeqScanInitializeDSM(SeqScanState *node,
						 ParallelContext *pcxt)
{
	EState	   *estate = node->ss.ps.state;
	ParallelHeapScanDesc pscan;

	pscan = shm_toc_allocate(pcxt->toc, node->pscan_len);
	heap_parallelscan_initialize(pscan,
								 node->ss.ss_currentRelation,
								 estate->es_snapshot);
	shm_toc_insert(pcxt->toc, node->ss.ps.plan->plan_node_id, pscan);
	node->ss.ss_currentScanDesc =
		heap_beginscan_parallel(node->ss.ss_currentRelation, pscan);
}

/* ----------------------------------------------------------------
 *		ExecSeqScanInitializeWorker
 *
 *		Copy relevant information from TOC into planstate.
 * ----------------------------------------------------------------
 */
void
ExecSeqScanInitializeWorker(SeqScanState *node, shm_toc *toc)
{
	ParallelHeapScanDesc pscan;

	pscan = shm_toc_lookup(toc, node->ss.ps.plan->plan_node_id);
	node->ss.ss_currentScanDesc =
		heap_beginscan_parallel(node->ss.ss_currentRelation, pscan);
}<|MERGE_RESOLUTION|>--- conflicted
+++ resolved
@@ -286,15 +286,12 @@
 	 */
 	InitScanRelation(scanstate, estate, eflags);
 
-<<<<<<< HEAD
 	InitScanLabelInfo((ScanState *) scanstate);
 	if (scanstate->ss.ss_isLabel)
 		InitScanLabelSkipExpr(scanstate);
 
 	scanstate->ss.ps.ps_TupFromTlist = false;
 
-=======
->>>>>>> 2aaec654
 	/*
 	 * Initialize result tuple type and projection info.
 	 */
