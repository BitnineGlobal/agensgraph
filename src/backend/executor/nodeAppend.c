/*-------------------------------------------------------------------------
 *
 * nodeAppend.c
 *	  routines to handle append nodes.
 *
 * Portions Copyright (c) 1996-2018, PostgreSQL Global Development Group
 * Portions Copyright (c) 1994, Regents of the University of California
 *
 *
 * IDENTIFICATION
 *	  src/backend/executor/nodeAppend.c
 *
 *-------------------------------------------------------------------------
 */
/* INTERFACE ROUTINES
 *		ExecInitAppend	- initialize the append node
 *		ExecAppend		- retrieve the next tuple from the node
 *		ExecEndAppend	- shut down the append node
 *		ExecReScanAppend - rescan the append node
 *
 *	 NOTES
 *		Each append node contains a list of one or more subplans which
 *		must be iteratively processed (forwards or backwards).
 *		Tuples are retrieved by executing the 'whichplan'th subplan
 *		until the subplan stops returning tuples, at which point that
 *		plan is shut down and the next started up.
 *
 *		Append nodes don't make use of their left and right
 *		subtrees, rather they maintain a list of subplans so
 *		a typical append node looks like this in the plan tree:
 *
 *				   ...
 *				   /
 *				Append -------+------+------+--- nil
 *				/	\		  |		 |		|
 *			  nil	nil		 ...    ...    ...
 *								 subplans
 *
 *		Append nodes are currently used for unions, and to support
 *		inheritance queries, where several relations need to be scanned.
 *		For example, in our standard person/student/employee/student-emp
 *		example, where student and employee inherit from person
 *		and student-emp inherits from student and employee, the
 *		query:
 *
 *				select name from person
 *
 *		generates the plan:
 *
 *				  |
 *				Append -------+-------+--------+--------+
 *				/	\		  |		  |		   |		|
 *			  nil	nil		 Scan	 Scan	  Scan	   Scan
 *							  |		  |		   |		|
 *							person employee student student-emp
 */

#include "postgres.h"

#include "executor/execdebug.h"
#include "executor/nodeAppend.h"
<<<<<<< HEAD
#include "lib/ilist.h"
=======
#include "miscadmin.h"
>>>>>>> 5b570d77

/* Shared state for parallel-aware Append. */
struct ParallelAppendState
{
	LWLock		pa_lock;		/* mutual exclusion to choose next subplan */
	int			pa_next_plan;	/* next plan to choose by any worker */

	/*
	 * pa_finished[i] should be true if no more workers should select subplan
	 * i.  for a non-partial plan, this should be set to true as soon as a
	 * worker selects the plan; for a partial plan, it remains false until
	 * some worker executes the plan to completion.
	 */
	bool		pa_finished[FLEXIBLE_ARRAY_MEMBER];
};

#define INVALID_SUBPLAN_INDEX		-1

static TupleTableSlot *ExecAppend(PlanState *pstate);
static bool choose_next_subplan_locally(AppendState *node);
static bool choose_next_subplan_for_leader(AppendState *node);
static bool choose_next_subplan_for_worker(AppendState *node);

/* ----------------------------------------------------------------
 *		ExecInitAppend
 *
 *		Begin all of the subscans of the append node.
 *
 *	   (This is potentially wasteful, since the entire result of the
 *		append node may not be scanned, but this way all of the
 *		structures get allocated in the executor's top level memory
 *		block instead of that of the call to ExecAppend.)
 * ----------------------------------------------------------------
 */
AppendState *
ExecInitAppend(Append *node, EState *estate, int eflags)
{
	AppendState *appendstate = makeNode(AppendState);
	PlanState **appendplanstates;
	int			nplans;
	int			i;
	ListCell   *lc;

	/* check for unsupported flags */
	Assert(!(eflags & EXEC_FLAG_MARK));

	/*
	 * Lock the non-leaf tables in the partition tree controlled by this node.
	 * It's a no-op for non-partitioned parent tables.
	 */
	ExecLockNonLeafAppendTables(node->partitioned_rels, estate);

	/*
	 * Set up empty vector of subplan states
	 */
	nplans = list_length(node->appendplans);

	appendplanstates = (PlanState **) palloc0(nplans * sizeof(PlanState *));

	/*
	 * create new AppendState for our append node
	 */
	appendstate->ps.plan = (Plan *) node;
	appendstate->ps.state = estate;
	appendstate->ps.ExecProcNode = ExecAppend;
	appendstate->appendplans = appendplanstates;
	appendstate->as_nplans = nplans;

	/*
	 * Initialize result tuple type and slot.
	 */
	ExecInitResultTupleSlotTL(estate, &appendstate->ps);

	/*
	 * call ExecInitNode on each of the plans to be executed and save the
	 * results into the array "appendplans".
	 */
	i = 0;
	foreach(lc, node->appendplans)
	{
		Plan	   *initNode = (Plan *) lfirst(lc);

		appendplanstates[i] = ExecInitNode(initNode, estate, eflags);
		i++;
	}

	/*
	 * Miscellaneous initialization
	 *
	 * Append plans don't have expression contexts because they never call
	 * ExecQual or ExecProject.
	 */
	appendstate->ps.ps_ProjInfo = NULL;

	/*
	 * Parallel-aware append plans must choose the first subplan to execute by
	 * looking at shared memory, but non-parallel-aware append plans can
	 * always start with the first subplan.
	 */
	appendstate->as_whichplan =
		appendstate->ps.plan->parallel_aware ? INVALID_SUBPLAN_INDEX : 0;

	/* If parallel-aware, this will be overridden later. */
	appendstate->choose_next_subplan = choose_next_subplan_locally;

	dlist_init(&appendstate->vle_ctxs);
	appendstate->cur_ctx = NULL;

	return appendstate;
}

/* ----------------------------------------------------------------
 *	   ExecAppend
 *
 *		Handles iteration over multiple subplans.
 * ----------------------------------------------------------------
 */
static TupleTableSlot *
ExecAppend(PlanState *pstate)
{
	AppendState *node = castNode(AppendState, pstate);

	/* If no subplan has been chosen, we must choose one before proceeding. */
	if (node->as_whichplan == INVALID_SUBPLAN_INDEX &&
		!node->choose_next_subplan(node))
		return ExecClearTuple(node->ps.ps_ResultTupleSlot);

	for (;;)
	{
		PlanState  *subnode;
		TupleTableSlot *result;

		CHECK_FOR_INTERRUPTS();

		/*
		 * figure out which subplan we are currently processing
		 */
		Assert(node->as_whichplan >= 0 && node->as_whichplan < node->as_nplans);
		subnode = node->appendplans[node->as_whichplan];

		/*
		 * get a tuple from the subplan
		 */
		result = ExecProcNode(subnode);

		if (!TupIsNull(result))
		{
			/*
			 * If the subplan gave us something then return it as-is. We do
			 * NOT make use of the result slot that was set up in
			 * ExecInitAppend; there's no need for it.
			 */
			return result;
		}

		/* choose new subplan; if none, we're done */
		if (!node->choose_next_subplan(node))
			return ExecClearTuple(node->ps.ps_ResultTupleSlot);
	}
}

/* ----------------------------------------------------------------
 *		ExecEndAppend
 *
 *		Shuts down the subscans of the append node.
 *
 *		Returns nothing of interest.
 * ----------------------------------------------------------------
 */
void
ExecEndAppend(AppendState *node)
{
	PlanState **appendplans;
	int			nplans;
	int			i;
	dlist_mutable_iter miter;

	/*
	 * get information from the node
	 */
	appendplans = node->appendplans;
	nplans = node->as_nplans;

	/*
	 * shut down each of the subscans
	 */
	for (i = 0; i < nplans; i++)
		ExecEndNode(appendplans[i]);

	dlist_foreach_modify(miter, &node->vle_ctxs)
	{
		AppendVLECtx *ctx;

		ctx = dlist_container(AppendVLECtx, list, miter.cur);
		dlist_delete(miter.cur);
		pfree(ctx);
	}
	node->cur_ctx = NULL;
}

void
ExecReScanAppend(AppendState *node)
{
	int			i;

	for (i = 0; i < node->as_nplans; i++)
	{
		PlanState  *subnode = node->appendplans[i];

		/*
		 * ExecReScan doesn't know about my subplans, so I have to do
		 * changed-parameter signaling myself.
		 */
		if (node->ps.chgParam != NULL)
			UpdateChangedParamSet(subnode, node->ps.chgParam);

		/*
		 * If chgParam of subnode is not null then plan will be re-scanned by
		 * first ExecProcNode.
		 */
		if (node->ps.state->es_forceReScan || subnode->chgParam == NULL)
			ExecReScan(subnode);
	}
<<<<<<< HEAD
	node->as_whichplan = 0;
	exec_append_initialize_next(node);
}

void
ExecUpScanAppend(AppendState *node)
{
	AppendVLECtx *ctx;
	int i;

	ctx = dlist_container(AppendVLECtx, list, node->cur_ctx);
	node->as_whichplan = ctx->as_whichplan;
	if (dlist_has_prev(&node->vle_ctxs, node->cur_ctx))
		node->cur_ctx = dlist_prev_node(&node->vle_ctxs, node->cur_ctx);
	else
		node->cur_ctx = NULL;

	for (i = 0; i < node->as_nplans; i++)
		ExecUpScan(node->appendplans[i]);
}

void
ExecDownScanAppend(AppendState *node)
{
	AppendVLECtx *ctx;
	int i;

	if (node->cur_ctx != NULL && dlist_has_next(&node->vle_ctxs, node->cur_ctx))
	{
		node->cur_ctx = dlist_next_node(&node->vle_ctxs, node->cur_ctx);
		ctx = dlist_container(AppendVLECtx, list, node->cur_ctx);
		ctx->as_whichplan = node->as_whichplan;
	}
	else if (node->cur_ctx == NULL && !dlist_is_empty(&node->vle_ctxs))
	{
		node->cur_ctx = dlist_head_node(&node->vle_ctxs);
		ctx = dlist_container(AppendVLECtx, list, node->cur_ctx);
		ctx->as_whichplan = node->as_whichplan;
	}
	else
	{
		ctx = palloc(sizeof(*ctx));
		ctx->as_whichplan = node->as_whichplan;
		dlist_push_tail(&node->vle_ctxs, &ctx->list);
		node->cur_ctx = dlist_tail_node(&node->vle_ctxs);
	}

	for (i = 0; i < node->as_nplans; i++)
		ExecDownScan(node->appendplans[i]);
=======

	node->as_whichplan =
		node->ps.plan->parallel_aware ? INVALID_SUBPLAN_INDEX : 0;
}

/* ----------------------------------------------------------------
 *						Parallel Append Support
 * ----------------------------------------------------------------
 */

/* ----------------------------------------------------------------
 *		ExecAppendEstimate
 *
 *		Compute the amount of space we'll need in the parallel
 *		query DSM, and inform pcxt->estimator about our needs.
 * ----------------------------------------------------------------
 */
void
ExecAppendEstimate(AppendState *node,
				   ParallelContext *pcxt)
{
	node->pstate_len =
		add_size(offsetof(ParallelAppendState, pa_finished),
				 sizeof(bool) * node->as_nplans);

	shm_toc_estimate_chunk(&pcxt->estimator, node->pstate_len);
	shm_toc_estimate_keys(&pcxt->estimator, 1);
}


/* ----------------------------------------------------------------
 *		ExecAppendInitializeDSM
 *
 *		Set up shared state for Parallel Append.
 * ----------------------------------------------------------------
 */
void
ExecAppendInitializeDSM(AppendState *node,
						ParallelContext *pcxt)
{
	ParallelAppendState *pstate;

	pstate = shm_toc_allocate(pcxt->toc, node->pstate_len);
	memset(pstate, 0, node->pstate_len);
	LWLockInitialize(&pstate->pa_lock, LWTRANCHE_PARALLEL_APPEND);
	shm_toc_insert(pcxt->toc, node->ps.plan->plan_node_id, pstate);

	node->as_pstate = pstate;
	node->choose_next_subplan = choose_next_subplan_for_leader;
}

/* ----------------------------------------------------------------
 *		ExecAppendReInitializeDSM
 *
 *		Reset shared state before beginning a fresh scan.
 * ----------------------------------------------------------------
 */
void
ExecAppendReInitializeDSM(AppendState *node, ParallelContext *pcxt)
{
	ParallelAppendState *pstate = node->as_pstate;

	pstate->pa_next_plan = 0;
	memset(pstate->pa_finished, 0, sizeof(bool) * node->as_nplans);
}

/* ----------------------------------------------------------------
 *		ExecAppendInitializeWorker
 *
 *		Copy relevant information from TOC into planstate, and initialize
 *		whatever is required to choose and execute the optimal subplan.
 * ----------------------------------------------------------------
 */
void
ExecAppendInitializeWorker(AppendState *node, ParallelWorkerContext *pwcxt)
{
	node->as_pstate = shm_toc_lookup(pwcxt->toc, node->ps.plan->plan_node_id, false);
	node->choose_next_subplan = choose_next_subplan_for_worker;
}

/* ----------------------------------------------------------------
 *		choose_next_subplan_locally
 *
 *		Choose next subplan for a non-parallel-aware Append,
 *		returning false if there are no more.
 * ----------------------------------------------------------------
 */
static bool
choose_next_subplan_locally(AppendState *node)
{
	int			whichplan = node->as_whichplan;

	/* We should never see INVALID_SUBPLAN_INDEX in this case. */
	Assert(whichplan >= 0 && whichplan <= node->as_nplans);

	if (ScanDirectionIsForward(node->ps.state->es_direction))
	{
		if (whichplan >= node->as_nplans - 1)
			return false;
		node->as_whichplan++;
	}
	else
	{
		if (whichplan <= 0)
			return false;
		node->as_whichplan--;
	}

	return true;
}

/* ----------------------------------------------------------------
 *		choose_next_subplan_for_leader
 *
 *      Try to pick a plan which doesn't commit us to doing much
 *      work locally, so that as much work as possible is done in
 *      the workers.  Cheapest subplans are at the end.
 * ----------------------------------------------------------------
 */
static bool
choose_next_subplan_for_leader(AppendState *node)
{
	ParallelAppendState *pstate = node->as_pstate;
	Append	   *append = (Append *) node->ps.plan;

	/* Backward scan is not supported by parallel-aware plans */
	Assert(ScanDirectionIsForward(node->ps.state->es_direction));

	LWLockAcquire(&pstate->pa_lock, LW_EXCLUSIVE);

	if (node->as_whichplan != INVALID_SUBPLAN_INDEX)
	{
		/* Mark just-completed subplan as finished. */
		node->as_pstate->pa_finished[node->as_whichplan] = true;
	}
	else
	{
		/* Start with last subplan. */
		node->as_whichplan = node->as_nplans - 1;
	}

	/* Loop until we find a subplan to execute. */
	while (pstate->pa_finished[node->as_whichplan])
	{
		if (node->as_whichplan == 0)
		{
			pstate->pa_next_plan = INVALID_SUBPLAN_INDEX;
			node->as_whichplan = INVALID_SUBPLAN_INDEX;
			LWLockRelease(&pstate->pa_lock);
			return false;
		}
		node->as_whichplan--;
	}

	/* If non-partial, immediately mark as finished. */
	if (node->as_whichplan < append->first_partial_plan)
		node->as_pstate->pa_finished[node->as_whichplan] = true;

	LWLockRelease(&pstate->pa_lock);

	return true;
}

/* ----------------------------------------------------------------
 *		choose_next_subplan_for_worker
 *
 *		Choose next subplan for a parallel-aware Append, returning
 *		false if there are no more.
 *
 *		We start from the first plan and advance through the list;
 *		when we get back to the end, we loop back to the first
 *		partial plan.  This assigns the non-partial plans first in
 *		order of descending cost and then spreads out the workers
 *		as evenly as possible across the remaining partial plans.
 * ----------------------------------------------------------------
 */
static bool
choose_next_subplan_for_worker(AppendState *node)
{
	ParallelAppendState *pstate = node->as_pstate;
	Append	   *append = (Append *) node->ps.plan;

	/* Backward scan is not supported by parallel-aware plans */
	Assert(ScanDirectionIsForward(node->ps.state->es_direction));

	LWLockAcquire(&pstate->pa_lock, LW_EXCLUSIVE);

	/* Mark just-completed subplan as finished. */
	if (node->as_whichplan != INVALID_SUBPLAN_INDEX)
		node->as_pstate->pa_finished[node->as_whichplan] = true;

	/* If all the plans are already done, we have nothing to do */
	if (pstate->pa_next_plan == INVALID_SUBPLAN_INDEX)
	{
		LWLockRelease(&pstate->pa_lock);
		return false;
	}

	/* Save the plan from which we are starting the search. */
	node->as_whichplan = pstate->pa_next_plan;

	/* Loop until we find a subplan to execute. */
	while (pstate->pa_finished[pstate->pa_next_plan])
	{
		if (pstate->pa_next_plan < node->as_nplans - 1)
		{
			/* Advance to next plan. */
			pstate->pa_next_plan++;
		}
		else if (node->as_whichplan > append->first_partial_plan)
		{
			/* Loop back to first partial plan. */
			pstate->pa_next_plan = append->first_partial_plan;
		}
		else
		{
			/*
			 * At last plan, and either there are no partial plans or we've
			 * tried them all.  Arrange to bail out.
			 */
			pstate->pa_next_plan = node->as_whichplan;
		}

		if (pstate->pa_next_plan == node->as_whichplan)
		{
			/* We've tried everything! */
			pstate->pa_next_plan = INVALID_SUBPLAN_INDEX;
			LWLockRelease(&pstate->pa_lock);
			return false;
		}
	}

	/* Pick the plan we found, and advance pa_next_plan one more time. */
	node->as_whichplan = pstate->pa_next_plan++;
	if (pstate->pa_next_plan >= node->as_nplans)
	{
		if (append->first_partial_plan < node->as_nplans)
			pstate->pa_next_plan = append->first_partial_plan;
		else
		{
			/*
			 * We have only non-partial plans, and we already chose the last
			 * one; so arrange for the other workers to immediately bail out.
			 */
			pstate->pa_next_plan = INVALID_SUBPLAN_INDEX;
		}
	}

	/* If non-partial, immediately mark as finished. */
	if (node->as_whichplan < append->first_partial_plan)
		node->as_pstate->pa_finished[node->as_whichplan] = true;

	LWLockRelease(&pstate->pa_lock);

	return true;
>>>>>>> 5b570d77
}<|MERGE_RESOLUTION|>--- conflicted
+++ resolved
@@ -59,11 +59,7 @@
 
 #include "executor/execdebug.h"
 #include "executor/nodeAppend.h"
-<<<<<<< HEAD
-#include "lib/ilist.h"
-=======
 #include "miscadmin.h"
->>>>>>> 5b570d77
 
 /* Shared state for parallel-aware Append. */
 struct ParallelAppendState
@@ -287,9 +283,261 @@
 		if (node->ps.state->es_forceReScan || subnode->chgParam == NULL)
 			ExecReScan(subnode);
 	}
-<<<<<<< HEAD
-	node->as_whichplan = 0;
-	exec_append_initialize_next(node);
+
+	node->as_whichplan =
+		node->ps.plan->parallel_aware ? INVALID_SUBPLAN_INDEX : 0;
+}
+
+/* ----------------------------------------------------------------
+ *						Parallel Append Support
+ * ----------------------------------------------------------------
+ */
+
+/* ----------------------------------------------------------------
+ *		ExecAppendEstimate
+ *
+ *		Compute the amount of space we'll need in the parallel
+ *		query DSM, and inform pcxt->estimator about our needs.
+ * ----------------------------------------------------------------
+ */
+void
+ExecAppendEstimate(AppendState *node,
+				   ParallelContext *pcxt)
+{
+	node->pstate_len =
+		add_size(offsetof(ParallelAppendState, pa_finished),
+				 sizeof(bool) * node->as_nplans);
+
+	shm_toc_estimate_chunk(&pcxt->estimator, node->pstate_len);
+	shm_toc_estimate_keys(&pcxt->estimator, 1);
+}
+
+
+/* ----------------------------------------------------------------
+ *		ExecAppendInitializeDSM
+ *
+ *		Set up shared state for Parallel Append.
+ * ----------------------------------------------------------------
+ */
+void
+ExecAppendInitializeDSM(AppendState *node,
+						ParallelContext *pcxt)
+{
+	ParallelAppendState *pstate;
+
+	pstate = shm_toc_allocate(pcxt->toc, node->pstate_len);
+	memset(pstate, 0, node->pstate_len);
+	LWLockInitialize(&pstate->pa_lock, LWTRANCHE_PARALLEL_APPEND);
+	shm_toc_insert(pcxt->toc, node->ps.plan->plan_node_id, pstate);
+
+	node->as_pstate = pstate;
+	node->choose_next_subplan = choose_next_subplan_for_leader;
+}
+
+/* ----------------------------------------------------------------
+ *		ExecAppendReInitializeDSM
+ *
+ *		Reset shared state before beginning a fresh scan.
+ * ----------------------------------------------------------------
+ */
+void
+ExecAppendReInitializeDSM(AppendState *node, ParallelContext *pcxt)
+{
+	ParallelAppendState *pstate = node->as_pstate;
+
+	pstate->pa_next_plan = 0;
+	memset(pstate->pa_finished, 0, sizeof(bool) * node->as_nplans);
+}
+
+/* ----------------------------------------------------------------
+ *		ExecAppendInitializeWorker
+ *
+ *		Copy relevant information from TOC into planstate, and initialize
+ *		whatever is required to choose and execute the optimal subplan.
+ * ----------------------------------------------------------------
+ */
+void
+ExecAppendInitializeWorker(AppendState *node, ParallelWorkerContext *pwcxt)
+{
+	node->as_pstate = shm_toc_lookup(pwcxt->toc, node->ps.plan->plan_node_id, false);
+	node->choose_next_subplan = choose_next_subplan_for_worker;
+}
+
+/* ----------------------------------------------------------------
+ *		choose_next_subplan_locally
+ *
+ *		Choose next subplan for a non-parallel-aware Append,
+ *		returning false if there are no more.
+ * ----------------------------------------------------------------
+ */
+static bool
+choose_next_subplan_locally(AppendState *node)
+{
+	int			whichplan = node->as_whichplan;
+
+	/* We should never see INVALID_SUBPLAN_INDEX in this case. */
+	Assert(whichplan >= 0 && whichplan <= node->as_nplans);
+
+	if (ScanDirectionIsForward(node->ps.state->es_direction))
+	{
+		if (whichplan >= node->as_nplans - 1)
+			return false;
+		node->as_whichplan++;
+	}
+	else
+	{
+		if (whichplan <= 0)
+			return false;
+		node->as_whichplan--;
+	}
+
+	return true;
+}
+
+/* ----------------------------------------------------------------
+ *		choose_next_subplan_for_leader
+ *
+ *      Try to pick a plan which doesn't commit us to doing much
+ *      work locally, so that as much work as possible is done in
+ *      the workers.  Cheapest subplans are at the end.
+ * ----------------------------------------------------------------
+ */
+static bool
+choose_next_subplan_for_leader(AppendState *node)
+{
+	ParallelAppendState *pstate = node->as_pstate;
+	Append	   *append = (Append *) node->ps.plan;
+
+	/* Backward scan is not supported by parallel-aware plans */
+	Assert(ScanDirectionIsForward(node->ps.state->es_direction));
+
+	LWLockAcquire(&pstate->pa_lock, LW_EXCLUSIVE);
+
+	if (node->as_whichplan != INVALID_SUBPLAN_INDEX)
+	{
+		/* Mark just-completed subplan as finished. */
+		node->as_pstate->pa_finished[node->as_whichplan] = true;
+	}
+	else
+	{
+		/* Start with last subplan. */
+		node->as_whichplan = node->as_nplans - 1;
+	}
+
+	/* Loop until we find a subplan to execute. */
+	while (pstate->pa_finished[node->as_whichplan])
+	{
+		if (node->as_whichplan == 0)
+		{
+			pstate->pa_next_plan = INVALID_SUBPLAN_INDEX;
+			node->as_whichplan = INVALID_SUBPLAN_INDEX;
+			LWLockRelease(&pstate->pa_lock);
+			return false;
+		}
+		node->as_whichplan--;
+	}
+
+	/* If non-partial, immediately mark as finished. */
+	if (node->as_whichplan < append->first_partial_plan)
+		node->as_pstate->pa_finished[node->as_whichplan] = true;
+
+	LWLockRelease(&pstate->pa_lock);
+
+	return true;
+}
+
+/* ----------------------------------------------------------------
+ *		choose_next_subplan_for_worker
+ *
+ *		Choose next subplan for a parallel-aware Append, returning
+ *		false if there are no more.
+ *
+ *		We start from the first plan and advance through the list;
+ *		when we get back to the end, we loop back to the first
+ *		partial plan.  This assigns the non-partial plans first in
+ *		order of descending cost and then spreads out the workers
+ *		as evenly as possible across the remaining partial plans.
+ * ----------------------------------------------------------------
+ */
+static bool
+choose_next_subplan_for_worker(AppendState *node)
+{
+	ParallelAppendState *pstate = node->as_pstate;
+	Append	   *append = (Append *) node->ps.plan;
+
+	/* Backward scan is not supported by parallel-aware plans */
+	Assert(ScanDirectionIsForward(node->ps.state->es_direction));
+
+	LWLockAcquire(&pstate->pa_lock, LW_EXCLUSIVE);
+
+	/* Mark just-completed subplan as finished. */
+	if (node->as_whichplan != INVALID_SUBPLAN_INDEX)
+		node->as_pstate->pa_finished[node->as_whichplan] = true;
+
+	/* If all the plans are already done, we have nothing to do */
+	if (pstate->pa_next_plan == INVALID_SUBPLAN_INDEX)
+	{
+		LWLockRelease(&pstate->pa_lock);
+		return false;
+	}
+
+	/* Save the plan from which we are starting the search. */
+	node->as_whichplan = pstate->pa_next_plan;
+
+	/* Loop until we find a subplan to execute. */
+	while (pstate->pa_finished[pstate->pa_next_plan])
+	{
+		if (pstate->pa_next_plan < node->as_nplans - 1)
+		{
+			/* Advance to next plan. */
+			pstate->pa_next_plan++;
+		}
+		else if (node->as_whichplan > append->first_partial_plan)
+		{
+			/* Loop back to first partial plan. */
+			pstate->pa_next_plan = append->first_partial_plan;
+		}
+		else
+		{
+			/*
+			 * At last plan, and either there are no partial plans or we've
+			 * tried them all.  Arrange to bail out.
+			 */
+			pstate->pa_next_plan = node->as_whichplan;
+		}
+
+		if (pstate->pa_next_plan == node->as_whichplan)
+		{
+			/* We've tried everything! */
+			pstate->pa_next_plan = INVALID_SUBPLAN_INDEX;
+			LWLockRelease(&pstate->pa_lock);
+			return false;
+		}
+	}
+
+	/* Pick the plan we found, and advance pa_next_plan one more time. */
+	node->as_whichplan = pstate->pa_next_plan++;
+	if (pstate->pa_next_plan >= node->as_nplans)
+	{
+		if (append->first_partial_plan < node->as_nplans)
+			pstate->pa_next_plan = append->first_partial_plan;
+		else
+		{
+			/*
+			 * We have only non-partial plans, and we already chose the last
+			 * one; so arrange for the other workers to immediately bail out.
+			 */
+			pstate->pa_next_plan = INVALID_SUBPLAN_INDEX;
+		}
+	}
+
+	/* If non-partial, immediately mark as finished. */
+	if (node->as_whichplan < append->first_partial_plan)
+		node->as_pstate->pa_finished[node->as_whichplan] = true;
+
+	LWLockRelease(&pstate->pa_lock);
+
+	return true;
 }
 
 void
@@ -337,261 +585,4 @@
 
 	for (i = 0; i < node->as_nplans; i++)
 		ExecDownScan(node->appendplans[i]);
-=======
-
-	node->as_whichplan =
-		node->ps.plan->parallel_aware ? INVALID_SUBPLAN_INDEX : 0;
-}
-
-/* ----------------------------------------------------------------
- *						Parallel Append Support
- * ----------------------------------------------------------------
- */
-
-/* ----------------------------------------------------------------
- *		ExecAppendEstimate
- *
- *		Compute the amount of space we'll need in the parallel
- *		query DSM, and inform pcxt->estimator about our needs.
- * ----------------------------------------------------------------
- */
-void
-ExecAppendEstimate(AppendState *node,
-				   ParallelContext *pcxt)
-{
-	node->pstate_len =
-		add_size(offsetof(ParallelAppendState, pa_finished),
-				 sizeof(bool) * node->as_nplans);
-
-	shm_toc_estimate_chunk(&pcxt->estimator, node->pstate_len);
-	shm_toc_estimate_keys(&pcxt->estimator, 1);
-}
-
-
-/* ----------------------------------------------------------------
- *		ExecAppendInitializeDSM
- *
- *		Set up shared state for Parallel Append.
- * ----------------------------------------------------------------
- */
-void
-ExecAppendInitializeDSM(AppendState *node,
-						ParallelContext *pcxt)
-{
-	ParallelAppendState *pstate;
-
-	pstate = shm_toc_allocate(pcxt->toc, node->pstate_len);
-	memset(pstate, 0, node->pstate_len);
-	LWLockInitialize(&pstate->pa_lock, LWTRANCHE_PARALLEL_APPEND);
-	shm_toc_insert(pcxt->toc, node->ps.plan->plan_node_id, pstate);
-
-	node->as_pstate = pstate;
-	node->choose_next_subplan = choose_next_subplan_for_leader;
-}
-
-/* ----------------------------------------------------------------
- *		ExecAppendReInitializeDSM
- *
- *		Reset shared state before beginning a fresh scan.
- * ----------------------------------------------------------------
- */
-void
-ExecAppendReInitializeDSM(AppendState *node, ParallelContext *pcxt)
-{
-	ParallelAppendState *pstate = node->as_pstate;
-
-	pstate->pa_next_plan = 0;
-	memset(pstate->pa_finished, 0, sizeof(bool) * node->as_nplans);
-}
-
-/* ----------------------------------------------------------------
- *		ExecAppendInitializeWorker
- *
- *		Copy relevant information from TOC into planstate, and initialize
- *		whatever is required to choose and execute the optimal subplan.
- * ----------------------------------------------------------------
- */
-void
-ExecAppendInitializeWorker(AppendState *node, ParallelWorkerContext *pwcxt)
-{
-	node->as_pstate = shm_toc_lookup(pwcxt->toc, node->ps.plan->plan_node_id, false);
-	node->choose_next_subplan = choose_next_subplan_for_worker;
-}
-
-/* ----------------------------------------------------------------
- *		choose_next_subplan_locally
- *
- *		Choose next subplan for a non-parallel-aware Append,
- *		returning false if there are no more.
- * ----------------------------------------------------------------
- */
-static bool
-choose_next_subplan_locally(AppendState *node)
-{
-	int			whichplan = node->as_whichplan;
-
-	/* We should never see INVALID_SUBPLAN_INDEX in this case. */
-	Assert(whichplan >= 0 && whichplan <= node->as_nplans);
-
-	if (ScanDirectionIsForward(node->ps.state->es_direction))
-	{
-		if (whichplan >= node->as_nplans - 1)
-			return false;
-		node->as_whichplan++;
-	}
-	else
-	{
-		if (whichplan <= 0)
-			return false;
-		node->as_whichplan--;
-	}
-
-	return true;
-}
-
-/* ----------------------------------------------------------------
- *		choose_next_subplan_for_leader
- *
- *      Try to pick a plan which doesn't commit us to doing much
- *      work locally, so that as much work as possible is done in
- *      the workers.  Cheapest subplans are at the end.
- * ----------------------------------------------------------------
- */
-static bool
-choose_next_subplan_for_leader(AppendState *node)
-{
-	ParallelAppendState *pstate = node->as_pstate;
-	Append	   *append = (Append *) node->ps.plan;
-
-	/* Backward scan is not supported by parallel-aware plans */
-	Assert(ScanDirectionIsForward(node->ps.state->es_direction));
-
-	LWLockAcquire(&pstate->pa_lock, LW_EXCLUSIVE);
-
-	if (node->as_whichplan != INVALID_SUBPLAN_INDEX)
-	{
-		/* Mark just-completed subplan as finished. */
-		node->as_pstate->pa_finished[node->as_whichplan] = true;
-	}
-	else
-	{
-		/* Start with last subplan. */
-		node->as_whichplan = node->as_nplans - 1;
-	}
-
-	/* Loop until we find a subplan to execute. */
-	while (pstate->pa_finished[node->as_whichplan])
-	{
-		if (node->as_whichplan == 0)
-		{
-			pstate->pa_next_plan = INVALID_SUBPLAN_INDEX;
-			node->as_whichplan = INVALID_SUBPLAN_INDEX;
-			LWLockRelease(&pstate->pa_lock);
-			return false;
-		}
-		node->as_whichplan--;
-	}
-
-	/* If non-partial, immediately mark as finished. */
-	if (node->as_whichplan < append->first_partial_plan)
-		node->as_pstate->pa_finished[node->as_whichplan] = true;
-
-	LWLockRelease(&pstate->pa_lock);
-
-	return true;
-}
-
-/* ----------------------------------------------------------------
- *		choose_next_subplan_for_worker
- *
- *		Choose next subplan for a parallel-aware Append, returning
- *		false if there are no more.
- *
- *		We start from the first plan and advance through the list;
- *		when we get back to the end, we loop back to the first
- *		partial plan.  This assigns the non-partial plans first in
- *		order of descending cost and then spreads out the workers
- *		as evenly as possible across the remaining partial plans.
- * ----------------------------------------------------------------
- */
-static bool
-choose_next_subplan_for_worker(AppendState *node)
-{
-	ParallelAppendState *pstate = node->as_pstate;
-	Append	   *append = (Append *) node->ps.plan;
-
-	/* Backward scan is not supported by parallel-aware plans */
-	Assert(ScanDirectionIsForward(node->ps.state->es_direction));
-
-	LWLockAcquire(&pstate->pa_lock, LW_EXCLUSIVE);
-
-	/* Mark just-completed subplan as finished. */
-	if (node->as_whichplan != INVALID_SUBPLAN_INDEX)
-		node->as_pstate->pa_finished[node->as_whichplan] = true;
-
-	/* If all the plans are already done, we have nothing to do */
-	if (pstate->pa_next_plan == INVALID_SUBPLAN_INDEX)
-	{
-		LWLockRelease(&pstate->pa_lock);
-		return false;
-	}
-
-	/* Save the plan from which we are starting the search. */
-	node->as_whichplan = pstate->pa_next_plan;
-
-	/* Loop until we find a subplan to execute. */
-	while (pstate->pa_finished[pstate->pa_next_plan])
-	{
-		if (pstate->pa_next_plan < node->as_nplans - 1)
-		{
-			/* Advance to next plan. */
-			pstate->pa_next_plan++;
-		}
-		else if (node->as_whichplan > append->first_partial_plan)
-		{
-			/* Loop back to first partial plan. */
-			pstate->pa_next_plan = append->first_partial_plan;
-		}
-		else
-		{
-			/*
-			 * At last plan, and either there are no partial plans or we've
-			 * tried them all.  Arrange to bail out.
-			 */
-			pstate->pa_next_plan = node->as_whichplan;
-		}
-
-		if (pstate->pa_next_plan == node->as_whichplan)
-		{
-			/* We've tried everything! */
-			pstate->pa_next_plan = INVALID_SUBPLAN_INDEX;
-			LWLockRelease(&pstate->pa_lock);
-			return false;
-		}
-	}
-
-	/* Pick the plan we found, and advance pa_next_plan one more time. */
-	node->as_whichplan = pstate->pa_next_plan++;
-	if (pstate->pa_next_plan >= node->as_nplans)
-	{
-		if (append->first_partial_plan < node->as_nplans)
-			pstate->pa_next_plan = append->first_partial_plan;
-		else
-		{
-			/*
-			 * We have only non-partial plans, and we already chose the last
-			 * one; so arrange for the other workers to immediately bail out.
-			 */
-			pstate->pa_next_plan = INVALID_SUBPLAN_INDEX;
-		}
-	}
-
-	/* If non-partial, immediately mark as finished. */
-	if (node->as_whichplan < append->first_partial_plan)
-		node->as_pstate->pa_finished[node->as_whichplan] = true;
-
-	LWLockRelease(&pstate->pa_lock);
-
-	return true;
->>>>>>> 5b570d77
 }