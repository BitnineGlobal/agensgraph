--- conflicted
+++ resolved
@@ -81,7 +81,6 @@
 #include "executor/nodeBitmapOr.h"
 #include "executor/nodeCtescan.h"
 #include "executor/nodeCustom.h"
-#include "executor/nodeDijkstra.h"
 #include "executor/nodeForeignscan.h"
 #include "executor/nodeFunctionscan.h"
 #include "executor/nodeGather.h"
@@ -457,160 +456,12 @@
 	 * have ExecProcNode() directly call the relevant function from now on.
 	 */
 	if (node->instrument)
-<<<<<<< HEAD
-		InstrStartNode(node->instrument);
-
-	switch (nodeTag(node))
-	{
-			/*
-			 * control nodes
-			 */
-		case T_ResultState:
-			result = ExecResult((ResultState *) node);
-			break;
-
-		case T_ProjectSetState:
-			result = ExecProjectSet((ProjectSetState *) node);
-			break;
-
-		case T_ModifyTableState:
-			result = ExecModifyTable((ModifyTableState *) node);
-			break;
-
-		case T_AppendState:
-			result = ExecAppend((AppendState *) node);
-			break;
-
-		case T_MergeAppendState:
-			result = ExecMergeAppend((MergeAppendState *) node);
-			break;
-
-		case T_RecursiveUnionState:
-			result = ExecRecursiveUnion((RecursiveUnionState *) node);
-			break;
-
-			/* BitmapAndState does not yield tuples */
-
-			/* BitmapOrState does not yield tuples */
-
-		case T_ModifyGraphState:
-			result = ExecModifyGraph((ModifyGraphState *) node);
-			break;
-
-			/*
-			 * scan nodes
-			 */
-		case T_SeqScanState:
-			result = ExecSeqScan((SeqScanState *) node);
-			break;
-
-		case T_SampleScanState:
-			result = ExecSampleScan((SampleScanState *) node);
-			break;
-
-		case T_IndexScanState:
-			result = ExecIndexScan((IndexScanState *) node);
-			break;
-
-		case T_IndexOnlyScanState:
-			result = ExecIndexOnlyScan((IndexOnlyScanState *) node);
-			break;
-
-			/* BitmapIndexScanState does not yield tuples */
-
-		case T_BitmapHeapScanState:
-			result = ExecBitmapHeapScan((BitmapHeapScanState *) node);
-			break;
-
-		case T_TidScanState:
-			result = ExecTidScan((TidScanState *) node);
-			break;
-
-		case T_SubqueryScanState:
-			result = ExecSubqueryScan((SubqueryScanState *) node);
-			break;
-
-		case T_FunctionScanState:
-			result = ExecFunctionScan((FunctionScanState *) node);
-			break;
-
-		case T_ValuesScanState:
-			result = ExecValuesScan((ValuesScanState *) node);
-			break;
-
-		case T_CteScanState:
-			result = ExecCteScan((CteScanState *) node);
-			break;
-
-		case T_WorkTableScanState:
-			result = ExecWorkTableScan((WorkTableScanState *) node);
-			break;
-
-		case T_ForeignScanState:
-			result = ExecForeignScan((ForeignScanState *) node);
-			break;
-
-		case T_CustomScanState:
-			result = ExecCustomScan((CustomScanState *) node);
-			break;
-
-			/*
-			 * join nodes
-			 */
-		case T_NestLoopState:
-			result = ExecNestLoop((NestLoopState *) node);
-			break;
-
-		case T_NestLoopVLEState:
-			result = ExecNestLoopVLE((NestLoopVLEState *) node);
-			break;
-
-		case T_MergeJoinState:
-			result = ExecMergeJoin((MergeJoinState *) node);
-			break;
-
-		case T_HashJoinState:
-			result = ExecHashJoin((HashJoinState *) node);
-			break;
-
-			/*
-			 * materialization nodes
-			 */
-		case T_MaterialState:
-			result = ExecMaterial((MaterialState *) node);
-			break;
-
-		case T_SortState:
-			result = ExecSort((SortState *) node);
-			break;
-
-		case T_GroupState:
-			result = ExecGroup((GroupState *) node);
-			break;
-
-		case T_AggState:
-			result = ExecAgg((AggState *) node);
-			break;
-
-		case T_WindowAggState:
-			result = ExecWindowAgg((WindowAggState *) node);
-			break;
-
-		case T_UniqueState:
-			result = ExecUnique((UniqueState *) node);
-			break;
-
-		case T_GatherState:
-			result = ExecGather((GatherState *) node);
-			break;
-=======
 		node->ExecProcNode = ExecProcNodeInstr;
 	else
 		node->ExecProcNode = node->ExecProcNodeReal;
 
 	return node->ExecProcNode(node);
 }
->>>>>>> 5b570d77
 
 
 /*
@@ -627,22 +478,7 @@
 
 	result = node->ExecProcNodeReal(node);
 
-<<<<<<< HEAD
-		case T_DijkstraState:
-			result = ExecDijkstra((DijkstraState *) node);
-			break;
-
-		default:
-			elog(ERROR, "unrecognized node type: %d", (int) nodeTag(node));
-			result = NULL;
-			break;
-	}
-
-	if (node->instrument)
-		InstrStopNode(node->instrument, TupIsNull(result) ? 0.0 : 1.0);
-=======
 	InstrStopNode(node->instrument, TupIsNull(result) ? 0.0 : 1.0);
->>>>>>> 5b570d77
 
 	return result;
 }
