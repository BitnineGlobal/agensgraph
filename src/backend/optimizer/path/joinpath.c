--- conflicted
+++ resolved
@@ -51,16 +51,8 @@
 								 RelOptInfo *outerrel, RelOptInfo *innerrel,
 								 JoinType jointype, JoinPathExtraData *extra);
 static void match_unsorted_outer(PlannerInfo *root, RelOptInfo *joinrel,
-<<<<<<< HEAD
-					 RelOptInfo *outerrel, RelOptInfo *innerrel,
-					 JoinType jointype, JoinPathExtraData *extra);
-static void match_unsorted_outer_for_vle(PlannerInfo *root, RelOptInfo *joinrel,
-					 RelOptInfo *outerrel, RelOptInfo *innerrel,
-					 JoinPathExtraData *extra);
-=======
 								 RelOptInfo *outerrel, RelOptInfo *innerrel,
 								 JoinType jointype, JoinPathExtraData *extra);
->>>>>>> 9e1c9f95
 static void consider_parallel_nestloop(PlannerInfo *root,
 									   RelOptInfo *joinrel,
 									   RelOptInfo *outerrel,
@@ -95,6 +87,10 @@
 									 List *merge_pathkeys,
 									 bool is_partial);
 
+/* for agensgraph */
+static void match_unsorted_outer_for_vle(PlannerInfo *root, RelOptInfo *joinrel,
+										 RelOptInfo *outerrel, RelOptInfo *innerrel,
+										 JoinPathExtraData *extra);
 static void add_cyphermerge_path(PlannerInfo *root, RelOptInfo *joinrel,
 								 RelOptInfo *outerrel, RelOptInfo *innerrel,
 								 JoinPathExtraData *extra);
