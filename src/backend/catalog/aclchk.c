/*-------------------------------------------------------------------------
 *
 * aclchk.c
 *	  Routines to check access control permissions.
 *
 * Portions Copyright (c) 1996-2018, PostgreSQL Global Development Group
 * Portions Copyright (c) 1994, Regents of the University of California
 *
 *
 * IDENTIFICATION
 *	  src/backend/catalog/aclchk.c
 *
 * NOTES
 *	  See acl.h.
 *
 *-------------------------------------------------------------------------
 */
#include "postgres.h"

#include "access/genam.h"
#include "access/heapam.h"
#include "access/htup_details.h"
#include "access/sysattr.h"
#include "access/xact.h"
#include "catalog/ag_graph.h"
#include "catalog/ag_label.h"
#include "catalog/binary_upgrade.h"
#include "catalog/catalog.h"
#include "catalog/dependency.h"
#include "catalog/indexing.h"
#include "catalog/objectaccess.h"
#include "catalog/pg_aggregate.h"
#include "catalog/pg_am.h"
#include "catalog/pg_authid.h"
#include "catalog/pg_cast.h"
#include "catalog/pg_collation.h"
#include "catalog/pg_conversion.h"
#include "catalog/pg_database.h"
#include "catalog/pg_default_acl.h"
#include "catalog/pg_event_trigger.h"
#include "catalog/pg_extension.h"
#include "catalog/pg_foreign_data_wrapper.h"
#include "catalog/pg_foreign_server.h"
#include "catalog/pg_init_privs.h"
#include "catalog/pg_language.h"
#include "catalog/pg_largeobject.h"
#include "catalog/pg_largeobject_metadata.h"
#include "catalog/pg_namespace.h"
#include "catalog/pg_opclass.h"
#include "catalog/pg_operator.h"
#include "catalog/pg_opfamily.h"
#include "catalog/pg_proc.h"
#include "catalog/pg_statistic_ext.h"
#include "catalog/pg_subscription.h"
#include "catalog/pg_tablespace.h"
#include "catalog/pg_type.h"
#include "catalog/pg_ts_config.h"
#include "catalog/pg_ts_dict.h"
#include "catalog/pg_ts_parser.h"
#include "catalog/pg_ts_template.h"
#include "catalog/pg_transform.h"
#include "commands/dbcommands.h"
#include "commands/event_trigger.h"
#include "commands/extension.h"
#include "commands/proclang.h"
#include "commands/tablespace.h"
#include "foreign/foreign.h"
#include "miscadmin.h"
#include "nodes/makefuncs.h"
#include "parser/parse_func.h"
#include "parser/parse_type.h"
#include "utils/acl.h"
#include "utils/aclchk_internal.h"
#include "utils/builtins.h"
#include "utils/fmgroids.h"
#include "utils/lsyscache.h"
#include "utils/rel.h"
#include "utils/syscache.h"
#include "utils/tqual.h"


/*
 * Internal format used by ALTER DEFAULT PRIVILEGES.
 */
typedef struct
{
	Oid			roleid;			/* owning role */
	Oid			nspid;			/* namespace, or InvalidOid if none */
	/* remaining fields are same as in InternalGrant: */
	bool		is_grant;
	ObjectType	objtype;
	bool		all_privs;
	AclMode		privileges;
	List	   *grantees;
	bool		grant_option;
	DropBehavior behavior;
} InternalDefaultACL;

/*
 * When performing a binary-upgrade, pg_dump will call a function to set
 * this variable to let us know that we need to populate the pg_init_privs
 * table for the GRANT/REVOKE commands while this variable is set to true.
 */
bool		binary_upgrade_record_init_privs = false;

static void ExecGrantStmt_oids(InternalGrant *istmt);
static void ExecGrant_Relation(InternalGrant *grantStmt);
static void ExecGrant_Database(InternalGrant *grantStmt);
static void ExecGrant_Fdw(InternalGrant *grantStmt);
static void ExecGrant_ForeignServer(InternalGrant *grantStmt);
static void ExecGrant_Function(InternalGrant *grantStmt);
static void ExecGrant_Language(InternalGrant *grantStmt);
static void ExecGrant_Largeobject(InternalGrant *grantStmt);
static void ExecGrant_Namespace(InternalGrant *grantStmt);
static void ExecGrant_Tablespace(InternalGrant *grantStmt);
static void ExecGrant_Type(InternalGrant *grantStmt);

static void SetDefaultACLsInSchemas(InternalDefaultACL *iacls, List *nspnames);
static void SetDefaultACL(InternalDefaultACL *iacls);

static List *objectNamesToOids(ObjectType objtype, List *objnames);
static List *objectsInSchemaToOids(ObjectType objtype, List *nspnames);
static List *getRelationsInNamespace(Oid namespaceId, char relkind);
static void expand_col_privileges(List *colnames, Oid table_oid,
					  AclMode this_privileges,
					  AclMode *col_privileges,
					  int num_col_privileges);
static void expand_all_col_privileges(Oid table_oid, Form_pg_class classForm,
						  AclMode this_privileges,
						  AclMode *col_privileges,
						  int num_col_privileges);
static AclMode string_to_privilege(const char *privname);
static const char *privilege_to_string(AclMode privilege);
static AclMode restrict_and_check_grant(bool is_grant, AclMode avail_goptions,
						 bool all_privs, AclMode privileges,
						 Oid objectId, Oid grantorId,
						 ObjectType objtype, const char *objname,
						 AttrNumber att_number, const char *colname);
static AclMode pg_aclmask(ObjectType objtype, Oid table_oid, AttrNumber attnum,
		   Oid roleid, AclMode mask, AclMaskHow how);
static void recordExtensionInitPriv(Oid objoid, Oid classoid, int objsubid,
						Acl *new_acl);
static void recordExtensionInitPrivWorker(Oid objoid, Oid classoid, int objsubid,
							  Acl *new_acl);


#ifdef ACLDEBUG
static void
dumpacl(Acl *acl)
{
	int			i;
	AclItem    *aip;

	elog(DEBUG2, "acl size = %d, # acls = %d",
		 ACL_SIZE(acl), ACL_NUM(acl));
	aip = ACL_DAT(acl);
	for (i = 0; i < ACL_NUM(acl); ++i)
		elog(DEBUG2, "	acl[%d]: %s", i,
			 DatumGetCString(DirectFunctionCall1(aclitemout,
												 PointerGetDatum(aip + i))));
}
#endif							/* ACLDEBUG */


/*
 * If is_grant is true, adds the given privileges for the list of
 * grantees to the existing old_acl.  If is_grant is false, the
 * privileges for the given grantees are removed from old_acl.
 *
 * NB: the original old_acl is pfree'd.
 */
static Acl *
merge_acl_with_grant(Acl *old_acl, bool is_grant,
					 bool grant_option, DropBehavior behavior,
					 List *grantees, AclMode privileges,
					 Oid grantorId, Oid ownerId)
{
	unsigned	modechg;
	ListCell   *j;
	Acl		   *new_acl;

	modechg = is_grant ? ACL_MODECHG_ADD : ACL_MODECHG_DEL;

#ifdef ACLDEBUG
	dumpacl(old_acl);
#endif
	new_acl = old_acl;

	foreach(j, grantees)
	{
		AclItem		aclitem;
		Acl		   *newer_acl;

		aclitem.ai_grantee = lfirst_oid(j);

		/*
		 * Grant options can only be granted to individual roles, not PUBLIC.
		 * The reason is that if a user would re-grant a privilege that he
		 * held through PUBLIC, and later the user is removed, the situation
		 * is impossible to clean up.
		 */
		if (is_grant && grant_option && aclitem.ai_grantee == ACL_ID_PUBLIC)
			ereport(ERROR,
					(errcode(ERRCODE_INVALID_GRANT_OPERATION),
					 errmsg("grant options can only be granted to roles")));

		aclitem.ai_grantor = grantorId;

		/*
		 * The asymmetry in the conditions here comes from the spec.  In
		 * GRANT, the grant_option flag signals WITH GRANT OPTION, which means
		 * to grant both the basic privilege and its grant option. But in
		 * REVOKE, plain revoke revokes both the basic privilege and its grant
		 * option, while REVOKE GRANT OPTION revokes only the option.
		 */
		ACLITEM_SET_PRIVS_GOPTIONS(aclitem,
								   (is_grant || !grant_option) ? privileges : ACL_NO_RIGHTS,
								   (!is_grant || grant_option) ? privileges : ACL_NO_RIGHTS);

		newer_acl = aclupdate(new_acl, &aclitem, modechg, ownerId, behavior);

		/* avoid memory leak when there are many grantees */
		pfree(new_acl);
		new_acl = newer_acl;

#ifdef ACLDEBUG
		dumpacl(new_acl);
#endif
	}

	return new_acl;
}

/*
 * Restrict the privileges to what we can actually grant, and emit
 * the standards-mandated warning and error messages.
 */
static AclMode
restrict_and_check_grant(bool is_grant, AclMode avail_goptions, bool all_privs,
						 AclMode privileges, Oid objectId, Oid grantorId,
						 ObjectType objtype, const char *objname,
						 AttrNumber att_number, const char *colname)
{
	AclMode		this_privileges;
	AclMode		whole_mask;

	switch (objtype)
	{
		case OBJECT_COLUMN:
			whole_mask = ACL_ALL_RIGHTS_COLUMN;
			break;
		case OBJECT_TABLE:
			whole_mask = ACL_ALL_RIGHTS_RELATION;
			break;
		case OBJECT_SEQUENCE:
			whole_mask = ACL_ALL_RIGHTS_SEQUENCE;
			break;
		case OBJECT_DATABASE:
			whole_mask = ACL_ALL_RIGHTS_DATABASE;
			break;
		case OBJECT_FUNCTION:
			whole_mask = ACL_ALL_RIGHTS_FUNCTION;
			break;
		case OBJECT_LANGUAGE:
			whole_mask = ACL_ALL_RIGHTS_LANGUAGE;
			break;
		case OBJECT_LARGEOBJECT:
			whole_mask = ACL_ALL_RIGHTS_LARGEOBJECT;
			break;
		case OBJECT_SCHEMA:
			whole_mask = ACL_ALL_RIGHTS_SCHEMA;
			break;
		case OBJECT_TABLESPACE:
			whole_mask = ACL_ALL_RIGHTS_TABLESPACE;
			break;
		case OBJECT_FDW:
			whole_mask = ACL_ALL_RIGHTS_FDW;
			break;
		case OBJECT_FOREIGN_SERVER:
			whole_mask = ACL_ALL_RIGHTS_FOREIGN_SERVER;
			break;
		case OBJECT_EVENT_TRIGGER:
			elog(ERROR, "grantable rights not supported for event triggers");
			/* not reached, but keep compiler quiet */
			return ACL_NO_RIGHTS;
		case OBJECT_TYPE:
			whole_mask = ACL_ALL_RIGHTS_TYPE;
			break;
		default:
			elog(ERROR, "unrecognized object type: %d", objtype);
			/* not reached, but keep compiler quiet */
			return ACL_NO_RIGHTS;
	}

	/*
	 * If we found no grant options, consider whether to issue a hard error.
	 * Per spec, having any privilege at all on the object will get you by
	 * here.
	 */
	if (avail_goptions == ACL_NO_RIGHTS)
	{
		if (pg_aclmask(objtype, objectId, att_number, grantorId,
					   whole_mask | ACL_GRANT_OPTION_FOR(whole_mask),
					   ACLMASK_ANY) == ACL_NO_RIGHTS)
		{
			if (objtype == OBJECT_COLUMN && colname)
				aclcheck_error_col(ACLCHECK_NO_PRIV, objtype, objname, colname);
			else
				aclcheck_error(ACLCHECK_NO_PRIV, objtype, objname);
		}
	}

	/*
	 * Restrict the operation to what we can actually grant or revoke, and
	 * issue a warning if appropriate.  (For REVOKE this isn't quite what the
	 * spec says to do: the spec seems to want a warning only if no privilege
	 * bits actually change in the ACL. In practice that behavior seems much
	 * too noisy, as well as inconsistent with the GRANT case.)
	 */
	this_privileges = privileges & ACL_OPTION_TO_PRIVS(avail_goptions);
	if (is_grant)
	{
		if (this_privileges == 0)
		{
			if (objtype == OBJECT_COLUMN && colname)
				ereport(WARNING,
						(errcode(ERRCODE_WARNING_PRIVILEGE_NOT_GRANTED),
						 errmsg("no privileges were granted for column \"%s\" of relation \"%s\"",
								colname, objname)));
			else
				ereport(WARNING,
						(errcode(ERRCODE_WARNING_PRIVILEGE_NOT_GRANTED),
						 errmsg("no privileges were granted for \"%s\"",
								objname)));
		}
		else if (!all_privs && this_privileges != privileges)
		{
			if (objtype == OBJECT_COLUMN && colname)
				ereport(WARNING,
						(errcode(ERRCODE_WARNING_PRIVILEGE_NOT_GRANTED),
						 errmsg("not all privileges were granted for column \"%s\" of relation \"%s\"",
								colname, objname)));
			else
				ereport(WARNING,
						(errcode(ERRCODE_WARNING_PRIVILEGE_NOT_GRANTED),
						 errmsg("not all privileges were granted for \"%s\"",
								objname)));
		}
	}
	else
	{
		if (this_privileges == 0)
		{
			if (objtype == OBJECT_COLUMN && colname)
				ereport(WARNING,
						(errcode(ERRCODE_WARNING_PRIVILEGE_NOT_REVOKED),
						 errmsg("no privileges could be revoked for column \"%s\" of relation \"%s\"",
								colname, objname)));
			else
				ereport(WARNING,
						(errcode(ERRCODE_WARNING_PRIVILEGE_NOT_REVOKED),
						 errmsg("no privileges could be revoked for \"%s\"",
								objname)));
		}
		else if (!all_privs && this_privileges != privileges)
		{
			if (objtype == OBJECT_COLUMN && colname)
				ereport(WARNING,
						(errcode(ERRCODE_WARNING_PRIVILEGE_NOT_REVOKED),
						 errmsg("not all privileges could be revoked for column \"%s\" of relation \"%s\"",
								colname, objname)));
			else
				ereport(WARNING,
						(errcode(ERRCODE_WARNING_PRIVILEGE_NOT_REVOKED),
						 errmsg("not all privileges could be revoked for \"%s\"",
								objname)));
		}
	}

	return this_privileges;
}

/*
 * Called to execute the utility commands GRANT and REVOKE
 */
void
ExecuteGrantStmt(GrantStmt *stmt)
{
	InternalGrant istmt;
	ListCell   *cell;
	const char *errormsg;
	AclMode		all_privileges;

	/*
	 * Turn the regular GrantStmt into the InternalGrant form.
	 */
	istmt.is_grant = stmt->is_grant;
	istmt.objtype = stmt->objtype;

	/* Collect the OIDs of the target objects */
	switch (stmt->targtype)
	{
		case ACL_TARGET_OBJECT:
			istmt.objects = objectNamesToOids(stmt->objtype, stmt->objects);
			break;
		case ACL_TARGET_ALL_IN_SCHEMA:
			istmt.objects = objectsInSchemaToOids(stmt->objtype, stmt->objects);
			break;
			/* ACL_TARGET_DEFAULTS should not be seen here */
		default:
			elog(ERROR, "unrecognized GrantStmt.targtype: %d",
				 (int) stmt->targtype);
	}

	/* all_privs to be filled below */
	/* privileges to be filled below */
	istmt.col_privs = NIL;		/* may get filled below */
	istmt.grantees = NIL;		/* filled below */
	istmt.grant_option = stmt->grant_option;
	istmt.behavior = stmt->behavior;

	/*
	 * Convert the RoleSpec list into an Oid list.  Note that at this point we
	 * insert an ACL_ID_PUBLIC into the list if appropriate, so downstream
	 * there shouldn't be any additional work needed to support this case.
	 */
	foreach(cell, stmt->grantees)
	{
		RoleSpec   *grantee = (RoleSpec *) lfirst(cell);
		Oid			grantee_uid;

		switch (grantee->roletype)
		{
			case ROLESPEC_PUBLIC:
				grantee_uid = ACL_ID_PUBLIC;
				break;
			default:
				grantee_uid = get_rolespec_oid(grantee, false);
				break;
		}
		istmt.grantees = lappend_oid(istmt.grantees, grantee_uid);
	}

	/*
	 * Convert stmt->privileges, a list of AccessPriv nodes, into an AclMode
	 * bitmask.  Note: objtype can't be OBJECT_COLUMN.
	 */
	switch (stmt->objtype)
	{
		case OBJECT_TABLE:
			/*
			 * Because this might be a sequence, we test both relation and
			 * sequence bits, and later do a more limited test when we know
			 * the object type.
			 */
			all_privileges = ACL_ALL_RIGHTS_RELATION | ACL_ALL_RIGHTS_SEQUENCE;
			errormsg = gettext_noop("invalid privilege type %s for relation");
			break;
		case OBJECT_SEQUENCE:
			all_privileges = ACL_ALL_RIGHTS_SEQUENCE;
			errormsg = gettext_noop("invalid privilege type %s for sequence");
			break;
		case OBJECT_DATABASE:
			all_privileges = ACL_ALL_RIGHTS_DATABASE;
			errormsg = gettext_noop("invalid privilege type %s for database");
			break;
		case OBJECT_DOMAIN:
			all_privileges = ACL_ALL_RIGHTS_TYPE;
			errormsg = gettext_noop("invalid privilege type %s for domain");
			break;
		case OBJECT_FUNCTION:
			all_privileges = ACL_ALL_RIGHTS_FUNCTION;
			errormsg = gettext_noop("invalid privilege type %s for function");
			break;
		case OBJECT_LANGUAGE:
			all_privileges = ACL_ALL_RIGHTS_LANGUAGE;
			errormsg = gettext_noop("invalid privilege type %s for language");
			break;
		case OBJECT_LARGEOBJECT:
			all_privileges = ACL_ALL_RIGHTS_LARGEOBJECT;
			errormsg = gettext_noop("invalid privilege type %s for large object");
			break;
		case OBJECT_SCHEMA:
			all_privileges = ACL_ALL_RIGHTS_SCHEMA;
			errormsg = gettext_noop("invalid privilege type %s for schema");
			break;
		case OBJECT_PROCEDURE:
			all_privileges = ACL_ALL_RIGHTS_FUNCTION;
			errormsg = gettext_noop("invalid privilege type %s for procedure");
			break;
		case OBJECT_ROUTINE:
			all_privileges = ACL_ALL_RIGHTS_FUNCTION;
			errormsg = gettext_noop("invalid privilege type %s for routine");
			break;
		case OBJECT_TABLESPACE:
			all_privileges = ACL_ALL_RIGHTS_TABLESPACE;
			errormsg = gettext_noop("invalid privilege type %s for tablespace");
			break;
		case OBJECT_TYPE:
			all_privileges = ACL_ALL_RIGHTS_TYPE;
			errormsg = gettext_noop("invalid privilege type %s for type");
			break;
		case OBJECT_FDW:
			all_privileges = ACL_ALL_RIGHTS_FDW;
			errormsg = gettext_noop("invalid privilege type %s for foreign-data wrapper");
			break;
		case OBJECT_FOREIGN_SERVER:
			all_privileges = ACL_ALL_RIGHTS_FOREIGN_SERVER;
			errormsg = gettext_noop("invalid privilege type %s for foreign server");
			break;
		default:
			elog(ERROR, "unrecognized GrantStmt.objtype: %d",
				 (int) stmt->objtype);
			/* keep compiler quiet */
			all_privileges = ACL_NO_RIGHTS;
			errormsg = NULL;
	}

	if (stmt->privileges == NIL)
	{
		istmt.all_privs = true;

		/*
		 * will be turned into ACL_ALL_RIGHTS_* by the internal routines
		 * depending on the object type
		 */
		istmt.privileges = ACL_NO_RIGHTS;
	}
	else
	{
		istmt.all_privs = false;
		istmt.privileges = ACL_NO_RIGHTS;

		foreach(cell, stmt->privileges)
		{
			AccessPriv *privnode = (AccessPriv *) lfirst(cell);
			AclMode		priv;

			/*
			 * If it's a column-level specification, we just set it aside in
			 * col_privs for the moment; but insist it's for a relation.
			 */
			if (privnode->cols)
			{
				if (stmt->objtype != OBJECT_TABLE)
					ereport(ERROR,
							(errcode(ERRCODE_INVALID_GRANT_OPERATION),
							 errmsg("column privileges are only valid for relations")));
				istmt.col_privs = lappend(istmt.col_privs, privnode);
				continue;
			}

			if (privnode->priv_name == NULL)	/* parser mistake? */
				elog(ERROR, "AccessPriv node must specify privilege or columns");
			priv = string_to_privilege(privnode->priv_name);

			if (priv & ~((AclMode) all_privileges))
				ereport(ERROR,
						(errcode(ERRCODE_INVALID_GRANT_OPERATION),
						 errmsg(errormsg, privilege_to_string(priv))));

			istmt.privileges |= priv;
		}
	}

	ExecGrantStmt_oids(&istmt);
}

/*
 * ExecGrantStmt_oids
 *
 * Internal entry point for granting and revoking privileges.
 */
static void
ExecGrantStmt_oids(InternalGrant *istmt)
{
	switch (istmt->objtype)
	{
		case OBJECT_TABLE:
		case OBJECT_SEQUENCE:
			ExecGrant_Relation(istmt);
			break;
		case OBJECT_DATABASE:
			ExecGrant_Database(istmt);
			break;
		case OBJECT_DOMAIN:
		case OBJECT_TYPE:
			ExecGrant_Type(istmt);
			break;
		case OBJECT_FDW:
			ExecGrant_Fdw(istmt);
			break;
		case OBJECT_FOREIGN_SERVER:
			ExecGrant_ForeignServer(istmt);
			break;
		case OBJECT_FUNCTION:
		case OBJECT_PROCEDURE:
		case OBJECT_ROUTINE:
			ExecGrant_Function(istmt);
			break;
		case OBJECT_LANGUAGE:
			ExecGrant_Language(istmt);
			break;
		case OBJECT_LARGEOBJECT:
			ExecGrant_Largeobject(istmt);
			break;
		case OBJECT_SCHEMA:
			ExecGrant_Namespace(istmt);
			break;
		case OBJECT_TABLESPACE:
			ExecGrant_Tablespace(istmt);
			break;
		default:
			elog(ERROR, "unrecognized GrantStmt.objtype: %d",
				 (int) istmt->objtype);
	}

	/*
	 * Pass the info to event triggers about the just-executed GRANT.  Note
	 * that we prefer to do it after actually executing it, because that gives
	 * the functions a chance to adjust the istmt with privileges actually
	 * granted.
	 */
	if (EventTriggerSupportsObjectType(istmt->objtype))
		EventTriggerCollectGrant(istmt);
}

/*
 * objectNamesToOids
 *
 * Turn a list of object names of a given type into an Oid list.
 *
 * XXX: This function doesn't take any sort of locks on the objects whose
 * names it looks up.  In the face of concurrent DDL, we might easily latch
 * onto an old version of an object, causing the GRANT or REVOKE statement
 * to fail.
 */
static List *
objectNamesToOids(ObjectType objtype, List *objnames)
{
	List	   *objects = NIL;
	ListCell   *cell;

	Assert(objnames != NIL);

	switch (objtype)
	{
		case OBJECT_TABLE:
		case OBJECT_SEQUENCE:
			foreach(cell, objnames)
			{
				RangeVar   *relvar = (RangeVar *) lfirst(cell);
				Oid			relOid;

				relOid = RangeVarGetRelid(relvar, NoLock, false);
				objects = lappend_oid(objects, relOid);
			}
			break;
		case OBJECT_DATABASE:
			foreach(cell, objnames)
			{
				char	   *dbname = strVal(lfirst(cell));
				Oid			dbid;

				dbid = get_database_oid(dbname, false);
				objects = lappend_oid(objects, dbid);
			}
			break;
		case OBJECT_DOMAIN:
		case OBJECT_TYPE:
			foreach(cell, objnames)
			{
				List	   *typname = (List *) lfirst(cell);
				Oid			oid;

				oid = typenameTypeId(NULL, makeTypeNameFromNameList(typname));
				objects = lappend_oid(objects, oid);
			}
			break;
		case OBJECT_FUNCTION:
			foreach(cell, objnames)
			{
				ObjectWithArgs *func = (ObjectWithArgs *) lfirst(cell);
				Oid			funcid;

				funcid = LookupFuncWithArgs(OBJECT_FUNCTION, func, false);
				objects = lappend_oid(objects, funcid);
			}
			break;
		case OBJECT_LANGUAGE:
			foreach(cell, objnames)
			{
				char	   *langname = strVal(lfirst(cell));
				Oid			oid;

				oid = get_language_oid(langname, false);
				objects = lappend_oid(objects, oid);
			}
			break;
		case OBJECT_LARGEOBJECT:
			foreach(cell, objnames)
			{
				Oid			lobjOid = oidparse(lfirst(cell));

				if (!LargeObjectExists(lobjOid))
					ereport(ERROR,
							(errcode(ERRCODE_UNDEFINED_OBJECT),
							 errmsg("large object %u does not exist",
									lobjOid)));

				objects = lappend_oid(objects, lobjOid);
			}
			break;
		case OBJECT_SCHEMA:
			foreach(cell, objnames)
			{
				char	   *nspname = strVal(lfirst(cell));
				Oid			oid;

				oid = get_namespace_oid(nspname, false);
				objects = lappend_oid(objects, oid);
			}
			break;
		case OBJECT_PROCEDURE:
			foreach(cell, objnames)
			{
				ObjectWithArgs *func = (ObjectWithArgs *) lfirst(cell);
				Oid			procid;

				procid = LookupFuncWithArgs(OBJECT_PROCEDURE, func, false);
				objects = lappend_oid(objects, procid);
			}
			break;
		case OBJECT_ROUTINE:
			foreach(cell, objnames)
			{
				ObjectWithArgs *func = (ObjectWithArgs *) lfirst(cell);
				Oid			routid;

				routid = LookupFuncWithArgs(OBJECT_ROUTINE, func, false);
				objects = lappend_oid(objects, routid);
			}
			break;
		case OBJECT_TABLESPACE:
			foreach(cell, objnames)
			{
				char	   *spcname = strVal(lfirst(cell));
				Oid			spcoid;

				spcoid = get_tablespace_oid(spcname, false);
				objects = lappend_oid(objects, spcoid);
			}
			break;
		case OBJECT_FDW:
			foreach(cell, objnames)
			{
				char	   *fdwname = strVal(lfirst(cell));
				Oid			fdwid = get_foreign_data_wrapper_oid(fdwname, false);

				objects = lappend_oid(objects, fdwid);
			}
			break;
		case OBJECT_FOREIGN_SERVER:
			foreach(cell, objnames)
			{
				char	   *srvname = strVal(lfirst(cell));
				Oid			srvid = get_foreign_server_oid(srvname, false);

				objects = lappend_oid(objects, srvid);
			}
			break;
		default:
			elog(ERROR, "unrecognized GrantStmt.objtype: %d",
				 (int) objtype);
	}

	return objects;
}

/*
 * objectsInSchemaToOids
 *
 * Find all objects of a given type in specified schemas, and make a list
 * of their Oids.  We check USAGE privilege on the schemas, but there is
 * no privilege checking on the individual objects here.
 */
static List *
objectsInSchemaToOids(ObjectType objtype, List *nspnames)
{
	List	   *objects = NIL;
	ListCell   *cell;

	foreach(cell, nspnames)
	{
		char	   *nspname = strVal(lfirst(cell));
		Oid			namespaceId;
		List	   *objs;

		namespaceId = LookupExplicitNamespace(nspname, false);

		switch (objtype)
		{
			case OBJECT_TABLE:
				objs = getRelationsInNamespace(namespaceId, RELKIND_RELATION);
				objects = list_concat(objects, objs);
				objs = getRelationsInNamespace(namespaceId, RELKIND_VIEW);
				objects = list_concat(objects, objs);
				objs = getRelationsInNamespace(namespaceId, RELKIND_MATVIEW);
				objects = list_concat(objects, objs);
				objs = getRelationsInNamespace(namespaceId, RELKIND_FOREIGN_TABLE);
				objects = list_concat(objects, objs);
				objs = getRelationsInNamespace(namespaceId, RELKIND_PARTITIONED_TABLE);
				objects = list_concat(objects, objs);
				break;
			case OBJECT_SEQUENCE:
				objs = getRelationsInNamespace(namespaceId, RELKIND_SEQUENCE);
				objects = list_concat(objects, objs);
				break;
			case OBJECT_FUNCTION:
			case OBJECT_PROCEDURE:
			case OBJECT_ROUTINE:
				{
					ScanKeyData key[2];
					int			keycount;
					Relation	rel;
					HeapScanDesc scan;
					HeapTuple	tuple;

					keycount = 0;
					ScanKeyInit(&key[keycount++],
								Anum_pg_proc_pronamespace,
								BTEqualStrategyNumber, F_OIDEQ,
								ObjectIdGetDatum(namespaceId));

					/*
					 * When looking for functions, check for return type <>0.
					 * When looking for procedures, check for return type ==0.
					 * When looking for routines, don't check the return type.
					 */
					if (objtype == OBJECT_FUNCTION)
						ScanKeyInit(&key[keycount++],
									Anum_pg_proc_prorettype,
									BTEqualStrategyNumber, F_OIDNE,
									InvalidOid);
					else if (objtype == OBJECT_PROCEDURE)
						ScanKeyInit(&key[keycount++],
									Anum_pg_proc_prorettype,
									BTEqualStrategyNumber, F_OIDEQ,
									InvalidOid);

					rel = heap_open(ProcedureRelationId, AccessShareLock);
					scan = heap_beginscan_catalog(rel, keycount, key);

					while ((tuple = heap_getnext(scan, ForwardScanDirection)) != NULL)
					{
						objects = lappend_oid(objects, HeapTupleGetOid(tuple));
					}

					heap_endscan(scan);
					heap_close(rel, AccessShareLock);
				}
				break;
			default:
				/* should not happen */
				elog(ERROR, "unrecognized GrantStmt.objtype: %d",
					 (int) objtype);
		}
	}

	return objects;
}

/*
 * getRelationsInNamespace
 *
 * Return Oid list of relations in given namespace filtered by relation kind
 */
static List *
getRelationsInNamespace(Oid namespaceId, char relkind)
{
	List	   *relations = NIL;
	ScanKeyData key[2];
	Relation	rel;
	HeapScanDesc scan;
	HeapTuple	tuple;

	ScanKeyInit(&key[0],
				Anum_pg_class_relnamespace,
				BTEqualStrategyNumber, F_OIDEQ,
				ObjectIdGetDatum(namespaceId));
	ScanKeyInit(&key[1],
				Anum_pg_class_relkind,
				BTEqualStrategyNumber, F_CHAREQ,
				CharGetDatum(relkind));

	rel = heap_open(RelationRelationId, AccessShareLock);
	scan = heap_beginscan_catalog(rel, 2, key);

	while ((tuple = heap_getnext(scan, ForwardScanDirection)) != NULL)
	{
		relations = lappend_oid(relations, HeapTupleGetOid(tuple));
	}

	heap_endscan(scan);
	heap_close(rel, AccessShareLock);

	return relations;
}


/*
 * ALTER DEFAULT PRIVILEGES statement
 */
void
ExecAlterDefaultPrivilegesStmt(ParseState *pstate, AlterDefaultPrivilegesStmt *stmt)
{
	GrantStmt  *action = stmt->action;
	InternalDefaultACL iacls;
	ListCell   *cell;
	List	   *rolespecs = NIL;
	List	   *nspnames = NIL;
	DefElem    *drolespecs = NULL;
	DefElem    *dnspnames = NULL;
	AclMode		all_privileges;
	const char *errormsg;

	/* Deconstruct the "options" part of the statement */
	foreach(cell, stmt->options)
	{
		DefElem    *defel = (DefElem *) lfirst(cell);

		if (strcmp(defel->defname, "schemas") == 0)
		{
			if (dnspnames)
				ereport(ERROR,
						(errcode(ERRCODE_SYNTAX_ERROR),
						 errmsg("conflicting or redundant options"),
						 parser_errposition(pstate, defel->location)));
			dnspnames = defel;
		}
		else if (strcmp(defel->defname, "roles") == 0)
		{
			if (drolespecs)
				ereport(ERROR,
						(errcode(ERRCODE_SYNTAX_ERROR),
						 errmsg("conflicting or redundant options"),
						 parser_errposition(pstate, defel->location)));
			drolespecs = defel;
		}
		else
			elog(ERROR, "option \"%s\" not recognized", defel->defname);
	}

	if (dnspnames)
		nspnames = (List *) dnspnames->arg;
	if (drolespecs)
		rolespecs = (List *) drolespecs->arg;

	/* Prepare the InternalDefaultACL representation of the statement */
	/* roleid to be filled below */
	/* nspid to be filled in SetDefaultACLsInSchemas */
	iacls.is_grant = action->is_grant;
	iacls.objtype = action->objtype;
	/* all_privs to be filled below */
	/* privileges to be filled below */
	iacls.grantees = NIL;		/* filled below */
	iacls.grant_option = action->grant_option;
	iacls.behavior = action->behavior;

	/*
	 * Convert the RoleSpec list into an Oid list.  Note that at this point we
	 * insert an ACL_ID_PUBLIC into the list if appropriate, so downstream
	 * there shouldn't be any additional work needed to support this case.
	 */
	foreach(cell, action->grantees)
	{
		RoleSpec   *grantee = (RoleSpec *) lfirst(cell);
		Oid			grantee_uid;

		switch (grantee->roletype)
		{
			case ROLESPEC_PUBLIC:
				grantee_uid = ACL_ID_PUBLIC;
				break;
			default:
				grantee_uid = get_rolespec_oid(grantee, false);
				break;
		}
		iacls.grantees = lappend_oid(iacls.grantees, grantee_uid);
	}

	/*
	 * Convert action->privileges, a list of privilege strings, into an
	 * AclMode bitmask.
	 */
	switch (action->objtype)
	{
		case OBJECT_TABLE:
			all_privileges = ACL_ALL_RIGHTS_RELATION;
			errormsg = gettext_noop("invalid privilege type %s for relation");
			break;
		case OBJECT_SEQUENCE:
			all_privileges = ACL_ALL_RIGHTS_SEQUENCE;
			errormsg = gettext_noop("invalid privilege type %s for sequence");
			break;
		case OBJECT_FUNCTION:
			all_privileges = ACL_ALL_RIGHTS_FUNCTION;
			errormsg = gettext_noop("invalid privilege type %s for function");
			break;
		case OBJECT_PROCEDURE:
			all_privileges = ACL_ALL_RIGHTS_FUNCTION;
			errormsg = gettext_noop("invalid privilege type %s for procedure");
			break;
		case OBJECT_ROUTINE:
			all_privileges = ACL_ALL_RIGHTS_FUNCTION;
			errormsg = gettext_noop("invalid privilege type %s for routine");
			break;
		case OBJECT_TYPE:
			all_privileges = ACL_ALL_RIGHTS_TYPE;
			errormsg = gettext_noop("invalid privilege type %s for type");
			break;
		case OBJECT_SCHEMA:
			all_privileges = ACL_ALL_RIGHTS_SCHEMA;
			errormsg = gettext_noop("invalid privilege type %s for schema");
			break;
		default:
			elog(ERROR, "unrecognized GrantStmt.objtype: %d",
				 (int) action->objtype);
			/* keep compiler quiet */
			all_privileges = ACL_NO_RIGHTS;
			errormsg = NULL;
	}

	if (action->privileges == NIL)
	{
		iacls.all_privs = true;

		/*
		 * will be turned into ACL_ALL_RIGHTS_* by the internal routines
		 * depending on the object type
		 */
		iacls.privileges = ACL_NO_RIGHTS;
	}
	else
	{
		iacls.all_privs = false;
		iacls.privileges = ACL_NO_RIGHTS;

		foreach(cell, action->privileges)
		{
			AccessPriv *privnode = (AccessPriv *) lfirst(cell);
			AclMode		priv;

			if (privnode->cols)
				ereport(ERROR,
						(errcode(ERRCODE_INVALID_GRANT_OPERATION),
						 errmsg("default privileges cannot be set for columns")));

			if (privnode->priv_name == NULL)	/* parser mistake? */
				elog(ERROR, "AccessPriv node must specify privilege");
			priv = string_to_privilege(privnode->priv_name);

			if (priv & ~((AclMode) all_privileges))
				ereport(ERROR,
						(errcode(ERRCODE_INVALID_GRANT_OPERATION),
						 errmsg(errormsg, privilege_to_string(priv))));

			iacls.privileges |= priv;
		}
	}

	if (rolespecs == NIL)
	{
		/* Set permissions for myself */
		iacls.roleid = GetUserId();

		SetDefaultACLsInSchemas(&iacls, nspnames);
	}
	else
	{
		/* Look up the role OIDs and do permissions checks */
		ListCell   *rolecell;

		foreach(rolecell, rolespecs)
		{
			RoleSpec   *rolespec = lfirst(rolecell);

			iacls.roleid = get_rolespec_oid(rolespec, false);

			/*
			 * We insist that calling user be a member of each target role. If
			 * he has that, he could become that role anyway via SET ROLE, so
			 * FOR ROLE is just a syntactic convenience and doesn't give any
			 * special privileges.
			 */
			check_is_member_of_role(GetUserId(), iacls.roleid);

			SetDefaultACLsInSchemas(&iacls, nspnames);
		}
	}
}

/*
 * Process ALTER DEFAULT PRIVILEGES for a list of target schemas
 *
 * All fields of *iacls except nspid were filled already
 */
static void
SetDefaultACLsInSchemas(InternalDefaultACL *iacls, List *nspnames)
{
	if (nspnames == NIL)
	{
		/* Set database-wide permissions if no schema was specified */
		iacls->nspid = InvalidOid;

		SetDefaultACL(iacls);
	}
	else
	{
		/* Look up the schema OIDs and set permissions for each one */
		ListCell   *nspcell;

		foreach(nspcell, nspnames)
		{
			char	   *nspname = strVal(lfirst(nspcell));

			iacls->nspid = get_namespace_oid(nspname, false);

			/*
			 * We used to insist that the target role have CREATE privileges
			 * on the schema, since without that it wouldn't be able to create
			 * an object for which these default privileges would apply.
			 * However, this check proved to be more confusing than helpful,
			 * and it also caused certain database states to not be
			 * dumpable/restorable, since revoking CREATE doesn't cause
			 * default privileges for the schema to go away.  So now, we just
			 * allow the ALTER; if the user lacks CREATE he'll find out when
			 * he tries to create an object.
			 */

			SetDefaultACL(iacls);
		}
	}
}


/*
 * Create or update a pg_default_acl entry
 */
static void
SetDefaultACL(InternalDefaultACL *iacls)
{
	AclMode		this_privileges = iacls->privileges;
	char		objtype;
	Relation	rel;
	HeapTuple	tuple;
	bool		isNew;
	Acl		   *def_acl;
	Acl		   *old_acl;
	Acl		   *new_acl;
	HeapTuple	newtuple;
	Datum		values[Natts_pg_default_acl];
	bool		nulls[Natts_pg_default_acl];
	bool		replaces[Natts_pg_default_acl];
	int			noldmembers;
	int			nnewmembers;
	Oid		   *oldmembers;
	Oid		   *newmembers;

	rel = heap_open(DefaultAclRelationId, RowExclusiveLock);

	/*
	 * The default for a global entry is the hard-wired default ACL for the
	 * particular object type.  The default for non-global entries is an empty
	 * ACL.  This must be so because global entries replace the hard-wired
	 * defaults, while others are added on.
	 */
	if (!OidIsValid(iacls->nspid))
		def_acl = acldefault(iacls->objtype, iacls->roleid);
	else
		def_acl = make_empty_acl();

	/*
	 * Convert ACL object type to pg_default_acl object type and handle
	 * all_privs option
	 */
	switch (iacls->objtype)
	{
		case OBJECT_TABLE:
			objtype = DEFACLOBJ_RELATION;
			if (iacls->all_privs && this_privileges == ACL_NO_RIGHTS)
				this_privileges = ACL_ALL_RIGHTS_RELATION;
			break;

		case OBJECT_SEQUENCE:
			objtype = DEFACLOBJ_SEQUENCE;
			if (iacls->all_privs && this_privileges == ACL_NO_RIGHTS)
				this_privileges = ACL_ALL_RIGHTS_SEQUENCE;
			break;

		case OBJECT_FUNCTION:
			objtype = DEFACLOBJ_FUNCTION;
			if (iacls->all_privs && this_privileges == ACL_NO_RIGHTS)
				this_privileges = ACL_ALL_RIGHTS_FUNCTION;
			break;

		case OBJECT_TYPE:
			objtype = DEFACLOBJ_TYPE;
			if (iacls->all_privs && this_privileges == ACL_NO_RIGHTS)
				this_privileges = ACL_ALL_RIGHTS_TYPE;
			break;

		case OBJECT_SCHEMA:
			if (OidIsValid(iacls->nspid))
				ereport(ERROR,
						(errcode(ERRCODE_INVALID_GRANT_OPERATION),
						 errmsg("cannot use IN SCHEMA clause when using GRANT/REVOKE ON SCHEMAS")));
			objtype = DEFACLOBJ_NAMESPACE;
			if (iacls->all_privs && this_privileges == ACL_NO_RIGHTS)
				this_privileges = ACL_ALL_RIGHTS_SCHEMA;
			break;

		default:
			elog(ERROR, "unrecognized objtype: %d",
				 (int) iacls->objtype);
			objtype = 0;		/* keep compiler quiet */
			break;
	}

	/* Search for existing row for this object type in catalog */
	tuple = SearchSysCache3(DEFACLROLENSPOBJ,
							ObjectIdGetDatum(iacls->roleid),
							ObjectIdGetDatum(iacls->nspid),
							CharGetDatum(objtype));

	if (HeapTupleIsValid(tuple))
	{
		Datum		aclDatum;
		bool		isNull;

		aclDatum = SysCacheGetAttr(DEFACLROLENSPOBJ, tuple,
								   Anum_pg_default_acl_defaclacl,
								   &isNull);
		if (!isNull)
			old_acl = DatumGetAclPCopy(aclDatum);
		else
			old_acl = NULL;		/* this case shouldn't happen, probably */
		isNew = false;
	}
	else
	{
		old_acl = NULL;
		isNew = true;
	}

	if (old_acl != NULL)
	{
		/*
		 * We need the members of both old and new ACLs so we can correct the
		 * shared dependency information.  Collect data before
		 * merge_acl_with_grant throws away old_acl.
		 */
		noldmembers = aclmembers(old_acl, &oldmembers);
	}
	else
	{
		/* If no or null entry, start with the default ACL value */
		old_acl = aclcopy(def_acl);
		/* There are no old member roles according to the catalogs */
		noldmembers = 0;
		oldmembers = NULL;
	}

	/*
	 * Generate new ACL.  Grantor of rights is always the same as the target
	 * role.
	 */
	new_acl = merge_acl_with_grant(old_acl,
								   iacls->is_grant,
								   iacls->grant_option,
								   iacls->behavior,
								   iacls->grantees,
								   this_privileges,
								   iacls->roleid,
								   iacls->roleid);

	/*
	 * If the result is the same as the default value, we do not need an
	 * explicit pg_default_acl entry, and should in fact remove the entry if
	 * it exists.  Must sort both arrays to compare properly.
	 */
	aclitemsort(new_acl);
	aclitemsort(def_acl);
	if (aclequal(new_acl, def_acl))
	{
		/* delete old entry, if indeed there is one */
		if (!isNew)
		{
			ObjectAddress myself;

			/*
			 * The dependency machinery will take care of removing all
			 * associated dependency entries.  We use DROP_RESTRICT since
			 * there shouldn't be anything depending on this entry.
			 */
			myself.classId = DefaultAclRelationId;
			myself.objectId = HeapTupleGetOid(tuple);
			myself.objectSubId = 0;

			performDeletion(&myself, DROP_RESTRICT, 0);
		}
	}
	else
	{
		/* Prepare to insert or update pg_default_acl entry */
		MemSet(values, 0, sizeof(values));
		MemSet(nulls, false, sizeof(nulls));
		MemSet(replaces, false, sizeof(replaces));

		if (isNew)
		{
			/* insert new entry */
			values[Anum_pg_default_acl_defaclrole - 1] = ObjectIdGetDatum(iacls->roleid);
			values[Anum_pg_default_acl_defaclnamespace - 1] = ObjectIdGetDatum(iacls->nspid);
			values[Anum_pg_default_acl_defaclobjtype - 1] = CharGetDatum(objtype);
			values[Anum_pg_default_acl_defaclacl - 1] = PointerGetDatum(new_acl);

			newtuple = heap_form_tuple(RelationGetDescr(rel), values, nulls);
			CatalogTupleInsert(rel, newtuple);
		}
		else
		{
			/* update existing entry */
			values[Anum_pg_default_acl_defaclacl - 1] = PointerGetDatum(new_acl);
			replaces[Anum_pg_default_acl_defaclacl - 1] = true;

			newtuple = heap_modify_tuple(tuple, RelationGetDescr(rel),
										 values, nulls, replaces);
			CatalogTupleUpdate(rel, &newtuple->t_self, newtuple);
		}

		/* these dependencies don't change in an update */
		if (isNew)
		{
			/* dependency on role */
			recordDependencyOnOwner(DefaultAclRelationId,
									HeapTupleGetOid(newtuple),
									iacls->roleid);

			/* dependency on namespace */
			if (OidIsValid(iacls->nspid))
			{
				ObjectAddress myself,
							referenced;

				myself.classId = DefaultAclRelationId;
				myself.objectId = HeapTupleGetOid(newtuple);
				myself.objectSubId = 0;

				referenced.classId = NamespaceRelationId;
				referenced.objectId = iacls->nspid;
				referenced.objectSubId = 0;

				recordDependencyOn(&myself, &referenced, DEPENDENCY_AUTO);
			}
		}

		/*
		 * Update the shared dependency ACL info
		 */
		nnewmembers = aclmembers(new_acl, &newmembers);

		updateAclDependencies(DefaultAclRelationId,
							  HeapTupleGetOid(newtuple), 0,
							  iacls->roleid,
							  noldmembers, oldmembers,
							  nnewmembers, newmembers);

		if (isNew)
			InvokeObjectPostCreateHook(DefaultAclRelationId,
									   HeapTupleGetOid(newtuple), 0);
		else
			InvokeObjectPostAlterHook(DefaultAclRelationId,
									  HeapTupleGetOid(newtuple), 0);
	}

	if (HeapTupleIsValid(tuple))
		ReleaseSysCache(tuple);

	heap_close(rel, RowExclusiveLock);
}


/*
 * RemoveRoleFromObjectACL
 *
 * Used by shdepDropOwned to remove mentions of a role in ACLs
 */
void
RemoveRoleFromObjectACL(Oid roleid, Oid classid, Oid objid)
{
	if (classid == DefaultAclRelationId)
	{
		InternalDefaultACL iacls;
		Form_pg_default_acl pg_default_acl_tuple;
		Relation	rel;
		ScanKeyData skey[1];
		SysScanDesc scan;
		HeapTuple	tuple;

		/* first fetch info needed by SetDefaultACL */
		rel = heap_open(DefaultAclRelationId, AccessShareLock);

		ScanKeyInit(&skey[0],
					ObjectIdAttributeNumber,
					BTEqualStrategyNumber, F_OIDEQ,
					ObjectIdGetDatum(objid));

		scan = systable_beginscan(rel, DefaultAclOidIndexId, true,
								  NULL, 1, skey);

		tuple = systable_getnext(scan);

		if (!HeapTupleIsValid(tuple))
			elog(ERROR, "could not find tuple for default ACL %u", objid);

		pg_default_acl_tuple = (Form_pg_default_acl) GETSTRUCT(tuple);

		iacls.roleid = pg_default_acl_tuple->defaclrole;
		iacls.nspid = pg_default_acl_tuple->defaclnamespace;

		switch (pg_default_acl_tuple->defaclobjtype)
		{
			case DEFACLOBJ_RELATION:
				iacls.objtype = OBJECT_TABLE;
				break;
			case DEFACLOBJ_SEQUENCE:
				iacls.objtype = OBJECT_SEQUENCE;
				break;
			case DEFACLOBJ_FUNCTION:
				iacls.objtype = OBJECT_FUNCTION;
				break;
			case DEFACLOBJ_TYPE:
				iacls.objtype = OBJECT_TYPE;
				break;
			case DEFACLOBJ_NAMESPACE:
				iacls.objtype = OBJECT_SCHEMA;
				break;
			default:
				/* Shouldn't get here */
				elog(ERROR, "unexpected default ACL type: %d",
					 (int) pg_default_acl_tuple->defaclobjtype);
				break;
		}

		systable_endscan(scan);
		heap_close(rel, AccessShareLock);

		iacls.is_grant = false;
		iacls.all_privs = true;
		iacls.privileges = ACL_NO_RIGHTS;
		iacls.grantees = list_make1_oid(roleid);
		iacls.grant_option = false;
		iacls.behavior = DROP_CASCADE;

		/* Do it */
		SetDefaultACL(&iacls);
	}
	else
	{
		InternalGrant istmt;

		switch (classid)
		{
			case RelationRelationId:
				/* it's OK to use TABLE for a sequence */
				istmt.objtype = OBJECT_TABLE;
				break;
			case DatabaseRelationId:
				istmt.objtype = OBJECT_DATABASE;
				break;
			case TypeRelationId:
				istmt.objtype = OBJECT_TYPE;
				break;
			case ProcedureRelationId:
				istmt.objtype = OBJECT_ROUTINE;
				break;
			case LanguageRelationId:
				istmt.objtype = OBJECT_LANGUAGE;
				break;
			case LargeObjectRelationId:
				istmt.objtype = OBJECT_LARGEOBJECT;
				break;
			case NamespaceRelationId:
				istmt.objtype = OBJECT_SCHEMA;
				break;
			case TableSpaceRelationId:
				istmt.objtype = OBJECT_TABLESPACE;
				break;
			case ForeignServerRelationId:
				istmt.objtype = OBJECT_FOREIGN_SERVER;
				break;
			case ForeignDataWrapperRelationId:
				istmt.objtype = OBJECT_FDW;
				break;
			default:
				elog(ERROR, "unexpected object class %u", classid);
				break;
		}
		istmt.is_grant = false;
		istmt.objects = list_make1_oid(objid);
		istmt.all_privs = true;
		istmt.privileges = ACL_NO_RIGHTS;
		istmt.col_privs = NIL;
		istmt.grantees = list_make1_oid(roleid);
		istmt.grant_option = false;
		istmt.behavior = DROP_CASCADE;

		ExecGrantStmt_oids(&istmt);
	}
}


/*
 * Remove a pg_default_acl entry
 */
void
RemoveDefaultACLById(Oid defaclOid)
{
	Relation	rel;
	ScanKeyData skey[1];
	SysScanDesc scan;
	HeapTuple	tuple;

	rel = heap_open(DefaultAclRelationId, RowExclusiveLock);

	ScanKeyInit(&skey[0],
				ObjectIdAttributeNumber,
				BTEqualStrategyNumber, F_OIDEQ,
				ObjectIdGetDatum(defaclOid));

	scan = systable_beginscan(rel, DefaultAclOidIndexId, true,
							  NULL, 1, skey);

	tuple = systable_getnext(scan);

	if (!HeapTupleIsValid(tuple))
		elog(ERROR, "could not find tuple for default ACL %u", defaclOid);

	CatalogTupleDelete(rel, &tuple->t_self);

	systable_endscan(scan);
	heap_close(rel, RowExclusiveLock);
}


/*
 * expand_col_privileges
 *
 * OR the specified privilege(s) into per-column array entries for each
 * specified attribute.  The per-column array is indexed starting at
 * FirstLowInvalidHeapAttributeNumber, up to relation's last attribute.
 */
static void
expand_col_privileges(List *colnames, Oid table_oid,
					  AclMode this_privileges,
					  AclMode *col_privileges,
					  int num_col_privileges)
{
	ListCell   *cell;

	foreach(cell, colnames)
	{
		char	   *colname = strVal(lfirst(cell));
		AttrNumber	attnum;

		attnum = get_attnum(table_oid, colname);
		if (attnum == InvalidAttrNumber)
			ereport(ERROR,
					(errcode(ERRCODE_UNDEFINED_COLUMN),
					 errmsg("column \"%s\" of relation \"%s\" does not exist",
							colname, get_rel_name(table_oid))));
		attnum -= FirstLowInvalidHeapAttributeNumber;
		if (attnum <= 0 || attnum >= num_col_privileges)
			elog(ERROR, "column number out of range");	/* safety check */
		col_privileges[attnum] |= this_privileges;
	}
}

/*
 * expand_all_col_privileges
 *
 * OR the specified privilege(s) into per-column array entries for each valid
 * attribute of a relation.  The per-column array is indexed starting at
 * FirstLowInvalidHeapAttributeNumber, up to relation's last attribute.
 */
static void
expand_all_col_privileges(Oid table_oid, Form_pg_class classForm,
						  AclMode this_privileges,
						  AclMode *col_privileges,
						  int num_col_privileges)
{
	AttrNumber	curr_att;

	Assert(classForm->relnatts - FirstLowInvalidHeapAttributeNumber < num_col_privileges);
	for (curr_att = FirstLowInvalidHeapAttributeNumber + 1;
		 curr_att <= classForm->relnatts;
		 curr_att++)
	{
		HeapTuple	attTuple;
		bool		isdropped;

		if (curr_att == InvalidAttrNumber)
			continue;

		/* Skip OID column if it doesn't exist */
		if (curr_att == ObjectIdAttributeNumber && !classForm->relhasoids)
			continue;

		/* Views don't have any system columns at all */
		if (classForm->relkind == RELKIND_VIEW && curr_att < 0)
			continue;

		attTuple = SearchSysCache2(ATTNUM,
								   ObjectIdGetDatum(table_oid),
								   Int16GetDatum(curr_att));
		if (!HeapTupleIsValid(attTuple))
			elog(ERROR, "cache lookup failed for attribute %d of relation %u",
				 curr_att, table_oid);

		isdropped = ((Form_pg_attribute) GETSTRUCT(attTuple))->attisdropped;

		ReleaseSysCache(attTuple);

		/* ignore dropped columns */
		if (isdropped)
			continue;

		col_privileges[curr_att - FirstLowInvalidHeapAttributeNumber] |= this_privileges;
	}
}

/*
 *	This processes attributes, but expects to be called from
 *	ExecGrant_Relation, not directly from ExecGrantStmt.
 */
static void
ExecGrant_Attribute(InternalGrant *istmt, Oid relOid, const char *relname,
					AttrNumber attnum, Oid ownerId, AclMode col_privileges,
					Relation attRelation, const Acl *old_rel_acl)
{
	HeapTuple	attr_tuple;
	Form_pg_attribute pg_attribute_tuple;
	Acl		   *old_acl;
	Acl		   *new_acl;
	Acl		   *merged_acl;
	Datum		aclDatum;
	bool		isNull;
	Oid			grantorId;
	AclMode		avail_goptions;
	bool		need_update;
	HeapTuple	newtuple;
	Datum		values[Natts_pg_attribute];
	bool		nulls[Natts_pg_attribute];
	bool		replaces[Natts_pg_attribute];
	int			noldmembers;
	int			nnewmembers;
	Oid		   *oldmembers;
	Oid		   *newmembers;

	attr_tuple = SearchSysCache2(ATTNUM,
								 ObjectIdGetDatum(relOid),
								 Int16GetDatum(attnum));
	if (!HeapTupleIsValid(attr_tuple))
		elog(ERROR, "cache lookup failed for attribute %d of relation %u",
			 attnum, relOid);
	pg_attribute_tuple = (Form_pg_attribute) GETSTRUCT(attr_tuple);

	/*
	 * Get working copy of existing ACL. If there's no ACL, substitute the
	 * proper default.
	 */
	aclDatum = SysCacheGetAttr(ATTNUM, attr_tuple, Anum_pg_attribute_attacl,
							   &isNull);
	if (isNull)
	{
		old_acl = acldefault(OBJECT_COLUMN, ownerId);
		/* There are no old member roles according to the catalogs */
		noldmembers = 0;
		oldmembers = NULL;
	}
	else
	{
		old_acl = DatumGetAclPCopy(aclDatum);
		/* Get the roles mentioned in the existing ACL */
		noldmembers = aclmembers(old_acl, &oldmembers);
	}

	/*
	 * In select_best_grantor we should consider existing table-level ACL bits
	 * as well as the per-column ACL.  Build a new ACL that is their
	 * concatenation.  (This is a bit cheap and dirty compared to merging them
	 * properly with no duplications, but it's all we need here.)
	 */
	merged_acl = aclconcat(old_rel_acl, old_acl);

	/* Determine ID to do the grant as, and available grant options */
	select_best_grantor(GetUserId(), col_privileges,
						merged_acl, ownerId,
						&grantorId, &avail_goptions);

	pfree(merged_acl);

	/*
	 * Restrict the privileges to what we can actually grant, and emit the
	 * standards-mandated warning and error messages.  Note: we don't track
	 * whether the user actually used the ALL PRIVILEGES(columns) syntax for
	 * each column; we just approximate it by whether all the possible
	 * privileges are specified now.  Since the all_privs flag only determines
	 * whether a warning is issued, this seems close enough.
	 */
	col_privileges =
		restrict_and_check_grant(istmt->is_grant, avail_goptions,
								 (col_privileges == ACL_ALL_RIGHTS_COLUMN),
								 col_privileges,
								 relOid, grantorId, OBJECT_COLUMN,
								 relname, attnum,
								 NameStr(pg_attribute_tuple->attname));

	/*
	 * Generate new ACL.
	 */
	new_acl = merge_acl_with_grant(old_acl, istmt->is_grant,
								   istmt->grant_option,
								   istmt->behavior, istmt->grantees,
								   col_privileges, grantorId,
								   ownerId);

	/*
	 * We need the members of both old and new ACLs so we can correct the
	 * shared dependency information.
	 */
	nnewmembers = aclmembers(new_acl, &newmembers);

	/* finished building new ACL value, now insert it */
	MemSet(values, 0, sizeof(values));
	MemSet(nulls, false, sizeof(nulls));
	MemSet(replaces, false, sizeof(replaces));

	/*
	 * If the updated ACL is empty, we can set attacl to null, and maybe even
	 * avoid an update of the pg_attribute row.  This is worth testing because
	 * we'll come through here multiple times for any relation-level REVOKE,
	 * even if there were never any column GRANTs.  Note we are assuming that
	 * the "default" ACL state for columns is empty.
	 */
	if (ACL_NUM(new_acl) > 0)
	{
		values[Anum_pg_attribute_attacl - 1] = PointerGetDatum(new_acl);
		need_update = true;
	}
	else
	{
		nulls[Anum_pg_attribute_attacl - 1] = true;
		need_update = !isNull;
	}
	replaces[Anum_pg_attribute_attacl - 1] = true;

	if (need_update)
	{
		newtuple = heap_modify_tuple(attr_tuple, RelationGetDescr(attRelation),
									 values, nulls, replaces);

		CatalogTupleUpdate(attRelation, &newtuple->t_self, newtuple);

		/* Update initial privileges for extensions */
		recordExtensionInitPriv(relOid, RelationRelationId, attnum,
								ACL_NUM(new_acl) > 0 ? new_acl : NULL);

		/* Update the shared dependency ACL info */
		updateAclDependencies(RelationRelationId, relOid, attnum,
							  ownerId,
							  noldmembers, oldmembers,
							  nnewmembers, newmembers);
	}

	pfree(new_acl);

	ReleaseSysCache(attr_tuple);
}

/*
 *	This processes both sequences and non-sequences.
 */
static void
ExecGrant_Relation(InternalGrant *istmt)
{
	Relation	relation;
	Relation	attRelation;
	ListCell   *cell;

	relation = heap_open(RelationRelationId, RowExclusiveLock);
	attRelation = heap_open(AttributeRelationId, RowExclusiveLock);

	foreach(cell, istmt->objects)
	{
		Oid			relOid = lfirst_oid(cell);
		Datum		aclDatum;
		Form_pg_class pg_class_tuple;
		bool		isNull;
		AclMode		this_privileges;
		AclMode    *col_privileges;
		int			num_col_privileges;
		bool		have_col_privileges;
		Acl		   *old_acl;
		Acl		   *old_rel_acl;
		int			noldmembers;
		Oid		   *oldmembers;
		Oid			ownerId;
		HeapTuple	tuple;
		ListCell   *cell_colprivs;

		tuple = SearchSysCache1(RELOID, ObjectIdGetDatum(relOid));
		if (!HeapTupleIsValid(tuple))
			elog(ERROR, "cache lookup failed for relation %u", relOid);
		pg_class_tuple = (Form_pg_class) GETSTRUCT(tuple);

		/* Not sensible to grant on an index */
		if (pg_class_tuple->relkind == RELKIND_INDEX ||
			pg_class_tuple->relkind == RELKIND_PARTITIONED_INDEX)
			ereport(ERROR,
					(errcode(ERRCODE_WRONG_OBJECT_TYPE),
					 errmsg("\"%s\" is an index",
							NameStr(pg_class_tuple->relname))));

		/* Composite types aren't tables either */
		if (pg_class_tuple->relkind == RELKIND_COMPOSITE_TYPE)
			ereport(ERROR,
					(errcode(ERRCODE_WRONG_OBJECT_TYPE),
					 errmsg("\"%s\" is a composite type",
							NameStr(pg_class_tuple->relname))));

		/* Used GRANT SEQUENCE on a non-sequence? */
		if (istmt->objtype == OBJECT_SEQUENCE &&
			pg_class_tuple->relkind != RELKIND_SEQUENCE)
			ereport(ERROR,
					(errcode(ERRCODE_WRONG_OBJECT_TYPE),
					 errmsg("\"%s\" is not a sequence",
							NameStr(pg_class_tuple->relname))));

		/* Adjust the default permissions based on object type */
		if (istmt->all_privs && istmt->privileges == ACL_NO_RIGHTS)
		{
			if (pg_class_tuple->relkind == RELKIND_SEQUENCE)
				this_privileges = ACL_ALL_RIGHTS_SEQUENCE;
			else
				this_privileges = ACL_ALL_RIGHTS_RELATION;
		}
		else
			this_privileges = istmt->privileges;

		/*
		 * The GRANT TABLE syntax can be used for sequences and non-sequences,
		 * so we have to look at the relkind to determine the supported
		 * permissions.  The OR of table and sequence permissions were already
		 * checked.
		 */
		if (istmt->objtype == OBJECT_TABLE)
		{
			if (pg_class_tuple->relkind == RELKIND_SEQUENCE)
			{
				/*
				 * For backward compatibility, just throw a warning for
				 * invalid sequence permissions when using the non-sequence
				 * GRANT syntax.
				 */
				if (this_privileges & ~((AclMode) ACL_ALL_RIGHTS_SEQUENCE))
				{
					/*
					 * Mention the object name because the user needs to know
					 * which operations succeeded.  This is required because
					 * WARNING allows the command to continue.
					 */
					ereport(WARNING,
							(errcode(ERRCODE_INVALID_GRANT_OPERATION),
							 errmsg("sequence \"%s\" only supports USAGE, SELECT, and UPDATE privileges",
									NameStr(pg_class_tuple->relname))));
					this_privileges &= (AclMode) ACL_ALL_RIGHTS_SEQUENCE;
				}
			}
			else
			{
				if (this_privileges & ~((AclMode) ACL_ALL_RIGHTS_RELATION))
				{
					/*
					 * USAGE is the only permission supported by sequences but
					 * not by non-sequences.  Don't mention the object name
					 * because we didn't in the combined TABLE | SEQUENCE
					 * check.
					 */
					ereport(ERROR,
							(errcode(ERRCODE_INVALID_GRANT_OPERATION),
							 errmsg("invalid privilege type %s for table",
									"USAGE")));
				}
			}
		}

		/*
		 * Set up array in which we'll accumulate any column privilege bits
		 * that need modification.  The array is indexed such that entry [0]
		 * corresponds to FirstLowInvalidHeapAttributeNumber.
		 */
		num_col_privileges = pg_class_tuple->relnatts - FirstLowInvalidHeapAttributeNumber + 1;
		col_privileges = (AclMode *) palloc0(num_col_privileges * sizeof(AclMode));
		have_col_privileges = false;

		/*
		 * If we are revoking relation privileges that are also column
		 * privileges, we must implicitly revoke them from each column too,
		 * per SQL spec.  (We don't need to implicitly add column privileges
		 * during GRANT because the permissions-checking code always checks
		 * both relation and per-column privileges.)
		 */
		if (!istmt->is_grant &&
			(this_privileges & ACL_ALL_RIGHTS_COLUMN) != 0)
		{
			expand_all_col_privileges(relOid, pg_class_tuple,
									  this_privileges & ACL_ALL_RIGHTS_COLUMN,
									  col_privileges,
									  num_col_privileges);
			have_col_privileges = true;
		}

		/*
		 * Get owner ID and working copy of existing ACL. If there's no ACL,
		 * substitute the proper default.
		 */
		ownerId = pg_class_tuple->relowner;
		aclDatum = SysCacheGetAttr(RELOID, tuple, Anum_pg_class_relacl,
								   &isNull);
		if (isNull)
		{
			switch (pg_class_tuple->relkind)
			{
				case RELKIND_SEQUENCE:
					old_acl = acldefault(OBJECT_SEQUENCE, ownerId);
					break;
				default:
					old_acl = acldefault(OBJECT_TABLE, ownerId);
					break;
			}
			/* There are no old member roles according to the catalogs */
			noldmembers = 0;
			oldmembers = NULL;
		}
		else
		{
			old_acl = DatumGetAclPCopy(aclDatum);
			/* Get the roles mentioned in the existing ACL */
			noldmembers = aclmembers(old_acl, &oldmembers);
		}

		/* Need an extra copy of original rel ACL for column handling */
		old_rel_acl = aclcopy(old_acl);

		/*
		 * Handle relation-level privileges, if any were specified
		 */
		if (this_privileges != ACL_NO_RIGHTS)
		{
			AclMode		avail_goptions;
			Acl		   *new_acl;
			Oid			grantorId;
			HeapTuple	newtuple;
			Datum		values[Natts_pg_class];
			bool		nulls[Natts_pg_class];
			bool		replaces[Natts_pg_class];
			int			nnewmembers;
			Oid		   *newmembers;
			ObjectType	objtype;

			/* Determine ID to do the grant as, and available grant options */
			select_best_grantor(GetUserId(), this_privileges,
								old_acl, ownerId,
								&grantorId, &avail_goptions);

			switch (pg_class_tuple->relkind)
			{
				case RELKIND_SEQUENCE:
					objtype = OBJECT_SEQUENCE;
					break;
				default:
					objtype = OBJECT_TABLE;
					break;
			}

			/*
			 * Restrict the privileges to what we can actually grant, and emit
			 * the standards-mandated warning and error messages.
			 */
			this_privileges =
				restrict_and_check_grant(istmt->is_grant, avail_goptions,
										 istmt->all_privs, this_privileges,
										 relOid, grantorId, objtype,
										 NameStr(pg_class_tuple->relname),
										 0, NULL);

			/*
			 * Generate new ACL.
			 */
			new_acl = merge_acl_with_grant(old_acl,
										   istmt->is_grant,
										   istmt->grant_option,
										   istmt->behavior,
										   istmt->grantees,
										   this_privileges,
										   grantorId,
										   ownerId);

			/*
			 * We need the members of both old and new ACLs so we can correct
			 * the shared dependency information.
			 */
			nnewmembers = aclmembers(new_acl, &newmembers);

			/* finished building new ACL value, now insert it */
			MemSet(values, 0, sizeof(values));
			MemSet(nulls, false, sizeof(nulls));
			MemSet(replaces, false, sizeof(replaces));

			replaces[Anum_pg_class_relacl - 1] = true;
			values[Anum_pg_class_relacl - 1] = PointerGetDatum(new_acl);

			newtuple = heap_modify_tuple(tuple, RelationGetDescr(relation),
										 values, nulls, replaces);

			CatalogTupleUpdate(relation, &newtuple->t_self, newtuple);

			/* Update initial privileges for extensions */
			recordExtensionInitPriv(relOid, RelationRelationId, 0, new_acl);

			/* Update the shared dependency ACL info */
			updateAclDependencies(RelationRelationId, relOid, 0,
								  ownerId,
								  noldmembers, oldmembers,
								  nnewmembers, newmembers);

			pfree(new_acl);
		}

		/*
		 * Handle column-level privileges, if any were specified or implied.
		 * We first expand the user-specified column privileges into the
		 * array, and then iterate over all nonempty array entries.
		 */
		foreach(cell_colprivs, istmt->col_privs)
		{
			AccessPriv *col_privs = (AccessPriv *) lfirst(cell_colprivs);

			if (col_privs->priv_name == NULL)
				this_privileges = ACL_ALL_RIGHTS_COLUMN;
			else
				this_privileges = string_to_privilege(col_privs->priv_name);

			if (this_privileges & ~((AclMode) ACL_ALL_RIGHTS_COLUMN))
				ereport(ERROR,
						(errcode(ERRCODE_INVALID_GRANT_OPERATION),
						 errmsg("invalid privilege type %s for column",
								privilege_to_string(this_privileges))));

			if (pg_class_tuple->relkind == RELKIND_SEQUENCE &&
				this_privileges & ~((AclMode) ACL_SELECT))
			{
				/*
				 * The only column privilege allowed on sequences is SELECT.
				 * This is a warning not error because we do it that way for
				 * relation-level privileges.
				 */
				ereport(WARNING,
						(errcode(ERRCODE_INVALID_GRANT_OPERATION),
						 errmsg("sequence \"%s\" only supports SELECT column privileges",
								NameStr(pg_class_tuple->relname))));

				this_privileges &= (AclMode) ACL_SELECT;
			}

			expand_col_privileges(col_privs->cols, relOid,
								  this_privileges,
								  col_privileges,
								  num_col_privileges);
			have_col_privileges = true;
		}

		if (have_col_privileges)
		{
			AttrNumber	i;

			for (i = 0; i < num_col_privileges; i++)
			{
				if (col_privileges[i] == ACL_NO_RIGHTS)
					continue;
				ExecGrant_Attribute(istmt,
									relOid,
									NameStr(pg_class_tuple->relname),
									i + FirstLowInvalidHeapAttributeNumber,
									ownerId,
									col_privileges[i],
									attRelation,
									old_rel_acl);
			}
		}

		pfree(old_rel_acl);
		pfree(col_privileges);

		ReleaseSysCache(tuple);

		/* prevent error when processing duplicate objects */
		CommandCounterIncrement();
	}

	heap_close(attRelation, RowExclusiveLock);
	heap_close(relation, RowExclusiveLock);
}

static void
ExecGrant_Database(InternalGrant *istmt)
{
	Relation	relation;
	ListCell   *cell;

	if (istmt->all_privs && istmt->privileges == ACL_NO_RIGHTS)
		istmt->privileges = ACL_ALL_RIGHTS_DATABASE;

	relation = heap_open(DatabaseRelationId, RowExclusiveLock);

	foreach(cell, istmt->objects)
	{
		Oid			datId = lfirst_oid(cell);
		Form_pg_database pg_database_tuple;
		Datum		aclDatum;
		bool		isNull;
		AclMode		avail_goptions;
		AclMode		this_privileges;
		Acl		   *old_acl;
		Acl		   *new_acl;
		Oid			grantorId;
		Oid			ownerId;
		HeapTuple	newtuple;
		Datum		values[Natts_pg_database];
		bool		nulls[Natts_pg_database];
		bool		replaces[Natts_pg_database];
		int			noldmembers;
		int			nnewmembers;
		Oid		   *oldmembers;
		Oid		   *newmembers;
		HeapTuple	tuple;

		tuple = SearchSysCache1(DATABASEOID, ObjectIdGetDatum(datId));
		if (!HeapTupleIsValid(tuple))
			elog(ERROR, "cache lookup failed for database %u", datId);

		pg_database_tuple = (Form_pg_database) GETSTRUCT(tuple);

		/*
		 * Get owner ID and working copy of existing ACL. If there's no ACL,
		 * substitute the proper default.
		 */
		ownerId = pg_database_tuple->datdba;
		aclDatum = heap_getattr(tuple, Anum_pg_database_datacl,
								RelationGetDescr(relation), &isNull);
		if (isNull)
		{
			old_acl = acldefault(OBJECT_DATABASE, ownerId);
			/* There are no old member roles according to the catalogs */
			noldmembers = 0;
			oldmembers = NULL;
		}
		else
		{
			old_acl = DatumGetAclPCopy(aclDatum);
			/* Get the roles mentioned in the existing ACL */
			noldmembers = aclmembers(old_acl, &oldmembers);
		}

		/* Determine ID to do the grant as, and available grant options */
		select_best_grantor(GetUserId(), istmt->privileges,
							old_acl, ownerId,
							&grantorId, &avail_goptions);

		/*
		 * Restrict the privileges to what we can actually grant, and emit the
		 * standards-mandated warning and error messages.
		 */
		this_privileges =
			restrict_and_check_grant(istmt->is_grant, avail_goptions,
									 istmt->all_privs, istmt->privileges,
									 datId, grantorId, OBJECT_DATABASE,
									 NameStr(pg_database_tuple->datname),
									 0, NULL);

		/*
		 * Generate new ACL.
		 */
		new_acl = merge_acl_with_grant(old_acl, istmt->is_grant,
									   istmt->grant_option, istmt->behavior,
									   istmt->grantees, this_privileges,
									   grantorId, ownerId);

		/*
		 * We need the members of both old and new ACLs so we can correct the
		 * shared dependency information.
		 */
		nnewmembers = aclmembers(new_acl, &newmembers);

		/* finished building new ACL value, now insert it */
		MemSet(values, 0, sizeof(values));
		MemSet(nulls, false, sizeof(nulls));
		MemSet(replaces, false, sizeof(replaces));

		replaces[Anum_pg_database_datacl - 1] = true;
		values[Anum_pg_database_datacl - 1] = PointerGetDatum(new_acl);

		newtuple = heap_modify_tuple(tuple, RelationGetDescr(relation), values,
									 nulls, replaces);

		CatalogTupleUpdate(relation, &newtuple->t_self, newtuple);

		/* Update the shared dependency ACL info */
		updateAclDependencies(DatabaseRelationId, HeapTupleGetOid(tuple), 0,
							  ownerId,
							  noldmembers, oldmembers,
							  nnewmembers, newmembers);

		ReleaseSysCache(tuple);

		pfree(new_acl);

		/* prevent error when processing duplicate objects */
		CommandCounterIncrement();
	}

	heap_close(relation, RowExclusiveLock);
}

static void
ExecGrant_Fdw(InternalGrant *istmt)
{
	Relation	relation;
	ListCell   *cell;

	if (istmt->all_privs && istmt->privileges == ACL_NO_RIGHTS)
		istmt->privileges = ACL_ALL_RIGHTS_FDW;

	relation = heap_open(ForeignDataWrapperRelationId, RowExclusiveLock);

	foreach(cell, istmt->objects)
	{
		Oid			fdwid = lfirst_oid(cell);
		Form_pg_foreign_data_wrapper pg_fdw_tuple;
		Datum		aclDatum;
		bool		isNull;
		AclMode		avail_goptions;
		AclMode		this_privileges;
		Acl		   *old_acl;
		Acl		   *new_acl;
		Oid			grantorId;
		Oid			ownerId;
		HeapTuple	tuple;
		HeapTuple	newtuple;
		Datum		values[Natts_pg_foreign_data_wrapper];
		bool		nulls[Natts_pg_foreign_data_wrapper];
		bool		replaces[Natts_pg_foreign_data_wrapper];
		int			noldmembers;
		int			nnewmembers;
		Oid		   *oldmembers;
		Oid		   *newmembers;

		tuple = SearchSysCache1(FOREIGNDATAWRAPPEROID,
								ObjectIdGetDatum(fdwid));
		if (!HeapTupleIsValid(tuple))
			elog(ERROR, "cache lookup failed for foreign-data wrapper %u", fdwid);

		pg_fdw_tuple = (Form_pg_foreign_data_wrapper) GETSTRUCT(tuple);

		/*
		 * Get owner ID and working copy of existing ACL. If there's no ACL,
		 * substitute the proper default.
		 */
		ownerId = pg_fdw_tuple->fdwowner;
		aclDatum = SysCacheGetAttr(FOREIGNDATAWRAPPEROID, tuple,
								   Anum_pg_foreign_data_wrapper_fdwacl,
								   &isNull);
		if (isNull)
		{
			old_acl = acldefault(OBJECT_FDW, ownerId);
			/* There are no old member roles according to the catalogs */
			noldmembers = 0;
			oldmembers = NULL;
		}
		else
		{
			old_acl = DatumGetAclPCopy(aclDatum);
			/* Get the roles mentioned in the existing ACL */
			noldmembers = aclmembers(old_acl, &oldmembers);
		}

		/* Determine ID to do the grant as, and available grant options */
		select_best_grantor(GetUserId(), istmt->privileges,
							old_acl, ownerId,
							&grantorId, &avail_goptions);

		/*
		 * Restrict the privileges to what we can actually grant, and emit the
		 * standards-mandated warning and error messages.
		 */
		this_privileges =
			restrict_and_check_grant(istmt->is_grant, avail_goptions,
									 istmt->all_privs, istmt->privileges,
									 fdwid, grantorId, OBJECT_FDW,
									 NameStr(pg_fdw_tuple->fdwname),
									 0, NULL);

		/*
		 * Generate new ACL.
		 */
		new_acl = merge_acl_with_grant(old_acl, istmt->is_grant,
									   istmt->grant_option, istmt->behavior,
									   istmt->grantees, this_privileges,
									   grantorId, ownerId);

		/*
		 * We need the members of both old and new ACLs so we can correct the
		 * shared dependency information.
		 */
		nnewmembers = aclmembers(new_acl, &newmembers);

		/* finished building new ACL value, now insert it */
		MemSet(values, 0, sizeof(values));
		MemSet(nulls, false, sizeof(nulls));
		MemSet(replaces, false, sizeof(replaces));

		replaces[Anum_pg_foreign_data_wrapper_fdwacl - 1] = true;
		values[Anum_pg_foreign_data_wrapper_fdwacl - 1] = PointerGetDatum(new_acl);

		newtuple = heap_modify_tuple(tuple, RelationGetDescr(relation), values,
									 nulls, replaces);

		CatalogTupleUpdate(relation, &newtuple->t_self, newtuple);

		/* Update initial privileges for extensions */
		recordExtensionInitPriv(fdwid, ForeignDataWrapperRelationId, 0,
								new_acl);

		/* Update the shared dependency ACL info */
		updateAclDependencies(ForeignDataWrapperRelationId,
							  HeapTupleGetOid(tuple), 0,
							  ownerId,
							  noldmembers, oldmembers,
							  nnewmembers, newmembers);

		ReleaseSysCache(tuple);

		pfree(new_acl);

		/* prevent error when processing duplicate objects */
		CommandCounterIncrement();
	}

	heap_close(relation, RowExclusiveLock);
}

static void
ExecGrant_ForeignServer(InternalGrant *istmt)
{
	Relation	relation;
	ListCell   *cell;

	if (istmt->all_privs && istmt->privileges == ACL_NO_RIGHTS)
		istmt->privileges = ACL_ALL_RIGHTS_FOREIGN_SERVER;

	relation = heap_open(ForeignServerRelationId, RowExclusiveLock);

	foreach(cell, istmt->objects)
	{
		Oid			srvid = lfirst_oid(cell);
		Form_pg_foreign_server pg_server_tuple;
		Datum		aclDatum;
		bool		isNull;
		AclMode		avail_goptions;
		AclMode		this_privileges;
		Acl		   *old_acl;
		Acl		   *new_acl;
		Oid			grantorId;
		Oid			ownerId;
		HeapTuple	tuple;
		HeapTuple	newtuple;
		Datum		values[Natts_pg_foreign_server];
		bool		nulls[Natts_pg_foreign_server];
		bool		replaces[Natts_pg_foreign_server];
		int			noldmembers;
		int			nnewmembers;
		Oid		   *oldmembers;
		Oid		   *newmembers;

		tuple = SearchSysCache1(FOREIGNSERVEROID, ObjectIdGetDatum(srvid));
		if (!HeapTupleIsValid(tuple))
			elog(ERROR, "cache lookup failed for foreign server %u", srvid);

		pg_server_tuple = (Form_pg_foreign_server) GETSTRUCT(tuple);

		/*
		 * Get owner ID and working copy of existing ACL. If there's no ACL,
		 * substitute the proper default.
		 */
		ownerId = pg_server_tuple->srvowner;
		aclDatum = SysCacheGetAttr(FOREIGNSERVEROID, tuple,
								   Anum_pg_foreign_server_srvacl,
								   &isNull);
		if (isNull)
		{
			old_acl = acldefault(OBJECT_FOREIGN_SERVER, ownerId);
			/* There are no old member roles according to the catalogs */
			noldmembers = 0;
			oldmembers = NULL;
		}
		else
		{
			old_acl = DatumGetAclPCopy(aclDatum);
			/* Get the roles mentioned in the existing ACL */
			noldmembers = aclmembers(old_acl, &oldmembers);
		}

		/* Determine ID to do the grant as, and available grant options */
		select_best_grantor(GetUserId(), istmt->privileges,
							old_acl, ownerId,
							&grantorId, &avail_goptions);

		/*
		 * Restrict the privileges to what we can actually grant, and emit the
		 * standards-mandated warning and error messages.
		 */
		this_privileges =
			restrict_and_check_grant(istmt->is_grant, avail_goptions,
									 istmt->all_privs, istmt->privileges,
									 srvid, grantorId, OBJECT_FOREIGN_SERVER,
									 NameStr(pg_server_tuple->srvname),
									 0, NULL);

		/*
		 * Generate new ACL.
		 */
		new_acl = merge_acl_with_grant(old_acl, istmt->is_grant,
									   istmt->grant_option, istmt->behavior,
									   istmt->grantees, this_privileges,
									   grantorId, ownerId);

		/*
		 * We need the members of both old and new ACLs so we can correct the
		 * shared dependency information.
		 */
		nnewmembers = aclmembers(new_acl, &newmembers);

		/* finished building new ACL value, now insert it */
		MemSet(values, 0, sizeof(values));
		MemSet(nulls, false, sizeof(nulls));
		MemSet(replaces, false, sizeof(replaces));

		replaces[Anum_pg_foreign_server_srvacl - 1] = true;
		values[Anum_pg_foreign_server_srvacl - 1] = PointerGetDatum(new_acl);

		newtuple = heap_modify_tuple(tuple, RelationGetDescr(relation), values,
									 nulls, replaces);

		CatalogTupleUpdate(relation, &newtuple->t_self, newtuple);

		/* Update initial privileges for extensions */
		recordExtensionInitPriv(srvid, ForeignServerRelationId, 0, new_acl);

		/* Update the shared dependency ACL info */
		updateAclDependencies(ForeignServerRelationId,
							  HeapTupleGetOid(tuple), 0,
							  ownerId,
							  noldmembers, oldmembers,
							  nnewmembers, newmembers);

		ReleaseSysCache(tuple);

		pfree(new_acl);

		/* prevent error when processing duplicate objects */
		CommandCounterIncrement();
	}

	heap_close(relation, RowExclusiveLock);
}

static void
ExecGrant_Function(InternalGrant *istmt)
{
	Relation	relation;
	ListCell   *cell;

	if (istmt->all_privs && istmt->privileges == ACL_NO_RIGHTS)
		istmt->privileges = ACL_ALL_RIGHTS_FUNCTION;

	relation = heap_open(ProcedureRelationId, RowExclusiveLock);

	foreach(cell, istmt->objects)
	{
		Oid			funcId = lfirst_oid(cell);
		Form_pg_proc pg_proc_tuple;
		Datum		aclDatum;
		bool		isNull;
		AclMode		avail_goptions;
		AclMode		this_privileges;
		Acl		   *old_acl;
		Acl		   *new_acl;
		Oid			grantorId;
		Oid			ownerId;
		HeapTuple	tuple;
		HeapTuple	newtuple;
		Datum		values[Natts_pg_proc];
		bool		nulls[Natts_pg_proc];
		bool		replaces[Natts_pg_proc];
		int			noldmembers;
		int			nnewmembers;
		Oid		   *oldmembers;
		Oid		   *newmembers;

		tuple = SearchSysCache1(PROCOID, ObjectIdGetDatum(funcId));
		if (!HeapTupleIsValid(tuple))
			elog(ERROR, "cache lookup failed for function %u", funcId);

		pg_proc_tuple = (Form_pg_proc) GETSTRUCT(tuple);

		/*
		 * Get owner ID and working copy of existing ACL. If there's no ACL,
		 * substitute the proper default.
		 */
		ownerId = pg_proc_tuple->proowner;
		aclDatum = SysCacheGetAttr(PROCOID, tuple, Anum_pg_proc_proacl,
								   &isNull);
		if (isNull)
		{
			old_acl = acldefault(OBJECT_FUNCTION, ownerId);
			/* There are no old member roles according to the catalogs */
			noldmembers = 0;
			oldmembers = NULL;
		}
		else
		{
			old_acl = DatumGetAclPCopy(aclDatum);
			/* Get the roles mentioned in the existing ACL */
			noldmembers = aclmembers(old_acl, &oldmembers);
		}

		/* Determine ID to do the grant as, and available grant options */
		select_best_grantor(GetUserId(), istmt->privileges,
							old_acl, ownerId,
							&grantorId, &avail_goptions);

		/*
		 * Restrict the privileges to what we can actually grant, and emit the
		 * standards-mandated warning and error messages.
		 */
		this_privileges =
			restrict_and_check_grant(istmt->is_grant, avail_goptions,
									 istmt->all_privs, istmt->privileges,
									 funcId, grantorId, OBJECT_FUNCTION,
									 NameStr(pg_proc_tuple->proname),
									 0, NULL);

		/*
		 * Generate new ACL.
		 */
		new_acl = merge_acl_with_grant(old_acl, istmt->is_grant,
									   istmt->grant_option, istmt->behavior,
									   istmt->grantees, this_privileges,
									   grantorId, ownerId);

		/*
		 * We need the members of both old and new ACLs so we can correct the
		 * shared dependency information.
		 */
		nnewmembers = aclmembers(new_acl, &newmembers);

		/* finished building new ACL value, now insert it */
		MemSet(values, 0, sizeof(values));
		MemSet(nulls, false, sizeof(nulls));
		MemSet(replaces, false, sizeof(replaces));

		replaces[Anum_pg_proc_proacl - 1] = true;
		values[Anum_pg_proc_proacl - 1] = PointerGetDatum(new_acl);

		newtuple = heap_modify_tuple(tuple, RelationGetDescr(relation), values,
									 nulls, replaces);

		CatalogTupleUpdate(relation, &newtuple->t_self, newtuple);

		/* Update initial privileges for extensions */
		recordExtensionInitPriv(funcId, ProcedureRelationId, 0, new_acl);

		/* Update the shared dependency ACL info */
		updateAclDependencies(ProcedureRelationId, funcId, 0,
							  ownerId,
							  noldmembers, oldmembers,
							  nnewmembers, newmembers);

		ReleaseSysCache(tuple);

		pfree(new_acl);

		/* prevent error when processing duplicate objects */
		CommandCounterIncrement();
	}

	heap_close(relation, RowExclusiveLock);
}

static void
ExecGrant_Language(InternalGrant *istmt)
{
	Relation	relation;
	ListCell   *cell;

	if (istmt->all_privs && istmt->privileges == ACL_NO_RIGHTS)
		istmt->privileges = ACL_ALL_RIGHTS_LANGUAGE;

	relation = heap_open(LanguageRelationId, RowExclusiveLock);

	foreach(cell, istmt->objects)
	{
		Oid			langId = lfirst_oid(cell);
		Form_pg_language pg_language_tuple;
		Datum		aclDatum;
		bool		isNull;
		AclMode		avail_goptions;
		AclMode		this_privileges;
		Acl		   *old_acl;
		Acl		   *new_acl;
		Oid			grantorId;
		Oid			ownerId;
		HeapTuple	tuple;
		HeapTuple	newtuple;
		Datum		values[Natts_pg_language];
		bool		nulls[Natts_pg_language];
		bool		replaces[Natts_pg_language];
		int			noldmembers;
		int			nnewmembers;
		Oid		   *oldmembers;
		Oid		   *newmembers;

		tuple = SearchSysCache1(LANGOID, ObjectIdGetDatum(langId));
		if (!HeapTupleIsValid(tuple))
			elog(ERROR, "cache lookup failed for language %u", langId);

		pg_language_tuple = (Form_pg_language) GETSTRUCT(tuple);

		if (!pg_language_tuple->lanpltrusted)
			ereport(ERROR,
					(errcode(ERRCODE_WRONG_OBJECT_TYPE),
					 errmsg("language \"%s\" is not trusted",
							NameStr(pg_language_tuple->lanname)),
					 errdetail("GRANT and REVOKE are not allowed on untrusted languages, "
							   "because only superusers can use untrusted languages.")));

		/*
		 * Get owner ID and working copy of existing ACL. If there's no ACL,
		 * substitute the proper default.
		 */
		ownerId = pg_language_tuple->lanowner;
		aclDatum = SysCacheGetAttr(LANGNAME, tuple, Anum_pg_language_lanacl,
								   &isNull);
		if (isNull)
		{
			old_acl = acldefault(OBJECT_LANGUAGE, ownerId);
			/* There are no old member roles according to the catalogs */
			noldmembers = 0;
			oldmembers = NULL;
		}
		else
		{
			old_acl = DatumGetAclPCopy(aclDatum);
			/* Get the roles mentioned in the existing ACL */
			noldmembers = aclmembers(old_acl, &oldmembers);
		}

		/* Determine ID to do the grant as, and available grant options */
		select_best_grantor(GetUserId(), istmt->privileges,
							old_acl, ownerId,
							&grantorId, &avail_goptions);

		/*
		 * Restrict the privileges to what we can actually grant, and emit the
		 * standards-mandated warning and error messages.
		 */
		this_privileges =
			restrict_and_check_grant(istmt->is_grant, avail_goptions,
									 istmt->all_privs, istmt->privileges,
									 langId, grantorId, OBJECT_LANGUAGE,
									 NameStr(pg_language_tuple->lanname),
									 0, NULL);

		/*
		 * Generate new ACL.
		 */
		new_acl = merge_acl_with_grant(old_acl, istmt->is_grant,
									   istmt->grant_option, istmt->behavior,
									   istmt->grantees, this_privileges,
									   grantorId, ownerId);

		/*
		 * We need the members of both old and new ACLs so we can correct the
		 * shared dependency information.
		 */
		nnewmembers = aclmembers(new_acl, &newmembers);

		/* finished building new ACL value, now insert it */
		MemSet(values, 0, sizeof(values));
		MemSet(nulls, false, sizeof(nulls));
		MemSet(replaces, false, sizeof(replaces));

		replaces[Anum_pg_language_lanacl - 1] = true;
		values[Anum_pg_language_lanacl - 1] = PointerGetDatum(new_acl);

		newtuple = heap_modify_tuple(tuple, RelationGetDescr(relation), values,
									 nulls, replaces);

		CatalogTupleUpdate(relation, &newtuple->t_self, newtuple);

		/* Update initial privileges for extensions */
		recordExtensionInitPriv(langId, LanguageRelationId, 0, new_acl);

		/* Update the shared dependency ACL info */
		updateAclDependencies(LanguageRelationId, HeapTupleGetOid(tuple), 0,
							  ownerId,
							  noldmembers, oldmembers,
							  nnewmembers, newmembers);

		ReleaseSysCache(tuple);

		pfree(new_acl);

		/* prevent error when processing duplicate objects */
		CommandCounterIncrement();
	}

	heap_close(relation, RowExclusiveLock);
}

static void
ExecGrant_Largeobject(InternalGrant *istmt)
{
	Relation	relation;
	ListCell   *cell;

	if (istmt->all_privs && istmt->privileges == ACL_NO_RIGHTS)
		istmt->privileges = ACL_ALL_RIGHTS_LARGEOBJECT;

	relation = heap_open(LargeObjectMetadataRelationId,
						 RowExclusiveLock);

	foreach(cell, istmt->objects)
	{
		Oid			loid = lfirst_oid(cell);
		Form_pg_largeobject_metadata form_lo_meta;
		char		loname[NAMEDATALEN];
		Datum		aclDatum;
		bool		isNull;
		AclMode		avail_goptions;
		AclMode		this_privileges;
		Acl		   *old_acl;
		Acl		   *new_acl;
		Oid			grantorId;
		Oid			ownerId;
		HeapTuple	newtuple;
		Datum		values[Natts_pg_largeobject_metadata];
		bool		nulls[Natts_pg_largeobject_metadata];
		bool		replaces[Natts_pg_largeobject_metadata];
		int			noldmembers;
		int			nnewmembers;
		Oid		   *oldmembers;
		Oid		   *newmembers;
		ScanKeyData entry[1];
		SysScanDesc scan;
		HeapTuple	tuple;

		/* There's no syscache for pg_largeobject_metadata */
		ScanKeyInit(&entry[0],
					ObjectIdAttributeNumber,
					BTEqualStrategyNumber, F_OIDEQ,
					ObjectIdGetDatum(loid));

		scan = systable_beginscan(relation,
								  LargeObjectMetadataOidIndexId, true,
								  NULL, 1, entry);

		tuple = systable_getnext(scan);
		if (!HeapTupleIsValid(tuple))
			elog(ERROR, "could not find tuple for large object %u", loid);

		form_lo_meta = (Form_pg_largeobject_metadata) GETSTRUCT(tuple);

		/*
		 * Get owner ID and working copy of existing ACL. If there's no ACL,
		 * substitute the proper default.
		 */
		ownerId = form_lo_meta->lomowner;
		aclDatum = heap_getattr(tuple,
								Anum_pg_largeobject_metadata_lomacl,
								RelationGetDescr(relation), &isNull);
		if (isNull)
		{
			old_acl = acldefault(OBJECT_LARGEOBJECT, ownerId);
			/* There are no old member roles according to the catalogs */
			noldmembers = 0;
			oldmembers = NULL;
		}
		else
		{
			old_acl = DatumGetAclPCopy(aclDatum);
			/* Get the roles mentioned in the existing ACL */
			noldmembers = aclmembers(old_acl, &oldmembers);
		}

		/* Determine ID to do the grant as, and available grant options */
		select_best_grantor(GetUserId(), istmt->privileges,
							old_acl, ownerId,
							&grantorId, &avail_goptions);

		/*
		 * Restrict the privileges to what we can actually grant, and emit the
		 * standards-mandated warning and error messages.
		 */
		snprintf(loname, sizeof(loname), "large object %u", loid);
		this_privileges =
			restrict_and_check_grant(istmt->is_grant, avail_goptions,
									 istmt->all_privs, istmt->privileges,
									 loid, grantorId, OBJECT_LARGEOBJECT,
									 loname, 0, NULL);

		/*
		 * Generate new ACL.
		 */
		new_acl = merge_acl_with_grant(old_acl, istmt->is_grant,
									   istmt->grant_option, istmt->behavior,
									   istmt->grantees, this_privileges,
									   grantorId, ownerId);

		/*
		 * We need the members of both old and new ACLs so we can correct the
		 * shared dependency information.
		 */
		nnewmembers = aclmembers(new_acl, &newmembers);

		/* finished building new ACL value, now insert it */
		MemSet(values, 0, sizeof(values));
		MemSet(nulls, false, sizeof(nulls));
		MemSet(replaces, false, sizeof(replaces));

		replaces[Anum_pg_largeobject_metadata_lomacl - 1] = true;
		values[Anum_pg_largeobject_metadata_lomacl - 1]
			= PointerGetDatum(new_acl);

		newtuple = heap_modify_tuple(tuple, RelationGetDescr(relation),
									 values, nulls, replaces);

		CatalogTupleUpdate(relation, &newtuple->t_self, newtuple);

		/* Update initial privileges for extensions */
		recordExtensionInitPriv(loid, LargeObjectRelationId, 0, new_acl);

		/* Update the shared dependency ACL info */
		updateAclDependencies(LargeObjectRelationId,
							  HeapTupleGetOid(tuple), 0,
							  ownerId,
							  noldmembers, oldmembers,
							  nnewmembers, newmembers);

		systable_endscan(scan);

		pfree(new_acl);

		/* prevent error when processing duplicate objects */
		CommandCounterIncrement();
	}

	heap_close(relation, RowExclusiveLock);
}

static void
ExecGrant_Namespace(InternalGrant *istmt)
{
	Relation	relation;
	ListCell   *cell;

	if (istmt->all_privs && istmt->privileges == ACL_NO_RIGHTS)
		istmt->privileges = ACL_ALL_RIGHTS_SCHEMA;

	relation = heap_open(NamespaceRelationId, RowExclusiveLock);

	foreach(cell, istmt->objects)
	{
		Oid			nspid = lfirst_oid(cell);
		Form_pg_namespace pg_namespace_tuple;
		Datum		aclDatum;
		bool		isNull;
		AclMode		avail_goptions;
		AclMode		this_privileges;
		Acl		   *old_acl;
		Acl		   *new_acl;
		Oid			grantorId;
		Oid			ownerId;
		HeapTuple	tuple;
		HeapTuple	newtuple;
		Datum		values[Natts_pg_namespace];
		bool		nulls[Natts_pg_namespace];
		bool		replaces[Natts_pg_namespace];
		int			noldmembers;
		int			nnewmembers;
		Oid		   *oldmembers;
		Oid		   *newmembers;

		tuple = SearchSysCache1(NAMESPACEOID, ObjectIdGetDatum(nspid));
		if (!HeapTupleIsValid(tuple))
			elog(ERROR, "cache lookup failed for namespace %u", nspid);

		pg_namespace_tuple = (Form_pg_namespace) GETSTRUCT(tuple);

		/*
		 * Get owner ID and working copy of existing ACL. If there's no ACL,
		 * substitute the proper default.
		 */
		ownerId = pg_namespace_tuple->nspowner;
		aclDatum = SysCacheGetAttr(NAMESPACENAME, tuple,
								   Anum_pg_namespace_nspacl,
								   &isNull);
		if (isNull)
		{
			old_acl = acldefault(OBJECT_SCHEMA, ownerId);
			/* There are no old member roles according to the catalogs */
			noldmembers = 0;
			oldmembers = NULL;
		}
		else
		{
			old_acl = DatumGetAclPCopy(aclDatum);
			/* Get the roles mentioned in the existing ACL */
			noldmembers = aclmembers(old_acl, &oldmembers);
		}

		/* Determine ID to do the grant as, and available grant options */
		select_best_grantor(GetUserId(), istmt->privileges,
							old_acl, ownerId,
							&grantorId, &avail_goptions);

		/*
		 * Restrict the privileges to what we can actually grant, and emit the
		 * standards-mandated warning and error messages.
		 */
		this_privileges =
			restrict_and_check_grant(istmt->is_grant, avail_goptions,
									 istmt->all_privs, istmt->privileges,
									 nspid, grantorId, OBJECT_SCHEMA,
									 NameStr(pg_namespace_tuple->nspname),
									 0, NULL);

		/*
		 * Generate new ACL.
		 */
		new_acl = merge_acl_with_grant(old_acl, istmt->is_grant,
									   istmt->grant_option, istmt->behavior,
									   istmt->grantees, this_privileges,
									   grantorId, ownerId);

		/*
		 * We need the members of both old and new ACLs so we can correct the
		 * shared dependency information.
		 */
		nnewmembers = aclmembers(new_acl, &newmembers);

		/* finished building new ACL value, now insert it */
		MemSet(values, 0, sizeof(values));
		MemSet(nulls, false, sizeof(nulls));
		MemSet(replaces, false, sizeof(replaces));

		replaces[Anum_pg_namespace_nspacl - 1] = true;
		values[Anum_pg_namespace_nspacl - 1] = PointerGetDatum(new_acl);

		newtuple = heap_modify_tuple(tuple, RelationGetDescr(relation), values,
									 nulls, replaces);

		CatalogTupleUpdate(relation, &newtuple->t_self, newtuple);

		/* Update initial privileges for extensions */
		recordExtensionInitPriv(nspid, NamespaceRelationId, 0, new_acl);

		/* Update the shared dependency ACL info */
		updateAclDependencies(NamespaceRelationId, HeapTupleGetOid(tuple), 0,
							  ownerId,
							  noldmembers, oldmembers,
							  nnewmembers, newmembers);

		ReleaseSysCache(tuple);

		pfree(new_acl);

		/* prevent error when processing duplicate objects */
		CommandCounterIncrement();
	}

	heap_close(relation, RowExclusiveLock);
}

static void
ExecGrant_Tablespace(InternalGrant *istmt)
{
	Relation	relation;
	ListCell   *cell;

	if (istmt->all_privs && istmt->privileges == ACL_NO_RIGHTS)
		istmt->privileges = ACL_ALL_RIGHTS_TABLESPACE;

	relation = heap_open(TableSpaceRelationId, RowExclusiveLock);

	foreach(cell, istmt->objects)
	{
		Oid			tblId = lfirst_oid(cell);
		Form_pg_tablespace pg_tablespace_tuple;
		Datum		aclDatum;
		bool		isNull;
		AclMode		avail_goptions;
		AclMode		this_privileges;
		Acl		   *old_acl;
		Acl		   *new_acl;
		Oid			grantorId;
		Oid			ownerId;
		HeapTuple	newtuple;
		Datum		values[Natts_pg_tablespace];
		bool		nulls[Natts_pg_tablespace];
		bool		replaces[Natts_pg_tablespace];
		int			noldmembers;
		int			nnewmembers;
		Oid		   *oldmembers;
		Oid		   *newmembers;
		HeapTuple	tuple;

		/* Search syscache for pg_tablespace */
		tuple = SearchSysCache1(TABLESPACEOID, ObjectIdGetDatum(tblId));
		if (!HeapTupleIsValid(tuple))
			elog(ERROR, "cache lookup failed for tablespace %u", tblId);

		pg_tablespace_tuple = (Form_pg_tablespace) GETSTRUCT(tuple);

		/*
		 * Get owner ID and working copy of existing ACL. If there's no ACL,
		 * substitute the proper default.
		 */
		ownerId = pg_tablespace_tuple->spcowner;
		aclDatum = heap_getattr(tuple, Anum_pg_tablespace_spcacl,
								RelationGetDescr(relation), &isNull);
		if (isNull)
		{
			old_acl = acldefault(OBJECT_TABLESPACE, ownerId);
			/* There are no old member roles according to the catalogs */
			noldmembers = 0;
			oldmembers = NULL;
		}
		else
		{
			old_acl = DatumGetAclPCopy(aclDatum);
			/* Get the roles mentioned in the existing ACL */
			noldmembers = aclmembers(old_acl, &oldmembers);
		}

		/* Determine ID to do the grant as, and available grant options */
		select_best_grantor(GetUserId(), istmt->privileges,
							old_acl, ownerId,
							&grantorId, &avail_goptions);

		/*
		 * Restrict the privileges to what we can actually grant, and emit the
		 * standards-mandated warning and error messages.
		 */
		this_privileges =
			restrict_and_check_grant(istmt->is_grant, avail_goptions,
									 istmt->all_privs, istmt->privileges,
									 tblId, grantorId, OBJECT_TABLESPACE,
									 NameStr(pg_tablespace_tuple->spcname),
									 0, NULL);

		/*
		 * Generate new ACL.
		 */
		new_acl = merge_acl_with_grant(old_acl, istmt->is_grant,
									   istmt->grant_option, istmt->behavior,
									   istmt->grantees, this_privileges,
									   grantorId, ownerId);

		/*
		 * We need the members of both old and new ACLs so we can correct the
		 * shared dependency information.
		 */
		nnewmembers = aclmembers(new_acl, &newmembers);

		/* finished building new ACL value, now insert it */
		MemSet(values, 0, sizeof(values));
		MemSet(nulls, false, sizeof(nulls));
		MemSet(replaces, false, sizeof(replaces));

		replaces[Anum_pg_tablespace_spcacl - 1] = true;
		values[Anum_pg_tablespace_spcacl - 1] = PointerGetDatum(new_acl);

		newtuple = heap_modify_tuple(tuple, RelationGetDescr(relation), values,
									 nulls, replaces);

		CatalogTupleUpdate(relation, &newtuple->t_self, newtuple);

		/* Update the shared dependency ACL info */
		updateAclDependencies(TableSpaceRelationId, tblId, 0,
							  ownerId,
							  noldmembers, oldmembers,
							  nnewmembers, newmembers);

		ReleaseSysCache(tuple);
		pfree(new_acl);

		/* prevent error when processing duplicate objects */
		CommandCounterIncrement();
	}

	heap_close(relation, RowExclusiveLock);
}

static void
ExecGrant_Type(InternalGrant *istmt)
{
	Relation	relation;
	ListCell   *cell;

	if (istmt->all_privs && istmt->privileges == ACL_NO_RIGHTS)
		istmt->privileges = ACL_ALL_RIGHTS_TYPE;

	relation = heap_open(TypeRelationId, RowExclusiveLock);

	foreach(cell, istmt->objects)
	{
		Oid			typId = lfirst_oid(cell);
		Form_pg_type pg_type_tuple;
		Datum		aclDatum;
		bool		isNull;
		AclMode		avail_goptions;
		AclMode		this_privileges;
		Acl		   *old_acl;
		Acl		   *new_acl;
		Oid			grantorId;
		Oid			ownerId;
		HeapTuple	newtuple;
		Datum		values[Natts_pg_type];
		bool		nulls[Natts_pg_type];
		bool		replaces[Natts_pg_type];
		int			noldmembers;
		int			nnewmembers;
		Oid		   *oldmembers;
		Oid		   *newmembers;
		HeapTuple	tuple;

		/* Search syscache for pg_type */
		tuple = SearchSysCache1(TYPEOID, ObjectIdGetDatum(typId));
		if (!HeapTupleIsValid(tuple))
			elog(ERROR, "cache lookup failed for type %u", typId);

		pg_type_tuple = (Form_pg_type) GETSTRUCT(tuple);

		if (pg_type_tuple->typelem != 0 && pg_type_tuple->typlen == -1)
			ereport(ERROR,
					(errcode(ERRCODE_INVALID_GRANT_OPERATION),
					 errmsg("cannot set privileges of array types"),
					 errhint("Set the privileges of the element type instead.")));

		/* Used GRANT DOMAIN on a non-domain? */
		if (istmt->objtype == OBJECT_DOMAIN &&
			pg_type_tuple->typtype != TYPTYPE_DOMAIN)
			ereport(ERROR,
					(errcode(ERRCODE_WRONG_OBJECT_TYPE),
					 errmsg("\"%s\" is not a domain",
							NameStr(pg_type_tuple->typname))));

		/*
		 * Get owner ID and working copy of existing ACL. If there's no ACL,
		 * substitute the proper default.
		 */
		ownerId = pg_type_tuple->typowner;
		aclDatum = heap_getattr(tuple, Anum_pg_type_typacl,
								RelationGetDescr(relation), &isNull);
		if (isNull)
		{
			old_acl = acldefault(istmt->objtype, ownerId);
			/* There are no old member roles according to the catalogs */
			noldmembers = 0;
			oldmembers = NULL;
		}
		else
		{
			old_acl = DatumGetAclPCopy(aclDatum);
			/* Get the roles mentioned in the existing ACL */
			noldmembers = aclmembers(old_acl, &oldmembers);
		}

		/* Determine ID to do the grant as, and available grant options */
		select_best_grantor(GetUserId(), istmt->privileges,
							old_acl, ownerId,
							&grantorId, &avail_goptions);

		/*
		 * Restrict the privileges to what we can actually grant, and emit the
		 * standards-mandated warning and error messages.
		 */
		this_privileges =
			restrict_and_check_grant(istmt->is_grant, avail_goptions,
									 istmt->all_privs, istmt->privileges,
									 typId, grantorId, OBJECT_TYPE,
									 NameStr(pg_type_tuple->typname),
									 0, NULL);

		/*
		 * Generate new ACL.
		 */
		new_acl = merge_acl_with_grant(old_acl, istmt->is_grant,
									   istmt->grant_option, istmt->behavior,
									   istmt->grantees, this_privileges,
									   grantorId, ownerId);

		/*
		 * We need the members of both old and new ACLs so we can correct the
		 * shared dependency information.
		 */
		nnewmembers = aclmembers(new_acl, &newmembers);

		/* finished building new ACL value, now insert it */
		MemSet(values, 0, sizeof(values));
		MemSet(nulls, false, sizeof(nulls));
		MemSet(replaces, false, sizeof(replaces));

		replaces[Anum_pg_type_typacl - 1] = true;
		values[Anum_pg_type_typacl - 1] = PointerGetDatum(new_acl);

		newtuple = heap_modify_tuple(tuple, RelationGetDescr(relation), values,
									 nulls, replaces);

		CatalogTupleUpdate(relation, &newtuple->t_self, newtuple);

		/* Update initial privileges for extensions */
		recordExtensionInitPriv(typId, TypeRelationId, 0, new_acl);

		/* Update the shared dependency ACL info */
		updateAclDependencies(TypeRelationId, typId, 0,
							  ownerId,
							  noldmembers, oldmembers,
							  nnewmembers, newmembers);

		ReleaseSysCache(tuple);
		pfree(new_acl);

		/* prevent error when processing duplicate objects */
		CommandCounterIncrement();
	}

	heap_close(relation, RowExclusiveLock);
}


static AclMode
string_to_privilege(const char *privname)
{
	if (strcmp(privname, "insert") == 0)
		return ACL_INSERT;
	if (strcmp(privname, "select") == 0)
		return ACL_SELECT;
	if (strcmp(privname, "update") == 0)
		return ACL_UPDATE;
	if (strcmp(privname, "delete") == 0)
		return ACL_DELETE;
	if (strcmp(privname, "truncate") == 0)
		return ACL_TRUNCATE;
	if (strcmp(privname, "references") == 0)
		return ACL_REFERENCES;
	if (strcmp(privname, "trigger") == 0)
		return ACL_TRIGGER;
	if (strcmp(privname, "execute") == 0)
		return ACL_EXECUTE;
	if (strcmp(privname, "usage") == 0)
		return ACL_USAGE;
	if (strcmp(privname, "create") == 0)
		return ACL_CREATE;
	if (strcmp(privname, "temporary") == 0)
		return ACL_CREATE_TEMP;
	if (strcmp(privname, "temp") == 0)
		return ACL_CREATE_TEMP;
	if (strcmp(privname, "connect") == 0)
		return ACL_CONNECT;
	if (strcmp(privname, "rule") == 0)
		return 0;				/* ignore old RULE privileges */
	ereport(ERROR,
			(errcode(ERRCODE_SYNTAX_ERROR),
			 errmsg("unrecognized privilege type \"%s\"", privname)));
	return 0;					/* appease compiler */
}

static const char *
privilege_to_string(AclMode privilege)
{
	switch (privilege)
	{
		case ACL_INSERT:
			return "INSERT";
		case ACL_SELECT:
			return "SELECT";
		case ACL_UPDATE:
			return "UPDATE";
		case ACL_DELETE:
			return "DELETE";
		case ACL_TRUNCATE:
			return "TRUNCATE";
		case ACL_REFERENCES:
			return "REFERENCES";
		case ACL_TRIGGER:
			return "TRIGGER";
		case ACL_EXECUTE:
			return "EXECUTE";
		case ACL_USAGE:
			return "USAGE";
		case ACL_CREATE:
			return "CREATE";
		case ACL_CREATE_TEMP:
			return "TEMP";
		case ACL_CONNECT:
			return "CONNECT";
		default:
			elog(ERROR, "unrecognized privilege: %d", (int) privilege);
	}
	return NULL;				/* appease compiler */
}

/*
 * Standardized reporting of aclcheck permissions failures.
 *
 * Note: we do not double-quote the %s's below, because many callers
 * supply strings that might be already quoted.
 */
<<<<<<< HEAD

static const char *const no_priv_msg[MAX_ACL_KIND] =
{
	/* ACL_KIND_COLUMN */
	gettext_noop("permission denied for column %s"),
	/* ACL_KIND_CLASS */
	gettext_noop("permission denied for relation %s"),
	/* ACL_KIND_SEQUENCE */
	gettext_noop("permission denied for sequence %s"),
	/* ACL_KIND_DATABASE */
	gettext_noop("permission denied for database %s"),
	/* ACL_KIND_PROC */
	gettext_noop("permission denied for function %s"),
	/* ACL_KIND_OPER */
	gettext_noop("permission denied for operator %s"),
	/* ACL_KIND_TYPE */
	gettext_noop("permission denied for type %s"),
	/* ACL_KIND_LANGUAGE */
	gettext_noop("permission denied for language %s"),
	/* ACL_KIND_LARGEOBJECT */
	gettext_noop("permission denied for large object %s"),
	/* ACL_KIND_NAMESPACE */
	gettext_noop("permission denied for schema %s"),
	/* ACL_KIND_OPCLASS */
	gettext_noop("permission denied for operator class %s"),
	/* ACL_KIND_OPFAMILY */
	gettext_noop("permission denied for operator family %s"),
	/* ACL_KIND_COLLATION */
	gettext_noop("permission denied for collation %s"),
	/* ACL_KIND_CONVERSION */
	gettext_noop("permission denied for conversion %s"),
	/* ACL_KIND_TABLESPACE */
	gettext_noop("permission denied for tablespace %s"),
	/* ACL_KIND_TSDICTIONARY */
	gettext_noop("permission denied for text search dictionary %s"),
	/* ACL_KIND_TSCONFIGURATION */
	gettext_noop("permission denied for text search configuration %s"),
	/* ACL_KIND_FDW */
	gettext_noop("permission denied for foreign-data wrapper %s"),
	/* ACL_KIND_FOREIGN_SERVER */
	gettext_noop("permission denied for foreign server %s"),
	/* ACL_KIND_EVENT_TRIGGER */
	gettext_noop("permission denied for event trigger %s"),
	/* ACL_KIND_EXTENSION */
	gettext_noop("permission denied for extension %s"),
	/* ACL_KIND_PUBLICATION */
	gettext_noop("permission denied for publication %s"),
	/* ACL_KIND_SUBSCRIPTION */
	gettext_noop("permission denied for subscription %s"),
	/* ACL_KIND_GRAPH */
	gettext_noop("permission denied for graph %s"),
	/* ACL_KIND_LABEL */
	gettext_noop("permission denied for label %s"),
};

static const char *const not_owner_msg[MAX_ACL_KIND] =
{
	/* ACL_KIND_COLUMN */
	gettext_noop("must be owner of relation %s"),
	/* ACL_KIND_CLASS */
	gettext_noop("must be owner of relation %s"),
	/* ACL_KIND_SEQUENCE */
	gettext_noop("must be owner of sequence %s"),
	/* ACL_KIND_DATABASE */
	gettext_noop("must be owner of database %s"),
	/* ACL_KIND_PROC */
	gettext_noop("must be owner of function %s"),
	/* ACL_KIND_OPER */
	gettext_noop("must be owner of operator %s"),
	/* ACL_KIND_TYPE */
	gettext_noop("must be owner of type %s"),
	/* ACL_KIND_LANGUAGE */
	gettext_noop("must be owner of language %s"),
	/* ACL_KIND_LARGEOBJECT */
	gettext_noop("must be owner of large object %s"),
	/* ACL_KIND_NAMESPACE */
	gettext_noop("must be owner of schema %s"),
	/* ACL_KIND_OPCLASS */
	gettext_noop("must be owner of operator class %s"),
	/* ACL_KIND_OPFAMILY */
	gettext_noop("must be owner of operator family %s"),
	/* ACL_KIND_COLLATION */
	gettext_noop("must be owner of collation %s"),
	/* ACL_KIND_CONVERSION */
	gettext_noop("must be owner of conversion %s"),
	/* ACL_KIND_TABLESPACE */
	gettext_noop("must be owner of tablespace %s"),
	/* ACL_KIND_TSDICTIONARY */
	gettext_noop("must be owner of text search dictionary %s"),
	/* ACL_KIND_TSCONFIGURATION */
	gettext_noop("must be owner of text search configuration %s"),
	/* ACL_KIND_FDW */
	gettext_noop("must be owner of foreign-data wrapper %s"),
	/* ACL_KIND_FOREIGN_SERVER */
	gettext_noop("must be owner of foreign server %s"),
	/* ACL_KIND_EVENT_TRIGGER */
	gettext_noop("must be owner of event trigger %s"),
	/* ACL_KIND_EXTENSION */
	gettext_noop("must be owner of extension %s"),
	/* ACL_KIND_PUBLICATION */
	gettext_noop("must be owner of publication %s"),
	/* ACL_KIND_SUBSCRIPTION */
	gettext_noop("must be owner of subscription %s"),
	/* ACL_KIND_GRAPH */
	gettext_noop("must be owner of graph %s"),
	/* ACL_KIND_LABEL */
	gettext_noop("must be owner of label %s"),
};


=======
>>>>>>> 5b570d77
void
aclcheck_error(AclResult aclerr, ObjectType objtype,
			   const char *objectname)
{
	switch (aclerr)
	{
		case ACLCHECK_OK:
			/* no error, so return to caller */
			break;
		case ACLCHECK_NO_PRIV:
			{
				const char *msg = "???";

				switch (objtype)
				{
					case OBJECT_AGGREGATE:
						msg = gettext_noop("permission denied for aggregate %s");
						break;
					case OBJECT_COLLATION:
						msg = gettext_noop("permission denied for collation %s");
						break;
					case OBJECT_COLUMN:
						msg = gettext_noop("permission denied for column %s");
						break;
					case OBJECT_CONVERSION:
						msg = gettext_noop("permission denied for conversion %s");
						break;
					case OBJECT_DATABASE:
						msg = gettext_noop("permission denied for database %s");
						break;
					case OBJECT_DOMAIN:
						msg = gettext_noop("permission denied for domain %s");
						break;
					case OBJECT_EVENT_TRIGGER:
						msg = gettext_noop("permission denied for event trigger %s");
						break;
					case OBJECT_EXTENSION:
						msg = gettext_noop("permission denied for extension %s");
						break;
					case OBJECT_FDW:
						msg = gettext_noop("permission denied for foreign-data wrapper %s");
						break;
					case OBJECT_FOREIGN_SERVER:
						msg = gettext_noop("permission denied for foreign server %s");
						break;
					case OBJECT_FOREIGN_TABLE:
						msg = gettext_noop("permission denied for foreign table %s");
						break;
					case OBJECT_FUNCTION:
						msg = gettext_noop("permission denied for function %s");
						break;
					case OBJECT_INDEX:
						msg = gettext_noop("permission denied for index %s");
						break;
					case OBJECT_LANGUAGE:
						msg = gettext_noop("permission denied for language %s");
						break;
					case OBJECT_LARGEOBJECT:
						msg = gettext_noop("permission denied for large object %s");
						break;
					case OBJECT_MATVIEW:
						msg = gettext_noop("permission denied for materialized view %s");
						break;
					case OBJECT_OPCLASS:
						msg = gettext_noop("permission denied for operator class %s");
						break;
					case OBJECT_OPERATOR:
						msg = gettext_noop("permission denied for operator %s");
						break;
					case OBJECT_OPFAMILY:
						msg = gettext_noop("permission denied for operator family %s");
						break;
					case OBJECT_POLICY:
						msg = gettext_noop("permission denied for policy %s");
						break;
					case OBJECT_PROCEDURE:
						msg = gettext_noop("permission denied for procedure %s");
						break;
					case OBJECT_PUBLICATION:
						msg = gettext_noop("permission denied for publication %s");
						break;
					case OBJECT_ROUTINE:
						msg = gettext_noop("permission denied for routine %s");
						break;
					case OBJECT_SCHEMA:
						msg = gettext_noop("permission denied for schema %s");
						break;
					case OBJECT_SEQUENCE:
						msg = gettext_noop("permission denied for sequence %s");
						break;
					case OBJECT_STATISTIC_EXT:
						msg = gettext_noop("permission denied for statistics object %s");
						break;
					case OBJECT_SUBSCRIPTION:
						msg = gettext_noop("permission denied for subscription %s");
						break;
					case OBJECT_TABLE:
						msg = gettext_noop("permission denied for table %s");
						break;
					case OBJECT_TABLESPACE:
						msg = gettext_noop("permission denied for tablespace %s");
						break;
					case OBJECT_TSCONFIGURATION:
						msg = gettext_noop("permission denied for text search configuration %s");
						break;
					case OBJECT_TSDICTIONARY:
						msg = gettext_noop("permission denied for text search dictionary %s");
						break;
					case OBJECT_TYPE:
						msg = gettext_noop("permission denied for type %s");
						break;
					case OBJECT_VIEW:
						msg = gettext_noop("permission denied for view %s");
						break;
					/* these currently aren't used */
					case OBJECT_ACCESS_METHOD:
					case OBJECT_AMOP:
					case OBJECT_AMPROC:
					case OBJECT_ATTRIBUTE:
					case OBJECT_CAST:
					case OBJECT_DEFAULT:
					case OBJECT_DEFACL:
					case OBJECT_DOMCONSTRAINT:
					case OBJECT_PUBLICATION_REL:
					case OBJECT_ROLE:
					case OBJECT_RULE:
					case OBJECT_TABCONSTRAINT:
					case OBJECT_TRANSFORM:
					case OBJECT_TRIGGER:
					case OBJECT_TSPARSER:
					case OBJECT_TSTEMPLATE:
					case OBJECT_USER_MAPPING:
						elog(ERROR, "unsupported object type %d", objtype);
				}

				ereport(ERROR,
						(errcode(ERRCODE_INSUFFICIENT_PRIVILEGE),
						 errmsg(msg, objectname)));
				break;
			}
		case ACLCHECK_NOT_OWNER:
			{
				const char *msg = "???";

				switch (objtype)
				{
					case OBJECT_AGGREGATE:
						msg = gettext_noop("must be owner of aggregate %s");
						break;
					case OBJECT_COLLATION:
						msg = gettext_noop("must be owner of collation %s");
						break;
					case OBJECT_CONVERSION:
						msg = gettext_noop("must be owner of conversion %s");
						break;
					case OBJECT_DATABASE:
						msg = gettext_noop("must be owner of database %s");
						break;
					case OBJECT_DOMAIN:
						msg = gettext_noop("must be owner of domain %s");
						break;
					case OBJECT_EVENT_TRIGGER:
						msg = gettext_noop("must be owner of event trigger %s");
						break;
					case OBJECT_EXTENSION:
						msg = gettext_noop("must be owner of extension %s");
						break;
					case OBJECT_FDW:
						msg = gettext_noop("must be owner of foreign-data wrapper %s");
						break;
					case OBJECT_FOREIGN_SERVER:
						msg = gettext_noop("must be owner of foreign server %s");
						break;
					case OBJECT_FOREIGN_TABLE:
						msg = gettext_noop("must be owner of foreign table %s");
						break;
					case OBJECT_FUNCTION:
						msg = gettext_noop("must be owner of function %s");
						break;
					case OBJECT_INDEX:
						msg = gettext_noop("must be owner of index %s");
						break;
					case OBJECT_LANGUAGE:
						msg = gettext_noop("must be owner of language %s");
						break;
					case OBJECT_LARGEOBJECT:
						msg = gettext_noop("must be owner of large object %s");
						break;
					case OBJECT_MATVIEW:
						msg = gettext_noop("must be owner of materialized view %s");
						break;
					case OBJECT_OPCLASS:
						msg = gettext_noop("must be owner of operator class %s");
						break;
					case OBJECT_OPERATOR:
						msg = gettext_noop("must be owner of operator %s");
						break;
					case OBJECT_OPFAMILY:
						msg = gettext_noop("must be owner of operator family %s");
						break;
					case OBJECT_PROCEDURE:
						msg = gettext_noop("must be owner of procedure %s");
						break;
					case OBJECT_PUBLICATION:
						msg = gettext_noop("must be owner of publication %s");
						break;
					case OBJECT_ROUTINE:
						msg = gettext_noop("must be owner of routine %s");
						break;
					case OBJECT_SEQUENCE:
						msg = gettext_noop("must be owner of sequence %s");
						break;
					case OBJECT_SUBSCRIPTION:
						msg = gettext_noop("must be owner of subscription %s");
						break;
					case OBJECT_TABLE:
						msg = gettext_noop("must be owner of table %s");
						break;
					case OBJECT_TYPE:
						msg = gettext_noop("must be owner of type %s");
						break;
					case OBJECT_VIEW:
						msg = gettext_noop("must be owner of view %s");
						break;
					case OBJECT_SCHEMA:
						msg = gettext_noop("must be owner of schema %s");
						break;
					case OBJECT_STATISTIC_EXT:
						msg = gettext_noop("must be owner of statistics object %s");
						break;
					case OBJECT_TABLESPACE:
						msg = gettext_noop("must be owner of tablespace %s");
						break;
					case OBJECT_TSCONFIGURATION:
						msg = gettext_noop("must be owner of text search configuration %s");
						break;
					case OBJECT_TSDICTIONARY:
						msg = gettext_noop("must be owner of text search dictionary %s");
						break;
					/*
					 * Special cases: For these, the error message talks about
					 * "relation", because that's where the ownership is
					 * attached.  See also check_object_ownership().
					 */
					case OBJECT_COLUMN:
					case OBJECT_POLICY:
					case OBJECT_RULE:
					case OBJECT_TABCONSTRAINT:
					case OBJECT_TRIGGER:
						msg = gettext_noop("must be owner of relation %s");
						break;
					/* these currently aren't used */
					case OBJECT_ACCESS_METHOD:
					case OBJECT_AMOP:
					case OBJECT_AMPROC:
					case OBJECT_ATTRIBUTE:
					case OBJECT_CAST:
					case OBJECT_DEFAULT:
					case OBJECT_DEFACL:
					case OBJECT_DOMCONSTRAINT:
					case OBJECT_PUBLICATION_REL:
					case OBJECT_ROLE:
					case OBJECT_TRANSFORM:
					case OBJECT_TSPARSER:
					case OBJECT_TSTEMPLATE:
					case OBJECT_USER_MAPPING:
						elog(ERROR, "unsupported object type %d", objtype);
				}

				ereport(ERROR,
						(errcode(ERRCODE_INSUFFICIENT_PRIVILEGE),
						 errmsg(msg, objectname)));
				break;
			}
		default:
			elog(ERROR, "unrecognized AclResult: %d", (int) aclerr);
			break;
	}
}


void
aclcheck_error_col(AclResult aclerr, ObjectType objtype,
				   const char *objectname, const char *colname)
{
	switch (aclerr)
	{
		case ACLCHECK_OK:
			/* no error, so return to caller */
			break;
		case ACLCHECK_NO_PRIV:
			ereport(ERROR,
					(errcode(ERRCODE_INSUFFICIENT_PRIVILEGE),
					 errmsg("permission denied for column \"%s\" of relation \"%s\"",
							colname, objectname)));
			break;
		case ACLCHECK_NOT_OWNER:
			/* relation msg is OK since columns don't have separate owners */
			aclcheck_error(aclerr, objtype, objectname);
			break;
		default:
			elog(ERROR, "unrecognized AclResult: %d", (int) aclerr);
			break;
	}
}


/*
 * Special common handling for types: use element type instead of array type,
 * and format nicely
 */
void
aclcheck_error_type(AclResult aclerr, Oid typeOid)
{
	Oid			element_type = get_element_type(typeOid);

	aclcheck_error(aclerr, OBJECT_TYPE, format_type_be(element_type ? element_type : typeOid));
}


/*
 * Relay for the various pg_*_mask routines depending on object kind
 */
static AclMode
pg_aclmask(ObjectType objtype, Oid table_oid, AttrNumber attnum, Oid roleid,
		   AclMode mask, AclMaskHow how)
{
	switch (objtype)
	{
		case OBJECT_COLUMN:
			return
				pg_class_aclmask(table_oid, roleid, mask, how) |
				pg_attribute_aclmask(table_oid, attnum, roleid, mask, how);
		case OBJECT_TABLE:
		case OBJECT_SEQUENCE:
			return pg_class_aclmask(table_oid, roleid, mask, how);
		case OBJECT_DATABASE:
			return pg_database_aclmask(table_oid, roleid, mask, how);
		case OBJECT_FUNCTION:
			return pg_proc_aclmask(table_oid, roleid, mask, how);
		case OBJECT_LANGUAGE:
			return pg_language_aclmask(table_oid, roleid, mask, how);
		case OBJECT_LARGEOBJECT:
			return pg_largeobject_aclmask_snapshot(table_oid, roleid,
												   mask, how, NULL);
		case OBJECT_SCHEMA:
			return pg_namespace_aclmask(table_oid, roleid, mask, how);
		case OBJECT_STATISTIC_EXT:
			elog(ERROR, "grantable rights not supported for statistics objects");
			/* not reached, but keep compiler quiet */
			return ACL_NO_RIGHTS;
		case OBJECT_TABLESPACE:
			return pg_tablespace_aclmask(table_oid, roleid, mask, how);
		case OBJECT_FDW:
			return pg_foreign_data_wrapper_aclmask(table_oid, roleid, mask, how);
		case OBJECT_FOREIGN_SERVER:
			return pg_foreign_server_aclmask(table_oid, roleid, mask, how);
		case OBJECT_EVENT_TRIGGER:
			elog(ERROR, "grantable rights not supported for event triggers");
			/* not reached, but keep compiler quiet */
			return ACL_NO_RIGHTS;
		case OBJECT_TYPE:
			return pg_type_aclmask(table_oid, roleid, mask, how);
		default:
			elog(ERROR, "unrecognized objtype: %d",
				 (int) objtype);
			/* not reached, but keep compiler quiet */
			return ACL_NO_RIGHTS;
	}
}


/* ****************************************************************
 * Exported routines for examining a user's privileges for various objects
 *
 * See aclmask() for a description of the common API for these functions.
 *
 * Note: we give lookup failure the full ereport treatment because the
 * has_xxx_privilege() family of functions allow users to pass any random
 * OID to these functions.
 * ****************************************************************
 */

/*
 * Exported routine for examining a user's privileges for a column
 *
 * Note: this considers only privileges granted specifically on the column.
 * It is caller's responsibility to take relation-level privileges into account
 * as appropriate.  (For the same reason, we have no special case for
 * superuser-ness here.)
 */
AclMode
pg_attribute_aclmask(Oid table_oid, AttrNumber attnum, Oid roleid,
					 AclMode mask, AclMaskHow how)
{
	AclMode		result;
	HeapTuple	classTuple;
	HeapTuple	attTuple;
	Form_pg_class classForm;
	Form_pg_attribute attributeForm;
	Datum		aclDatum;
	bool		isNull;
	Acl		   *acl;
	Oid			ownerId;

	/*
	 * First, get the column's ACL from its pg_attribute entry
	 */
	attTuple = SearchSysCache2(ATTNUM,
							   ObjectIdGetDatum(table_oid),
							   Int16GetDatum(attnum));
	if (!HeapTupleIsValid(attTuple))
		ereport(ERROR,
				(errcode(ERRCODE_UNDEFINED_COLUMN),
				 errmsg("attribute %d of relation with OID %u does not exist",
						attnum, table_oid)));
	attributeForm = (Form_pg_attribute) GETSTRUCT(attTuple);

	/* Throw error on dropped columns, too */
	if (attributeForm->attisdropped)
		ereport(ERROR,
				(errcode(ERRCODE_UNDEFINED_COLUMN),
				 errmsg("attribute %d of relation with OID %u does not exist",
						attnum, table_oid)));

	aclDatum = SysCacheGetAttr(ATTNUM, attTuple, Anum_pg_attribute_attacl,
							   &isNull);

	/*
	 * Here we hard-wire knowledge that the default ACL for a column grants no
	 * privileges, so that we can fall out quickly in the very common case
	 * where attacl is null.
	 */
	if (isNull)
	{
		ReleaseSysCache(attTuple);
		return 0;
	}

	/*
	 * Must get the relation's ownerId from pg_class.  Since we already found
	 * a pg_attribute entry, the only likely reason for this to fail is that a
	 * concurrent DROP of the relation committed since then (which could only
	 * happen if we don't have lock on the relation).  We prefer to report "no
	 * privileges" rather than failing in such a case, so as to avoid unwanted
	 * failures in has_column_privilege() tests.
	 */
	classTuple = SearchSysCache1(RELOID, ObjectIdGetDatum(table_oid));
	if (!HeapTupleIsValid(classTuple))
	{
		ReleaseSysCache(attTuple);
		return 0;
	}
	classForm = (Form_pg_class) GETSTRUCT(classTuple);

	ownerId = classForm->relowner;

	ReleaseSysCache(classTuple);

	/* detoast column's ACL if necessary */
	acl = DatumGetAclP(aclDatum);

	result = aclmask(acl, roleid, ownerId, mask, how);

	/* if we have a detoasted copy, free it */
	if (acl && (Pointer) acl != DatumGetPointer(aclDatum))
		pfree(acl);

	ReleaseSysCache(attTuple);

	return result;
}

/*
 * Exported routine for examining a user's privileges for a table
 */
AclMode
pg_class_aclmask(Oid table_oid, Oid roleid,
				 AclMode mask, AclMaskHow how)
{
	AclMode		result;
	HeapTuple	tuple;
	Form_pg_class classForm;
	Datum		aclDatum;
	bool		isNull;
	Acl		   *acl;
	Oid			ownerId;

	/*
	 * Must get the relation's tuple from pg_class
	 */
	tuple = SearchSysCache1(RELOID, ObjectIdGetDatum(table_oid));
	if (!HeapTupleIsValid(tuple))
		ereport(ERROR,
				(errcode(ERRCODE_UNDEFINED_TABLE),
				 errmsg("relation with OID %u does not exist",
						table_oid)));
	classForm = (Form_pg_class) GETSTRUCT(tuple);

	/*
	 * Deny anyone permission to update a system catalog unless
	 * pg_authid.rolsuper is set.  Also allow it if allowSystemTableMods.
	 *
	 * As of 7.4 we have some updatable system views; those shouldn't be
	 * protected in this way.  Assume the view rules can take care of
	 * themselves.  ACL_USAGE is if we ever have system sequences.
	 */
	if ((mask & (ACL_INSERT | ACL_UPDATE | ACL_DELETE | ACL_TRUNCATE | ACL_USAGE)) &&
		IsSystemClass(table_oid, classForm) &&
		classForm->relkind != RELKIND_VIEW &&
		!superuser_arg(roleid) &&
		!allowSystemTableMods)
	{
#ifdef ACLDEBUG
		elog(DEBUG2, "permission denied for system catalog update");
#endif
		mask &= ~(ACL_INSERT | ACL_UPDATE | ACL_DELETE | ACL_TRUNCATE | ACL_USAGE);
	}

	/*
	 * Otherwise, superusers bypass all permission-checking.
	 */
	if (superuser_arg(roleid))
	{
#ifdef ACLDEBUG
		elog(DEBUG2, "OID %u is superuser, home free", roleid);
#endif
		ReleaseSysCache(tuple);
		return mask;
	}

	/*
	 * Normal case: get the relation's ACL from pg_class
	 */
	ownerId = classForm->relowner;

	aclDatum = SysCacheGetAttr(RELOID, tuple, Anum_pg_class_relacl,
							   &isNull);
	if (isNull)
	{
		/* No ACL, so build default ACL */
		switch (classForm->relkind)
		{
			case RELKIND_SEQUENCE:
				acl = acldefault(OBJECT_SEQUENCE, ownerId);
				break;
			default:
				acl = acldefault(OBJECT_TABLE, ownerId);
				break;
		}
		aclDatum = (Datum) 0;
	}
	else
	{
		/* detoast rel's ACL if necessary */
		acl = DatumGetAclP(aclDatum);
	}

	result = aclmask(acl, roleid, ownerId, mask, how);

	/* if we have a detoasted copy, free it */
	if (acl && (Pointer) acl != DatumGetPointer(aclDatum))
		pfree(acl);

	ReleaseSysCache(tuple);

	return result;
}

/*
 * Exported routine for examining a user's privileges for a database
 */
AclMode
pg_database_aclmask(Oid db_oid, Oid roleid,
					AclMode mask, AclMaskHow how)
{
	AclMode		result;
	HeapTuple	tuple;
	Datum		aclDatum;
	bool		isNull;
	Acl		   *acl;
	Oid			ownerId;

	/* Superusers bypass all permission checking. */
	if (superuser_arg(roleid))
		return mask;

	/*
	 * Get the database's ACL from pg_database
	 */
	tuple = SearchSysCache1(DATABASEOID, ObjectIdGetDatum(db_oid));
	if (!HeapTupleIsValid(tuple))
		ereport(ERROR,
				(errcode(ERRCODE_UNDEFINED_DATABASE),
				 errmsg("database with OID %u does not exist", db_oid)));

	ownerId = ((Form_pg_database) GETSTRUCT(tuple))->datdba;

	aclDatum = SysCacheGetAttr(DATABASEOID, tuple, Anum_pg_database_datacl,
							   &isNull);
	if (isNull)
	{
		/* No ACL, so build default ACL */
		acl = acldefault(OBJECT_DATABASE, ownerId);
		aclDatum = (Datum) 0;
	}
	else
	{
		/* detoast ACL if necessary */
		acl = DatumGetAclP(aclDatum);
	}

	result = aclmask(acl, roleid, ownerId, mask, how);

	/* if we have a detoasted copy, free it */
	if (acl && (Pointer) acl != DatumGetPointer(aclDatum))
		pfree(acl);

	ReleaseSysCache(tuple);

	return result;
}

/*
 * Exported routine for examining a user's privileges for a function
 */
AclMode
pg_proc_aclmask(Oid proc_oid, Oid roleid,
				AclMode mask, AclMaskHow how)
{
	AclMode		result;
	HeapTuple	tuple;
	Datum		aclDatum;
	bool		isNull;
	Acl		   *acl;
	Oid			ownerId;

	/* Superusers bypass all permission checking. */
	if (superuser_arg(roleid))
		return mask;

	/*
	 * Get the function's ACL from pg_proc
	 */
	tuple = SearchSysCache1(PROCOID, ObjectIdGetDatum(proc_oid));
	if (!HeapTupleIsValid(tuple))
		ereport(ERROR,
				(errcode(ERRCODE_UNDEFINED_FUNCTION),
				 errmsg("function with OID %u does not exist", proc_oid)));

	ownerId = ((Form_pg_proc) GETSTRUCT(tuple))->proowner;

	aclDatum = SysCacheGetAttr(PROCOID, tuple, Anum_pg_proc_proacl,
							   &isNull);
	if (isNull)
	{
		/* No ACL, so build default ACL */
		acl = acldefault(OBJECT_FUNCTION, ownerId);
		aclDatum = (Datum) 0;
	}
	else
	{
		/* detoast ACL if necessary */
		acl = DatumGetAclP(aclDatum);
	}

	result = aclmask(acl, roleid, ownerId, mask, how);

	/* if we have a detoasted copy, free it */
	if (acl && (Pointer) acl != DatumGetPointer(aclDatum))
		pfree(acl);

	ReleaseSysCache(tuple);

	return result;
}

/*
 * Exported routine for examining a user's privileges for a language
 */
AclMode
pg_language_aclmask(Oid lang_oid, Oid roleid,
					AclMode mask, AclMaskHow how)
{
	AclMode		result;
	HeapTuple	tuple;
	Datum		aclDatum;
	bool		isNull;
	Acl		   *acl;
	Oid			ownerId;

	/* Superusers bypass all permission checking. */
	if (superuser_arg(roleid))
		return mask;

	/*
	 * Get the language's ACL from pg_language
	 */
	tuple = SearchSysCache1(LANGOID, ObjectIdGetDatum(lang_oid));
	if (!HeapTupleIsValid(tuple))
		ereport(ERROR,
				(errcode(ERRCODE_UNDEFINED_OBJECT),
				 errmsg("language with OID %u does not exist", lang_oid)));

	ownerId = ((Form_pg_language) GETSTRUCT(tuple))->lanowner;

	aclDatum = SysCacheGetAttr(LANGOID, tuple, Anum_pg_language_lanacl,
							   &isNull);
	if (isNull)
	{
		/* No ACL, so build default ACL */
		acl = acldefault(OBJECT_LANGUAGE, ownerId);
		aclDatum = (Datum) 0;
	}
	else
	{
		/* detoast ACL if necessary */
		acl = DatumGetAclP(aclDatum);
	}

	result = aclmask(acl, roleid, ownerId, mask, how);

	/* if we have a detoasted copy, free it */
	if (acl && (Pointer) acl != DatumGetPointer(aclDatum))
		pfree(acl);

	ReleaseSysCache(tuple);

	return result;
}

/*
 * Exported routine for examining a user's privileges for a largeobject
 *
 * When a large object is opened for reading, it is opened relative to the
 * caller's snapshot, but when it is opened for writing, a current
 * MVCC snapshot will be used.  See doc/src/sgml/lobj.sgml.  This function
 * takes a snapshot argument so that the permissions check can be made
 * relative to the same snapshot that will be used to read the underlying
 * data.  The caller will actually pass NULL for an instantaneous MVCC
 * snapshot, since all we do with the snapshot argument is pass it through
 * to systable_beginscan().
 */
AclMode
pg_largeobject_aclmask_snapshot(Oid lobj_oid, Oid roleid,
								AclMode mask, AclMaskHow how,
								Snapshot snapshot)
{
	AclMode		result;
	Relation	pg_lo_meta;
	ScanKeyData entry[1];
	SysScanDesc scan;
	HeapTuple	tuple;
	Datum		aclDatum;
	bool		isNull;
	Acl		   *acl;
	Oid			ownerId;

	/* Superusers bypass all permission checking. */
	if (superuser_arg(roleid))
		return mask;

	/*
	 * Get the largeobject's ACL from pg_language_metadata
	 */
	pg_lo_meta = heap_open(LargeObjectMetadataRelationId,
						   AccessShareLock);

	ScanKeyInit(&entry[0],
				ObjectIdAttributeNumber,
				BTEqualStrategyNumber, F_OIDEQ,
				ObjectIdGetDatum(lobj_oid));

	scan = systable_beginscan(pg_lo_meta,
							  LargeObjectMetadataOidIndexId, true,
							  snapshot, 1, entry);

	tuple = systable_getnext(scan);
	if (!HeapTupleIsValid(tuple))
		ereport(ERROR,
				(errcode(ERRCODE_UNDEFINED_OBJECT),
				 errmsg("large object %u does not exist", lobj_oid)));

	ownerId = ((Form_pg_largeobject_metadata) GETSTRUCT(tuple))->lomowner;

	aclDatum = heap_getattr(tuple, Anum_pg_largeobject_metadata_lomacl,
							RelationGetDescr(pg_lo_meta), &isNull);

	if (isNull)
	{
		/* No ACL, so build default ACL */
		acl = acldefault(OBJECT_LARGEOBJECT, ownerId);
		aclDatum = (Datum) 0;
	}
	else
	{
		/* detoast ACL if necessary */
		acl = DatumGetAclP(aclDatum);
	}

	result = aclmask(acl, roleid, ownerId, mask, how);

	/* if we have a detoasted copy, free it */
	if (acl && (Pointer) acl != DatumGetPointer(aclDatum))
		pfree(acl);

	systable_endscan(scan);

	heap_close(pg_lo_meta, AccessShareLock);

	return result;
}

/*
 * Exported routine for examining a user's privileges for a namespace
 */
AclMode
pg_namespace_aclmask(Oid nsp_oid, Oid roleid,
					 AclMode mask, AclMaskHow how)
{
	AclMode		result;
	HeapTuple	tuple;
	Datum		aclDatum;
	bool		isNull;
	Acl		   *acl;
	Oid			ownerId;

	/* Superusers bypass all permission checking. */
	if (superuser_arg(roleid))
		return mask;

	/*
	 * If we have been assigned this namespace as a temp namespace, check to
	 * make sure we have CREATE TEMP permission on the database, and if so act
	 * as though we have all standard (but not GRANT OPTION) permissions on
	 * the namespace.  If we don't have CREATE TEMP, act as though we have
	 * only USAGE (and not CREATE) rights.
	 *
	 * This may seem redundant given the check in InitTempTableNamespace, but
	 * it really isn't since current user ID may have changed since then. The
	 * upshot of this behavior is that a SECURITY DEFINER function can create
	 * temp tables that can then be accessed (if permission is granted) by
	 * code in the same session that doesn't have permissions to create temp
	 * tables.
	 *
	 * XXX Would it be safe to ereport a special error message as
	 * InitTempTableNamespace does?  Returning zero here means we'll get a
	 * generic "permission denied for schema pg_temp_N" message, which is not
	 * remarkably user-friendly.
	 */
	if (isTempNamespace(nsp_oid))
	{
		if (pg_database_aclcheck(MyDatabaseId, roleid,
								 ACL_CREATE_TEMP) == ACLCHECK_OK)
			return mask & ACL_ALL_RIGHTS_SCHEMA;
		else
			return mask & ACL_USAGE;
	}

	/*
	 * Get the schema's ACL from pg_namespace
	 */
	tuple = SearchSysCache1(NAMESPACEOID, ObjectIdGetDatum(nsp_oid));
	if (!HeapTupleIsValid(tuple))
		ereport(ERROR,
				(errcode(ERRCODE_UNDEFINED_SCHEMA),
				 errmsg("schema with OID %u does not exist", nsp_oid)));

	ownerId = ((Form_pg_namespace) GETSTRUCT(tuple))->nspowner;

	aclDatum = SysCacheGetAttr(NAMESPACEOID, tuple, Anum_pg_namespace_nspacl,
							   &isNull);
	if (isNull)
	{
		/* No ACL, so build default ACL */
		acl = acldefault(OBJECT_SCHEMA, ownerId);
		aclDatum = (Datum) 0;
	}
	else
	{
		/* detoast ACL if necessary */
		acl = DatumGetAclP(aclDatum);
	}

	result = aclmask(acl, roleid, ownerId, mask, how);

	/* if we have a detoasted copy, free it */
	if (acl && (Pointer) acl != DatumGetPointer(aclDatum))
		pfree(acl);

	ReleaseSysCache(tuple);

	return result;
}

/*
 * Exported routine for examining a user's privileges for a tablespace
 */
AclMode
pg_tablespace_aclmask(Oid spc_oid, Oid roleid,
					  AclMode mask, AclMaskHow how)
{
	AclMode		result;
	HeapTuple	tuple;
	Datum		aclDatum;
	bool		isNull;
	Acl		   *acl;
	Oid			ownerId;

	/* Superusers bypass all permission checking. */
	if (superuser_arg(roleid))
		return mask;

	/*
	 * Get the tablespace's ACL from pg_tablespace
	 */
	tuple = SearchSysCache1(TABLESPACEOID, ObjectIdGetDatum(spc_oid));
	if (!HeapTupleIsValid(tuple))
		ereport(ERROR,
				(errcode(ERRCODE_UNDEFINED_OBJECT),
				 errmsg("tablespace with OID %u does not exist", spc_oid)));

	ownerId = ((Form_pg_tablespace) GETSTRUCT(tuple))->spcowner;

	aclDatum = SysCacheGetAttr(TABLESPACEOID, tuple,
							   Anum_pg_tablespace_spcacl,
							   &isNull);

	if (isNull)
	{
		/* No ACL, so build default ACL */
		acl = acldefault(OBJECT_TABLESPACE, ownerId);
		aclDatum = (Datum) 0;
	}
	else
	{
		/* detoast ACL if necessary */
		acl = DatumGetAclP(aclDatum);
	}

	result = aclmask(acl, roleid, ownerId, mask, how);

	/* if we have a detoasted copy, free it */
	if (acl && (Pointer) acl != DatumGetPointer(aclDatum))
		pfree(acl);

	ReleaseSysCache(tuple);

	return result;
}

/*
 * Exported routine for examining a user's privileges for a foreign
 * data wrapper
 */
AclMode
pg_foreign_data_wrapper_aclmask(Oid fdw_oid, Oid roleid,
								AclMode mask, AclMaskHow how)
{
	AclMode		result;
	HeapTuple	tuple;
	Datum		aclDatum;
	bool		isNull;
	Acl		   *acl;
	Oid			ownerId;

	Form_pg_foreign_data_wrapper fdwForm;

	/* Bypass permission checks for superusers */
	if (superuser_arg(roleid))
		return mask;

	/*
	 * Must get the FDW's tuple from pg_foreign_data_wrapper
	 */
	tuple = SearchSysCache1(FOREIGNDATAWRAPPEROID, ObjectIdGetDatum(fdw_oid));
	if (!HeapTupleIsValid(tuple))
		ereport(ERROR,
				(errcode(ERRCODE_UNDEFINED_OBJECT),
				 errmsg("foreign-data wrapper with OID %u does not exist",
						fdw_oid)));
	fdwForm = (Form_pg_foreign_data_wrapper) GETSTRUCT(tuple);

	/*
	 * Normal case: get the FDW's ACL from pg_foreign_data_wrapper
	 */
	ownerId = fdwForm->fdwowner;

	aclDatum = SysCacheGetAttr(FOREIGNDATAWRAPPEROID, tuple,
							   Anum_pg_foreign_data_wrapper_fdwacl, &isNull);
	if (isNull)
	{
		/* No ACL, so build default ACL */
		acl = acldefault(OBJECT_FDW, ownerId);
		aclDatum = (Datum) 0;
	}
	else
	{
		/* detoast rel's ACL if necessary */
		acl = DatumGetAclP(aclDatum);
	}

	result = aclmask(acl, roleid, ownerId, mask, how);

	/* if we have a detoasted copy, free it */
	if (acl && (Pointer) acl != DatumGetPointer(aclDatum))
		pfree(acl);

	ReleaseSysCache(tuple);

	return result;
}

/*
 * Exported routine for examining a user's privileges for a foreign
 * server.
 */
AclMode
pg_foreign_server_aclmask(Oid srv_oid, Oid roleid,
						  AclMode mask, AclMaskHow how)
{
	AclMode		result;
	HeapTuple	tuple;
	Datum		aclDatum;
	bool		isNull;
	Acl		   *acl;
	Oid			ownerId;

	Form_pg_foreign_server srvForm;

	/* Bypass permission checks for superusers */
	if (superuser_arg(roleid))
		return mask;

	/*
	 * Must get the FDW's tuple from pg_foreign_data_wrapper
	 */
	tuple = SearchSysCache1(FOREIGNSERVEROID, ObjectIdGetDatum(srv_oid));
	if (!HeapTupleIsValid(tuple))
		ereport(ERROR,
				(errcode(ERRCODE_UNDEFINED_OBJECT),
				 errmsg("foreign server with OID %u does not exist",
						srv_oid)));
	srvForm = (Form_pg_foreign_server) GETSTRUCT(tuple);

	/*
	 * Normal case: get the foreign server's ACL from pg_foreign_server
	 */
	ownerId = srvForm->srvowner;

	aclDatum = SysCacheGetAttr(FOREIGNSERVEROID, tuple,
							   Anum_pg_foreign_server_srvacl, &isNull);
	if (isNull)
	{
		/* No ACL, so build default ACL */
		acl = acldefault(OBJECT_FOREIGN_SERVER, ownerId);
		aclDatum = (Datum) 0;
	}
	else
	{
		/* detoast rel's ACL if necessary */
		acl = DatumGetAclP(aclDatum);
	}

	result = aclmask(acl, roleid, ownerId, mask, how);

	/* if we have a detoasted copy, free it */
	if (acl && (Pointer) acl != DatumGetPointer(aclDatum))
		pfree(acl);

	ReleaseSysCache(tuple);

	return result;
}

/*
 * Exported routine for examining a user's privileges for a type.
 */
AclMode
pg_type_aclmask(Oid type_oid, Oid roleid, AclMode mask, AclMaskHow how)
{
	AclMode		result;
	HeapTuple	tuple;
	Datum		aclDatum;
	bool		isNull;
	Acl		   *acl;
	Oid			ownerId;

	Form_pg_type typeForm;

	/* Bypass permission checks for superusers */
	if (superuser_arg(roleid))
		return mask;

	/*
	 * Must get the type's tuple from pg_type
	 */
	tuple = SearchSysCache1(TYPEOID, ObjectIdGetDatum(type_oid));
	if (!HeapTupleIsValid(tuple))
		ereport(ERROR,
				(errcode(ERRCODE_UNDEFINED_OBJECT),
				 errmsg("type with OID %u does not exist",
						type_oid)));
	typeForm = (Form_pg_type) GETSTRUCT(tuple);

	/*
	 * "True" array types don't manage permissions of their own; consult the
	 * element type instead.
	 */
	if (OidIsValid(typeForm->typelem) && typeForm->typlen == -1)
	{
		Oid			elttype_oid = typeForm->typelem;

		ReleaseSysCache(tuple);

		tuple = SearchSysCache1(TYPEOID, ObjectIdGetDatum(elttype_oid));
		/* this case is not a user-facing error, so elog not ereport */
		if (!HeapTupleIsValid(tuple))
			elog(ERROR, "cache lookup failed for type %u", elttype_oid);
		typeForm = (Form_pg_type) GETSTRUCT(tuple);
	}

	/*
	 * Now get the type's owner and ACL from the tuple
	 */
	ownerId = typeForm->typowner;

	aclDatum = SysCacheGetAttr(TYPEOID, tuple,
							   Anum_pg_type_typacl, &isNull);
	if (isNull)
	{
		/* No ACL, so build default ACL */
		acl = acldefault(OBJECT_TYPE, ownerId);
		aclDatum = (Datum) 0;
	}
	else
	{
		/* detoast rel's ACL if necessary */
		acl = DatumGetAclP(aclDatum);
	}

	result = aclmask(acl, roleid, ownerId, mask, how);

	/* if we have a detoasted copy, free it */
	if (acl && (Pointer) acl != DatumGetPointer(aclDatum))
		pfree(acl);

	ReleaseSysCache(tuple);

	return result;
}

/*
 * Exported routine for checking a user's access privileges to a column
 *
 * Returns ACLCHECK_OK if the user has any of the privileges identified by
 * 'mode'; otherwise returns a suitable error code (in practice, always
 * ACLCHECK_NO_PRIV).
 *
 * As with pg_attribute_aclmask, only privileges granted directly on the
 * column are considered here.
 */
AclResult
pg_attribute_aclcheck(Oid table_oid, AttrNumber attnum,
					  Oid roleid, AclMode mode)
{
	if (pg_attribute_aclmask(table_oid, attnum, roleid, mode, ACLMASK_ANY) != 0)
		return ACLCHECK_OK;
	else
		return ACLCHECK_NO_PRIV;
}

/*
 * Exported routine for checking a user's access privileges to any/all columns
 *
 * If 'how' is ACLMASK_ANY, then returns ACLCHECK_OK if user has any of the
 * privileges identified by 'mode' on any non-dropped column in the relation;
 * otherwise returns a suitable error code (in practice, always
 * ACLCHECK_NO_PRIV).
 *
 * If 'how' is ACLMASK_ALL, then returns ACLCHECK_OK if user has any of the
 * privileges identified by 'mode' on each non-dropped column in the relation
 * (and there must be at least one such column); otherwise returns a suitable
 * error code (in practice, always ACLCHECK_NO_PRIV).
 *
 * As with pg_attribute_aclmask, only privileges granted directly on the
 * column(s) are considered here.
 *
 * Note: system columns are not considered here; there are cases where that
 * might be appropriate but there are also cases where it wouldn't.
 */
AclResult
pg_attribute_aclcheck_all(Oid table_oid, Oid roleid, AclMode mode,
						  AclMaskHow how)
{
	AclResult	result;
	HeapTuple	classTuple;
	Form_pg_class classForm;
	AttrNumber	nattrs;
	AttrNumber	curr_att;

	/*
	 * Must fetch pg_class row to check number of attributes.  As in
	 * pg_attribute_aclmask, we prefer to return "no privileges" instead of
	 * throwing an error if we get any unexpected lookup errors.
	 */
	classTuple = SearchSysCache1(RELOID, ObjectIdGetDatum(table_oid));
	if (!HeapTupleIsValid(classTuple))
		return ACLCHECK_NO_PRIV;
	classForm = (Form_pg_class) GETSTRUCT(classTuple);

	nattrs = classForm->relnatts;

	ReleaseSysCache(classTuple);

	/*
	 * Initialize result in case there are no non-dropped columns.  We want to
	 * report failure in such cases for either value of 'how'.
	 */
	result = ACLCHECK_NO_PRIV;

	for (curr_att = 1; curr_att <= nattrs; curr_att++)
	{
		HeapTuple	attTuple;
		AclMode		attmask;

		attTuple = SearchSysCache2(ATTNUM,
								   ObjectIdGetDatum(table_oid),
								   Int16GetDatum(curr_att));
		if (!HeapTupleIsValid(attTuple))
			continue;

		/* ignore dropped columns */
		if (((Form_pg_attribute) GETSTRUCT(attTuple))->attisdropped)
		{
			ReleaseSysCache(attTuple);
			continue;
		}

		/*
		 * Here we hard-wire knowledge that the default ACL for a column
		 * grants no privileges, so that we can fall out quickly in the very
		 * common case where attacl is null.
		 */
		if (heap_attisnull(attTuple, Anum_pg_attribute_attacl))
			attmask = 0;
		else
			attmask = pg_attribute_aclmask(table_oid, curr_att, roleid,
										   mode, ACLMASK_ANY);

		ReleaseSysCache(attTuple);

		if (attmask != 0)
		{
			result = ACLCHECK_OK;
			if (how == ACLMASK_ANY)
				break;			/* succeed on any success */
		}
		else
		{
			result = ACLCHECK_NO_PRIV;
			if (how == ACLMASK_ALL)
				break;			/* fail on any failure */
		}
	}

	return result;
}

/*
 * Exported routine for checking a user's access privileges to a table
 *
 * Returns ACLCHECK_OK if the user has any of the privileges identified by
 * 'mode'; otherwise returns a suitable error code (in practice, always
 * ACLCHECK_NO_PRIV).
 */
AclResult
pg_class_aclcheck(Oid table_oid, Oid roleid, AclMode mode)
{
	if (pg_class_aclmask(table_oid, roleid, mode, ACLMASK_ANY) != 0)
		return ACLCHECK_OK;
	else
		return ACLCHECK_NO_PRIV;
}

/*
 * Exported routine for checking a user's access privileges to a database
 */
AclResult
pg_database_aclcheck(Oid db_oid, Oid roleid, AclMode mode)
{
	if (pg_database_aclmask(db_oid, roleid, mode, ACLMASK_ANY) != 0)
		return ACLCHECK_OK;
	else
		return ACLCHECK_NO_PRIV;
}

/*
 * Exported routine for checking a user's access privileges to a function
 */
AclResult
pg_proc_aclcheck(Oid proc_oid, Oid roleid, AclMode mode)
{
	if (pg_proc_aclmask(proc_oid, roleid, mode, ACLMASK_ANY) != 0)
		return ACLCHECK_OK;
	else
		return ACLCHECK_NO_PRIV;
}

/*
 * Exported routine for checking a user's access privileges to a language
 */
AclResult
pg_language_aclcheck(Oid lang_oid, Oid roleid, AclMode mode)
{
	if (pg_language_aclmask(lang_oid, roleid, mode, ACLMASK_ANY) != 0)
		return ACLCHECK_OK;
	else
		return ACLCHECK_NO_PRIV;
}

/*
 * Exported routine for checking a user's access privileges to a largeobject
 */
AclResult
pg_largeobject_aclcheck_snapshot(Oid lobj_oid, Oid roleid, AclMode mode,
								 Snapshot snapshot)
{
	if (pg_largeobject_aclmask_snapshot(lobj_oid, roleid, mode,
										ACLMASK_ANY, snapshot) != 0)
		return ACLCHECK_OK;
	else
		return ACLCHECK_NO_PRIV;
}

/*
 * Exported routine for checking a user's access privileges to a namespace
 */
AclResult
pg_namespace_aclcheck(Oid nsp_oid, Oid roleid, AclMode mode)
{
	if (pg_namespace_aclmask(nsp_oid, roleid, mode, ACLMASK_ANY) != 0)
		return ACLCHECK_OK;
	else
		return ACLCHECK_NO_PRIV;
}

/*
 * Exported routine for checking a user's access privileges to a tablespace
 */
AclResult
pg_tablespace_aclcheck(Oid spc_oid, Oid roleid, AclMode mode)
{
	if (pg_tablespace_aclmask(spc_oid, roleid, mode, ACLMASK_ANY) != 0)
		return ACLCHECK_OK;
	else
		return ACLCHECK_NO_PRIV;
}

/*
 * Exported routine for checking a user's access privileges to a foreign
 * data wrapper
 */
AclResult
pg_foreign_data_wrapper_aclcheck(Oid fdw_oid, Oid roleid, AclMode mode)
{
	if (pg_foreign_data_wrapper_aclmask(fdw_oid, roleid, mode, ACLMASK_ANY) != 0)
		return ACLCHECK_OK;
	else
		return ACLCHECK_NO_PRIV;
}

/*
 * Exported routine for checking a user's access privileges to a foreign
 * server
 */
AclResult
pg_foreign_server_aclcheck(Oid srv_oid, Oid roleid, AclMode mode)
{
	if (pg_foreign_server_aclmask(srv_oid, roleid, mode, ACLMASK_ANY) != 0)
		return ACLCHECK_OK;
	else
		return ACLCHECK_NO_PRIV;
}

/*
 * Exported routine for checking a user's access privileges to a type
 */
AclResult
pg_type_aclcheck(Oid type_oid, Oid roleid, AclMode mode)
{
	if (pg_type_aclmask(type_oid, roleid, mode, ACLMASK_ANY) != 0)
		return ACLCHECK_OK;
	else
		return ACLCHECK_NO_PRIV;
}

/*
 * Ownership check for a relation (specified by OID).
 */
bool
pg_class_ownercheck(Oid class_oid, Oid roleid)
{
	HeapTuple	tuple;
	Oid			ownerId;

	/* Superusers bypass all permission checking. */
	if (superuser_arg(roleid))
		return true;

	tuple = SearchSysCache1(RELOID, ObjectIdGetDatum(class_oid));
	if (!HeapTupleIsValid(tuple))
		ereport(ERROR,
				(errcode(ERRCODE_UNDEFINED_TABLE),
				 errmsg("relation with OID %u does not exist", class_oid)));

	ownerId = ((Form_pg_class) GETSTRUCT(tuple))->relowner;

	ReleaseSysCache(tuple);

	return has_privs_of_role(roleid, ownerId);
}

/*
 * Ownership check for a type (specified by OID).
 */
bool
pg_type_ownercheck(Oid type_oid, Oid roleid)
{
	HeapTuple	tuple;
	Oid			ownerId;

	/* Superusers bypass all permission checking. */
	if (superuser_arg(roleid))
		return true;

	tuple = SearchSysCache1(TYPEOID, ObjectIdGetDatum(type_oid));
	if (!HeapTupleIsValid(tuple))
		ereport(ERROR,
				(errcode(ERRCODE_UNDEFINED_OBJECT),
				 errmsg("type with OID %u does not exist", type_oid)));

	ownerId = ((Form_pg_type) GETSTRUCT(tuple))->typowner;

	ReleaseSysCache(tuple);

	return has_privs_of_role(roleid, ownerId);
}

/*
 * Ownership check for an operator (specified by OID).
 */
bool
pg_oper_ownercheck(Oid oper_oid, Oid roleid)
{
	HeapTuple	tuple;
	Oid			ownerId;

	/* Superusers bypass all permission checking. */
	if (superuser_arg(roleid))
		return true;

	tuple = SearchSysCache1(OPEROID, ObjectIdGetDatum(oper_oid));
	if (!HeapTupleIsValid(tuple))
		ereport(ERROR,
				(errcode(ERRCODE_UNDEFINED_FUNCTION),
				 errmsg("operator with OID %u does not exist", oper_oid)));

	ownerId = ((Form_pg_operator) GETSTRUCT(tuple))->oprowner;

	ReleaseSysCache(tuple);

	return has_privs_of_role(roleid, ownerId);
}

/*
 * Ownership check for a function (specified by OID).
 */
bool
pg_proc_ownercheck(Oid proc_oid, Oid roleid)
{
	HeapTuple	tuple;
	Oid			ownerId;

	/* Superusers bypass all permission checking. */
	if (superuser_arg(roleid))
		return true;

	tuple = SearchSysCache1(PROCOID, ObjectIdGetDatum(proc_oid));
	if (!HeapTupleIsValid(tuple))
		ereport(ERROR,
				(errcode(ERRCODE_UNDEFINED_FUNCTION),
				 errmsg("function with OID %u does not exist", proc_oid)));

	ownerId = ((Form_pg_proc) GETSTRUCT(tuple))->proowner;

	ReleaseSysCache(tuple);

	return has_privs_of_role(roleid, ownerId);
}

/*
 * Ownership check for a procedural language (specified by OID)
 */
bool
pg_language_ownercheck(Oid lan_oid, Oid roleid)
{
	HeapTuple	tuple;
	Oid			ownerId;

	/* Superusers bypass all permission checking. */
	if (superuser_arg(roleid))
		return true;

	tuple = SearchSysCache1(LANGOID, ObjectIdGetDatum(lan_oid));
	if (!HeapTupleIsValid(tuple))
		ereport(ERROR,
				(errcode(ERRCODE_UNDEFINED_FUNCTION),
				 errmsg("language with OID %u does not exist", lan_oid)));

	ownerId = ((Form_pg_language) GETSTRUCT(tuple))->lanowner;

	ReleaseSysCache(tuple);

	return has_privs_of_role(roleid, ownerId);
}

/*
 * Ownership check for a largeobject (specified by OID)
 *
 * This is only used for operations like ALTER LARGE OBJECT that are always
 * relative to an up-to-date snapshot.
 */
bool
pg_largeobject_ownercheck(Oid lobj_oid, Oid roleid)
{
	Relation	pg_lo_meta;
	ScanKeyData entry[1];
	SysScanDesc scan;
	HeapTuple	tuple;
	Oid			ownerId;

	/* Superusers bypass all permission checking. */
	if (superuser_arg(roleid))
		return true;

	/* There's no syscache for pg_largeobject_metadata */
	pg_lo_meta = heap_open(LargeObjectMetadataRelationId,
						   AccessShareLock);

	ScanKeyInit(&entry[0],
				ObjectIdAttributeNumber,
				BTEqualStrategyNumber, F_OIDEQ,
				ObjectIdGetDatum(lobj_oid));

	scan = systable_beginscan(pg_lo_meta,
							  LargeObjectMetadataOidIndexId, true,
							  NULL, 1, entry);

	tuple = systable_getnext(scan);
	if (!HeapTupleIsValid(tuple))
		ereport(ERROR,
				(errcode(ERRCODE_UNDEFINED_OBJECT),
				 errmsg("large object %u does not exist", lobj_oid)));

	ownerId = ((Form_pg_largeobject_metadata) GETSTRUCT(tuple))->lomowner;

	systable_endscan(scan);
	heap_close(pg_lo_meta, AccessShareLock);

	return has_privs_of_role(roleid, ownerId);
}

/*
 * Ownership check for a namespace (specified by OID).
 */
bool
pg_namespace_ownercheck(Oid nsp_oid, Oid roleid)
{
	HeapTuple	tuple;
	Oid			ownerId;

	/* Superusers bypass all permission checking. */
	if (superuser_arg(roleid))
		return true;

	tuple = SearchSysCache1(NAMESPACEOID, ObjectIdGetDatum(nsp_oid));
	if (!HeapTupleIsValid(tuple))
		ereport(ERROR,
				(errcode(ERRCODE_UNDEFINED_SCHEMA),
				 errmsg("schema with OID %u does not exist", nsp_oid)));

	ownerId = ((Form_pg_namespace) GETSTRUCT(tuple))->nspowner;

	ReleaseSysCache(tuple);

	return has_privs_of_role(roleid, ownerId);
}

/*
 * Ownership check for a tablespace (specified by OID).
 */
bool
pg_tablespace_ownercheck(Oid spc_oid, Oid roleid)
{
	HeapTuple	spctuple;
	Oid			spcowner;

	/* Superusers bypass all permission checking. */
	if (superuser_arg(roleid))
		return true;

	/* Search syscache for pg_tablespace */
	spctuple = SearchSysCache1(TABLESPACEOID, ObjectIdGetDatum(spc_oid));
	if (!HeapTupleIsValid(spctuple))
		ereport(ERROR,
				(errcode(ERRCODE_UNDEFINED_OBJECT),
				 errmsg("tablespace with OID %u does not exist", spc_oid)));

	spcowner = ((Form_pg_tablespace) GETSTRUCT(spctuple))->spcowner;

	ReleaseSysCache(spctuple);

	return has_privs_of_role(roleid, spcowner);
}

/*
 * Ownership check for an operator class (specified by OID).
 */
bool
pg_opclass_ownercheck(Oid opc_oid, Oid roleid)
{
	HeapTuple	tuple;
	Oid			ownerId;

	/* Superusers bypass all permission checking. */
	if (superuser_arg(roleid))
		return true;

	tuple = SearchSysCache1(CLAOID, ObjectIdGetDatum(opc_oid));
	if (!HeapTupleIsValid(tuple))
		ereport(ERROR,
				(errcode(ERRCODE_UNDEFINED_OBJECT),
				 errmsg("operator class with OID %u does not exist",
						opc_oid)));

	ownerId = ((Form_pg_opclass) GETSTRUCT(tuple))->opcowner;

	ReleaseSysCache(tuple);

	return has_privs_of_role(roleid, ownerId);
}

/*
 * Ownership check for an operator family (specified by OID).
 */
bool
pg_opfamily_ownercheck(Oid opf_oid, Oid roleid)
{
	HeapTuple	tuple;
	Oid			ownerId;

	/* Superusers bypass all permission checking. */
	if (superuser_arg(roleid))
		return true;

	tuple = SearchSysCache1(OPFAMILYOID, ObjectIdGetDatum(opf_oid));
	if (!HeapTupleIsValid(tuple))
		ereport(ERROR,
				(errcode(ERRCODE_UNDEFINED_OBJECT),
				 errmsg("operator family with OID %u does not exist",
						opf_oid)));

	ownerId = ((Form_pg_opfamily) GETSTRUCT(tuple))->opfowner;

	ReleaseSysCache(tuple);

	return has_privs_of_role(roleid, ownerId);
}

/*
 * Ownership check for a text search dictionary (specified by OID).
 */
bool
pg_ts_dict_ownercheck(Oid dict_oid, Oid roleid)
{
	HeapTuple	tuple;
	Oid			ownerId;

	/* Superusers bypass all permission checking. */
	if (superuser_arg(roleid))
		return true;

	tuple = SearchSysCache1(TSDICTOID, ObjectIdGetDatum(dict_oid));
	if (!HeapTupleIsValid(tuple))
		ereport(ERROR,
				(errcode(ERRCODE_UNDEFINED_OBJECT),
				 errmsg("text search dictionary with OID %u does not exist",
						dict_oid)));

	ownerId = ((Form_pg_ts_dict) GETSTRUCT(tuple))->dictowner;

	ReleaseSysCache(tuple);

	return has_privs_of_role(roleid, ownerId);
}

/*
 * Ownership check for a text search configuration (specified by OID).
 */
bool
pg_ts_config_ownercheck(Oid cfg_oid, Oid roleid)
{
	HeapTuple	tuple;
	Oid			ownerId;

	/* Superusers bypass all permission checking. */
	if (superuser_arg(roleid))
		return true;

	tuple = SearchSysCache1(TSCONFIGOID, ObjectIdGetDatum(cfg_oid));
	if (!HeapTupleIsValid(tuple))
		ereport(ERROR,
				(errcode(ERRCODE_UNDEFINED_OBJECT),
				 errmsg("text search configuration with OID %u does not exist",
						cfg_oid)));

	ownerId = ((Form_pg_ts_config) GETSTRUCT(tuple))->cfgowner;

	ReleaseSysCache(tuple);

	return has_privs_of_role(roleid, ownerId);
}

/*
 * Ownership check for a foreign-data wrapper (specified by OID).
 */
bool
pg_foreign_data_wrapper_ownercheck(Oid srv_oid, Oid roleid)
{
	HeapTuple	tuple;
	Oid			ownerId;

	/* Superusers bypass all permission checking. */
	if (superuser_arg(roleid))
		return true;

	tuple = SearchSysCache1(FOREIGNDATAWRAPPEROID, ObjectIdGetDatum(srv_oid));
	if (!HeapTupleIsValid(tuple))
		ereport(ERROR,
				(errcode(ERRCODE_UNDEFINED_OBJECT),
				 errmsg("foreign-data wrapper with OID %u does not exist",
						srv_oid)));

	ownerId = ((Form_pg_foreign_data_wrapper) GETSTRUCT(tuple))->fdwowner;

	ReleaseSysCache(tuple);

	return has_privs_of_role(roleid, ownerId);
}

/*
 * Ownership check for a foreign server (specified by OID).
 */
bool
pg_foreign_server_ownercheck(Oid srv_oid, Oid roleid)
{
	HeapTuple	tuple;
	Oid			ownerId;

	/* Superusers bypass all permission checking. */
	if (superuser_arg(roleid))
		return true;

	tuple = SearchSysCache1(FOREIGNSERVEROID, ObjectIdGetDatum(srv_oid));
	if (!HeapTupleIsValid(tuple))
		ereport(ERROR,
				(errcode(ERRCODE_UNDEFINED_OBJECT),
				 errmsg("foreign server with OID %u does not exist",
						srv_oid)));

	ownerId = ((Form_pg_foreign_server) GETSTRUCT(tuple))->srvowner;

	ReleaseSysCache(tuple);

	return has_privs_of_role(roleid, ownerId);
}

/*
 * Ownership check for an event trigger (specified by OID).
 */
bool
pg_event_trigger_ownercheck(Oid et_oid, Oid roleid)
{
	HeapTuple	tuple;
	Oid			ownerId;

	/* Superusers bypass all permission checking. */
	if (superuser_arg(roleid))
		return true;

	tuple = SearchSysCache1(EVENTTRIGGEROID, ObjectIdGetDatum(et_oid));
	if (!HeapTupleIsValid(tuple))
		ereport(ERROR,
				(errcode(ERRCODE_UNDEFINED_OBJECT),
				 errmsg("event trigger with OID %u does not exist",
						et_oid)));

	ownerId = ((Form_pg_event_trigger) GETSTRUCT(tuple))->evtowner;

	ReleaseSysCache(tuple);

	return has_privs_of_role(roleid, ownerId);
}

/*
 * Ownership check for a database (specified by OID).
 */
bool
pg_database_ownercheck(Oid db_oid, Oid roleid)
{
	HeapTuple	tuple;
	Oid			dba;

	/* Superusers bypass all permission checking. */
	if (superuser_arg(roleid))
		return true;

	tuple = SearchSysCache1(DATABASEOID, ObjectIdGetDatum(db_oid));
	if (!HeapTupleIsValid(tuple))
		ereport(ERROR,
				(errcode(ERRCODE_UNDEFINED_DATABASE),
				 errmsg("database with OID %u does not exist", db_oid)));

	dba = ((Form_pg_database) GETSTRUCT(tuple))->datdba;

	ReleaseSysCache(tuple);

	return has_privs_of_role(roleid, dba);
}

/*
 * Ownership check for a collation (specified by OID).
 */
bool
pg_collation_ownercheck(Oid coll_oid, Oid roleid)
{
	HeapTuple	tuple;
	Oid			ownerId;

	/* Superusers bypass all permission checking. */
	if (superuser_arg(roleid))
		return true;

	tuple = SearchSysCache1(COLLOID, ObjectIdGetDatum(coll_oid));
	if (!HeapTupleIsValid(tuple))
		ereport(ERROR,
				(errcode(ERRCODE_UNDEFINED_OBJECT),
				 errmsg("collation with OID %u does not exist", coll_oid)));

	ownerId = ((Form_pg_collation) GETSTRUCT(tuple))->collowner;

	ReleaseSysCache(tuple);

	return has_privs_of_role(roleid, ownerId);
}

/*
 * Ownership check for a conversion (specified by OID).
 */
bool
pg_conversion_ownercheck(Oid conv_oid, Oid roleid)
{
	HeapTuple	tuple;
	Oid			ownerId;

	/* Superusers bypass all permission checking. */
	if (superuser_arg(roleid))
		return true;

	tuple = SearchSysCache1(CONVOID, ObjectIdGetDatum(conv_oid));
	if (!HeapTupleIsValid(tuple))
		ereport(ERROR,
				(errcode(ERRCODE_UNDEFINED_OBJECT),
				 errmsg("conversion with OID %u does not exist", conv_oid)));

	ownerId = ((Form_pg_conversion) GETSTRUCT(tuple))->conowner;

	ReleaseSysCache(tuple);

	return has_privs_of_role(roleid, ownerId);
}

/*
 * Ownership check for an extension (specified by OID).
 */
bool
pg_extension_ownercheck(Oid ext_oid, Oid roleid)
{
	Relation	pg_extension;
	ScanKeyData entry[1];
	SysScanDesc scan;
	HeapTuple	tuple;
	Oid			ownerId;

	/* Superusers bypass all permission checking. */
	if (superuser_arg(roleid))
		return true;

	/* There's no syscache for pg_extension, so do it the hard way */
	pg_extension = heap_open(ExtensionRelationId, AccessShareLock);

	ScanKeyInit(&entry[0],
				ObjectIdAttributeNumber,
				BTEqualStrategyNumber, F_OIDEQ,
				ObjectIdGetDatum(ext_oid));

	scan = systable_beginscan(pg_extension,
							  ExtensionOidIndexId, true,
							  NULL, 1, entry);

	tuple = systable_getnext(scan);
	if (!HeapTupleIsValid(tuple))
		ereport(ERROR,
				(errcode(ERRCODE_UNDEFINED_OBJECT),
				 errmsg("extension with OID %u does not exist", ext_oid)));

	ownerId = ((Form_pg_extension) GETSTRUCT(tuple))->extowner;

	systable_endscan(scan);
	heap_close(pg_extension, AccessShareLock);

	return has_privs_of_role(roleid, ownerId);
}

/*
 * Ownership check for an publication (specified by OID).
 */
bool
pg_publication_ownercheck(Oid pub_oid, Oid roleid)
{
	HeapTuple	tuple;
	Oid			ownerId;

	/* Superusers bypass all permission checking. */
	if (superuser_arg(roleid))
		return true;

	tuple = SearchSysCache1(PUBLICATIONOID, ObjectIdGetDatum(pub_oid));
	if (!HeapTupleIsValid(tuple))
		ereport(ERROR,
				(errcode(ERRCODE_UNDEFINED_OBJECT),
				 errmsg("publication with OID %u does not exist", pub_oid)));

	ownerId = ((Form_pg_publication) GETSTRUCT(tuple))->pubowner;

	ReleaseSysCache(tuple);

	return has_privs_of_role(roleid, ownerId);
}

/*
 * Ownership check for a subscription (specified by OID).
 */
bool
pg_subscription_ownercheck(Oid sub_oid, Oid roleid)
{
	HeapTuple	tuple;
	Oid			ownerId;

	/* Superusers bypass all permission checking. */
	if (superuser_arg(roleid))
		return true;

	tuple = SearchSysCache1(SUBSCRIPTIONOID, ObjectIdGetDatum(sub_oid));
	if (!HeapTupleIsValid(tuple))
		ereport(ERROR,
				(errcode(ERRCODE_UNDEFINED_OBJECT),
				 errmsg("subscription with OID %u does not exist", sub_oid)));

	ownerId = ((Form_pg_subscription) GETSTRUCT(tuple))->subowner;

	ReleaseSysCache(tuple);

	return has_privs_of_role(roleid, ownerId);
}

/*
 * Ownership check for a statistics object (specified by OID).
 */
bool
pg_statistics_object_ownercheck(Oid stat_oid, Oid roleid)
{
	HeapTuple	tuple;
	Oid			ownerId;

	/* Superusers bypass all permission checking. */
	if (superuser_arg(roleid))
		return true;

	tuple = SearchSysCache1(STATEXTOID, ObjectIdGetDatum(stat_oid));
	if (!HeapTupleIsValid(tuple))
		ereport(ERROR,
				(errcode(ERRCODE_UNDEFINED_OBJECT),
				 errmsg("statistics object with OID %u does not exist",
						stat_oid)));

	ownerId = ((Form_pg_statistic_ext) GETSTRUCT(tuple))->stxowner;

	ReleaseSysCache(tuple);

	return has_privs_of_role(roleid, ownerId);
}

/*
 * Check whether specified role has CREATEROLE privilege (or is a superuser)
 *
 * Note: roles do not have owners per se; instead we use this test in
 * places where an ownership-like permissions test is needed for a role.
 * Be sure to apply it to the role trying to do the operation, not the
 * role being operated on!	Also note that this generally should not be
 * considered enough privilege if the target role is a superuser.
 * (We don't handle that consideration here because we want to give a
 * separate error message for such cases, so the caller has to deal with it.)
 */
bool
has_createrole_privilege(Oid roleid)
{
	bool		result = false;
	HeapTuple	utup;

	/* Superusers bypass all permission checking. */
	if (superuser_arg(roleid))
		return true;

	utup = SearchSysCache1(AUTHOID, ObjectIdGetDatum(roleid));
	if (HeapTupleIsValid(utup))
	{
		result = ((Form_pg_authid) GETSTRUCT(utup))->rolcreaterole;
		ReleaseSysCache(utup);
	}
	return result;
}

bool
has_bypassrls_privilege(Oid roleid)
{
	bool		result = false;
	HeapTuple	utup;

	/* Superusers bypass all permission checking. */
	if (superuser_arg(roleid))
		return true;

	utup = SearchSysCache1(AUTHOID, ObjectIdGetDatum(roleid));
	if (HeapTupleIsValid(utup))
	{
		result = ((Form_pg_authid) GETSTRUCT(utup))->rolbypassrls;
		ReleaseSysCache(utup);
	}
	return result;
}

/*
 * Fetch pg_default_acl entry for given role, namespace and object type
 * (object type must be given in pg_default_acl's encoding).
 * Returns NULL if no such entry.
 */
static Acl *
get_default_acl_internal(Oid roleId, Oid nsp_oid, char objtype)
{
	Acl		   *result = NULL;
	HeapTuple	tuple;

	tuple = SearchSysCache3(DEFACLROLENSPOBJ,
							ObjectIdGetDatum(roleId),
							ObjectIdGetDatum(nsp_oid),
							CharGetDatum(objtype));

	if (HeapTupleIsValid(tuple))
	{
		Datum		aclDatum;
		bool		isNull;

		aclDatum = SysCacheGetAttr(DEFACLROLENSPOBJ, tuple,
								   Anum_pg_default_acl_defaclacl,
								   &isNull);
		if (!isNull)
			result = DatumGetAclPCopy(aclDatum);
		ReleaseSysCache(tuple);
	}

	return result;
}

/*
 * Get default permissions for newly created object within given schema
 *
 * Returns NULL if built-in system defaults should be used
 */
Acl *
get_user_default_acl(ObjectType objtype, Oid ownerId, Oid nsp_oid)
{
	Acl		   *result;
	Acl		   *glob_acl;
	Acl		   *schema_acl;
	Acl		   *def_acl;
	char		defaclobjtype;

	/*
	 * Use NULL during bootstrap, since pg_default_acl probably isn't there
	 * yet.
	 */
	if (IsBootstrapProcessingMode())
		return NULL;

	/* Check if object type is supported in pg_default_acl */
	switch (objtype)
	{
		case OBJECT_TABLE:
			defaclobjtype = DEFACLOBJ_RELATION;
			break;

		case OBJECT_SEQUENCE:
			defaclobjtype = DEFACLOBJ_SEQUENCE;
			break;

		case OBJECT_FUNCTION:
			defaclobjtype = DEFACLOBJ_FUNCTION;
			break;

		case OBJECT_TYPE:
			defaclobjtype = DEFACLOBJ_TYPE;
			break;

		case OBJECT_SCHEMA:
			defaclobjtype = DEFACLOBJ_NAMESPACE;
			break;

		default:
			return NULL;
	}

	/* Look up the relevant pg_default_acl entries */
	glob_acl = get_default_acl_internal(ownerId, InvalidOid, defaclobjtype);
	schema_acl = get_default_acl_internal(ownerId, nsp_oid, defaclobjtype);

	/* Quick out if neither entry exists */
	if (glob_acl == NULL && schema_acl == NULL)
		return NULL;

	/* We need to know the hard-wired default value, too */
	def_acl = acldefault(objtype, ownerId);

	/* If there's no global entry, substitute the hard-wired default */
	if (glob_acl == NULL)
		glob_acl = def_acl;

	/* Merge in any per-schema privileges */
	result = aclmerge(glob_acl, schema_acl, ownerId);

	/*
	 * For efficiency, we want to return NULL if the result equals default.
	 * This requires sorting both arrays to get an accurate comparison.
	 */
	aclitemsort(result);
	aclitemsort(def_acl);
	if (aclequal(result, def_acl))
		result = NULL;

	return result;
}

/*
 * Record initial privileges for the top-level object passed in.
 *
 * For the object passed in, this will record its ACL (if any) and the ACLs of
 * any sub-objects (eg: columns) into pg_init_privs.
 *
 * Any new kinds of objects which have ACLs associated with them and can be
 * added to an extension should be added to the if-else tree below.
 */
void
recordExtObjInitPriv(Oid objoid, Oid classoid)
{
	/*
	 * pg_class / pg_attribute
	 *
	 * If this is a relation then we need to see if there are any sub-objects
	 * (eg: columns) for it and, if so, be sure to call
	 * recordExtensionInitPrivWorker() for each one.
	 */
	if (classoid == RelationRelationId)
	{
		Form_pg_class pg_class_tuple;
		Datum		aclDatum;
		bool		isNull;
		HeapTuple	tuple;

		tuple = SearchSysCache1(RELOID, ObjectIdGetDatum(objoid));
		if (!HeapTupleIsValid(tuple))
			elog(ERROR, "cache lookup failed for relation %u", objoid);
		pg_class_tuple = (Form_pg_class) GETSTRUCT(tuple);

		/* Indexes don't have permissions */
		if (pg_class_tuple->relkind == RELKIND_INDEX ||
			pg_class_tuple->relkind == RELKIND_PARTITIONED_INDEX)
			return;

		/* Composite types don't have permissions either */
		if (pg_class_tuple->relkind == RELKIND_COMPOSITE_TYPE)
			return;

		/*
		 * If this isn't a sequence, index, or composite type then it's
		 * possibly going to have columns associated with it that might have
		 * ACLs.
		 */
		if (pg_class_tuple->relkind != RELKIND_SEQUENCE)
		{
			AttrNumber	curr_att;
			AttrNumber	nattrs = pg_class_tuple->relnatts;

			for (curr_att = 1; curr_att <= nattrs; curr_att++)
			{
				HeapTuple	attTuple;
				Datum		attaclDatum;

				attTuple = SearchSysCache2(ATTNUM,
										   ObjectIdGetDatum(objoid),
										   Int16GetDatum(curr_att));

				if (!HeapTupleIsValid(attTuple))
					continue;

				/* ignore dropped columns */
				if (((Form_pg_attribute) GETSTRUCT(attTuple))->attisdropped)
				{
					ReleaseSysCache(attTuple);
					continue;
				}

				attaclDatum = SysCacheGetAttr(ATTNUM, attTuple,
											  Anum_pg_attribute_attacl,
											  &isNull);

				/* no need to do anything for a NULL ACL */
				if (isNull)
				{
					ReleaseSysCache(attTuple);
					continue;
				}

				recordExtensionInitPrivWorker(objoid, classoid, curr_att,
											  DatumGetAclP(attaclDatum));

				ReleaseSysCache(attTuple);
			}
		}

		aclDatum = SysCacheGetAttr(RELOID, tuple, Anum_pg_class_relacl,
								   &isNull);

		/* Add the record, if any, for the top-level object */
		if (!isNull)
			recordExtensionInitPrivWorker(objoid, classoid, 0,
										  DatumGetAclP(aclDatum));

		ReleaseSysCache(tuple);
	}
	/* pg_foreign_data_wrapper */
	else if (classoid == ForeignDataWrapperRelationId)
	{
		Datum		aclDatum;
		bool		isNull;
		HeapTuple	tuple;

		tuple = SearchSysCache1(FOREIGNDATAWRAPPEROID,
								ObjectIdGetDatum(objoid));
		if (!HeapTupleIsValid(tuple))
			elog(ERROR, "cache lookup failed for foreign data wrapper %u",
				 objoid);

		aclDatum = SysCacheGetAttr(FOREIGNDATAWRAPPEROID, tuple,
								   Anum_pg_foreign_data_wrapper_fdwacl,
								   &isNull);

		/* Add the record, if any, for the top-level object */
		if (!isNull)
			recordExtensionInitPrivWorker(objoid, classoid, 0,
										  DatumGetAclP(aclDatum));

		ReleaseSysCache(tuple);
	}
	/* pg_foreign_server */
	else if (classoid == ForeignServerRelationId)
	{
		Datum		aclDatum;
		bool		isNull;
		HeapTuple	tuple;

		tuple = SearchSysCache1(FOREIGNSERVEROID, ObjectIdGetDatum(objoid));
		if (!HeapTupleIsValid(tuple))
			elog(ERROR, "cache lookup failed for foreign data wrapper %u",
				 objoid);

		aclDatum = SysCacheGetAttr(FOREIGNSERVEROID, tuple,
								   Anum_pg_foreign_server_srvacl,
								   &isNull);

		/* Add the record, if any, for the top-level object */
		if (!isNull)
			recordExtensionInitPrivWorker(objoid, classoid, 0,
										  DatumGetAclP(aclDatum));

		ReleaseSysCache(tuple);
	}
	/* pg_language */
	else if (classoid == LanguageRelationId)
	{
		Datum		aclDatum;
		bool		isNull;
		HeapTuple	tuple;

		tuple = SearchSysCache1(LANGOID, ObjectIdGetDatum(objoid));
		if (!HeapTupleIsValid(tuple))
			elog(ERROR, "cache lookup failed for language %u", objoid);

		aclDatum = SysCacheGetAttr(LANGOID, tuple, Anum_pg_language_lanacl,
								   &isNull);

		/* Add the record, if any, for the top-level object */
		if (!isNull)
			recordExtensionInitPrivWorker(objoid, classoid, 0,
										  DatumGetAclP(aclDatum));

		ReleaseSysCache(tuple);
	}
	/* pg_largeobject_metadata */
	else if (classoid == LargeObjectMetadataRelationId)
	{
		Datum		aclDatum;
		bool		isNull;
		HeapTuple	tuple;
		ScanKeyData entry[1];
		SysScanDesc scan;
		Relation	relation;

		relation = heap_open(LargeObjectMetadataRelationId, RowExclusiveLock);

		/* There's no syscache for pg_largeobject_metadata */
		ScanKeyInit(&entry[0],
					ObjectIdAttributeNumber,
					BTEqualStrategyNumber, F_OIDEQ,
					ObjectIdGetDatum(objoid));

		scan = systable_beginscan(relation,
								  LargeObjectMetadataOidIndexId, true,
								  NULL, 1, entry);

		tuple = systable_getnext(scan);
		if (!HeapTupleIsValid(tuple))
			elog(ERROR, "could not find tuple for large object %u", objoid);

		aclDatum = heap_getattr(tuple,
								Anum_pg_largeobject_metadata_lomacl,
								RelationGetDescr(relation), &isNull);

		/* Add the record, if any, for the top-level object */
		if (!isNull)
			recordExtensionInitPrivWorker(objoid, classoid, 0,
										  DatumGetAclP(aclDatum));

		systable_endscan(scan);
	}
	/* pg_namespace */
	else if (classoid == NamespaceRelationId)
	{
		Datum		aclDatum;
		bool		isNull;
		HeapTuple	tuple;

		tuple = SearchSysCache1(NAMESPACEOID, ObjectIdGetDatum(objoid));
		if (!HeapTupleIsValid(tuple))
			elog(ERROR, "cache lookup failed for function %u", objoid);

		aclDatum = SysCacheGetAttr(NAMESPACEOID, tuple,
								   Anum_pg_namespace_nspacl, &isNull);

		/* Add the record, if any, for the top-level object */
		if (!isNull)
			recordExtensionInitPrivWorker(objoid, classoid, 0,
										  DatumGetAclP(aclDatum));

		ReleaseSysCache(tuple);
	}
	/* pg_proc */
	else if (classoid == ProcedureRelationId)
	{
		Datum		aclDatum;
		bool		isNull;
		HeapTuple	tuple;

		tuple = SearchSysCache1(PROCOID, ObjectIdGetDatum(objoid));
		if (!HeapTupleIsValid(tuple))
			elog(ERROR, "cache lookup failed for function %u", objoid);

		aclDatum = SysCacheGetAttr(PROCOID, tuple, Anum_pg_proc_proacl,
								   &isNull);

		/* Add the record, if any, for the top-level object */
		if (!isNull)
			recordExtensionInitPrivWorker(objoid, classoid, 0,
										  DatumGetAclP(aclDatum));

		ReleaseSysCache(tuple);
	}
	/* pg_type */
	else if (classoid == TypeRelationId)
	{
		Datum		aclDatum;
		bool		isNull;
		HeapTuple	tuple;

		tuple = SearchSysCache1(TYPEOID, ObjectIdGetDatum(objoid));
		if (!HeapTupleIsValid(tuple))
			elog(ERROR, "cache lookup failed for function %u", objoid);

		aclDatum = SysCacheGetAttr(TYPEOID, tuple, Anum_pg_type_typacl,
								   &isNull);

		/* Add the record, if any, for the top-level object */
		if (!isNull)
			recordExtensionInitPrivWorker(objoid, classoid, 0,
										  DatumGetAclP(aclDatum));

		ReleaseSysCache(tuple);
	}
	else if (classoid == AccessMethodRelationId ||
			 classoid == AggregateRelationId ||
			 classoid == CastRelationId ||
			 classoid == CollationRelationId ||
			 classoid == ConversionRelationId ||
			 classoid == EventTriggerRelationId ||
			 classoid == OperatorRelationId ||
			 classoid == OperatorClassRelationId ||
			 classoid == OperatorFamilyRelationId ||
			 classoid == NamespaceRelationId ||
			 classoid == TSConfigRelationId ||
			 classoid == TSDictionaryRelationId ||
			 classoid == TSParserRelationId ||
			 classoid == TSTemplateRelationId ||
			 classoid == TransformRelationId
		)
	{
		/* no ACL for these object types, so do nothing. */
	}

	/*
	 * complain if we are given a class OID for a class that extensions don't
	 * support or that we don't recognize.
	 */
	else
	{
		elog(ERROR, "unrecognized or unsupported class OID: %u", classoid);
	}
}

/*
 * For the object passed in, remove its ACL and the ACLs of any object subIds
 * from pg_init_privs (via recordExtensionInitPrivWorker()).
 */
void
removeExtObjInitPriv(Oid objoid, Oid classoid)
{
	/*
	 * If this is a relation then we need to see if there are any sub-objects
	 * (eg: columns) for it and, if so, be sure to call
	 * recordExtensionInitPrivWorker() for each one.
	 */
	if (classoid == RelationRelationId)
	{
		Form_pg_class pg_class_tuple;
		HeapTuple	tuple;

		tuple = SearchSysCache1(RELOID, ObjectIdGetDatum(objoid));
		if (!HeapTupleIsValid(tuple))
			elog(ERROR, "cache lookup failed for relation %u", objoid);
		pg_class_tuple = (Form_pg_class) GETSTRUCT(tuple);

		/* Indexes don't have permissions */
		if (pg_class_tuple->relkind == RELKIND_INDEX ||
			pg_class_tuple->relkind == RELKIND_PARTITIONED_INDEX)
			return;

		/* Composite types don't have permissions either */
		if (pg_class_tuple->relkind == RELKIND_COMPOSITE_TYPE)
			return;

		/*
		 * If this isn't a sequence, index, or composite type then it's
		 * possibly going to have columns associated with it that might have
		 * ACLs.
		 */
		if (pg_class_tuple->relkind != RELKIND_SEQUENCE)
		{
			AttrNumber	curr_att;
			AttrNumber	nattrs = pg_class_tuple->relnatts;

			for (curr_att = 1; curr_att <= nattrs; curr_att++)
			{
				HeapTuple	attTuple;

				attTuple = SearchSysCache2(ATTNUM,
										   ObjectIdGetDatum(objoid),
										   Int16GetDatum(curr_att));

				if (!HeapTupleIsValid(attTuple))
					continue;

				/* when removing, remove all entries, even dropped columns */

				recordExtensionInitPrivWorker(objoid, classoid, curr_att, NULL);

				ReleaseSysCache(attTuple);
			}
		}

		ReleaseSysCache(tuple);
	}

	/* Remove the record, if any, for the top-level object */
	recordExtensionInitPrivWorker(objoid, classoid, 0, NULL);
}

/*
 * Record initial ACL for an extension object
 *
 * Can be called at any time, we check if 'creating_extension' is set and, if
 * not, exit immediately.
 *
 * Pass in the object OID, the OID of the class (the OID of the table which
 * the object is defined in) and the 'sub' id of the object (objsubid), if
 * any.  If there is no 'sub' id (they are currently only used for columns of
 * tables) then pass in '0'.  Finally, pass in the complete ACL to store.
 *
 * If an ACL already exists for this object/sub-object then we will replace
 * it with what is passed in.
 *
 * Passing in NULL for 'new_acl' will result in the entry for the object being
 * removed, if one is found.
 */
static void
recordExtensionInitPriv(Oid objoid, Oid classoid, int objsubid, Acl *new_acl)
{
	/*
	 * Generally, we only record the initial privileges when an extension is
	 * being created, but because we don't actually use CREATE EXTENSION
	 * during binary upgrades with pg_upgrade, there is a variable to let us
	 * know that the GRANT and REVOKE statements being issued, while this
	 * variable is true, are for the initial privileges of the extension
	 * object and therefore we need to record them.
	 */
	if (!creating_extension && !binary_upgrade_record_init_privs)
		return;

	recordExtensionInitPrivWorker(objoid, classoid, objsubid, new_acl);
}

/*
 * Record initial ACL for an extension object, worker.
 *
 * This will perform a wholesale replacement of the entire ACL for the object
 * passed in, therefore be sure to pass in the complete new ACL to use.
 *
 * Generally speaking, do *not* use this function directly but instead use
 * recordExtensionInitPriv(), which checks if 'creating_extension' is set.
 * This function does *not* check if 'creating_extension' is set as it is also
 * used when an object is added to or removed from an extension via ALTER
 * EXTENSION ... ADD/DROP.
 */
static void
recordExtensionInitPrivWorker(Oid objoid, Oid classoid, int objsubid, Acl *new_acl)
{
	Relation	relation;
	ScanKeyData key[3];
	SysScanDesc scan;
	HeapTuple	tuple;
	HeapTuple	oldtuple;

	relation = heap_open(InitPrivsRelationId, RowExclusiveLock);

	ScanKeyInit(&key[0],
				Anum_pg_init_privs_objoid,
				BTEqualStrategyNumber, F_OIDEQ,
				ObjectIdGetDatum(objoid));
	ScanKeyInit(&key[1],
				Anum_pg_init_privs_classoid,
				BTEqualStrategyNumber, F_OIDEQ,
				ObjectIdGetDatum(classoid));
	ScanKeyInit(&key[2],
				Anum_pg_init_privs_objsubid,
				BTEqualStrategyNumber, F_INT4EQ,
				Int32GetDatum(objsubid));

	scan = systable_beginscan(relation, InitPrivsObjIndexId, true,
							  NULL, 3, key);

	/* There should exist only one entry or none. */
	oldtuple = systable_getnext(scan);

	/* If we find an entry, update it with the latest ACL. */
	if (HeapTupleIsValid(oldtuple))
	{
		Datum		values[Natts_pg_init_privs];
		bool		nulls[Natts_pg_init_privs];
		bool		replace[Natts_pg_init_privs];

		/* If we have a new ACL to set, then update the row with it. */
		if (new_acl)
		{
			MemSet(values, 0, sizeof(values));
			MemSet(nulls, false, sizeof(nulls));
			MemSet(replace, false, sizeof(replace));

			values[Anum_pg_init_privs_privs - 1] = PointerGetDatum(new_acl);
			replace[Anum_pg_init_privs_privs - 1] = true;

			oldtuple = heap_modify_tuple(oldtuple, RelationGetDescr(relation),
										 values, nulls, replace);

			CatalogTupleUpdate(relation, &oldtuple->t_self, oldtuple);
		}
		else
		{
			/* new_acl is NULL, so delete the entry we found. */
			CatalogTupleDelete(relation, &oldtuple->t_self);
		}
	}
	else
	{
		Datum		values[Natts_pg_init_privs];
		bool		nulls[Natts_pg_init_privs];

		/*
		 * Only add a new entry if the new ACL is non-NULL.
		 *
		 * If we are passed in a NULL ACL and no entry exists, we can just
		 * fall through and do nothing.
		 */
		if (new_acl)
		{
			/* No entry found, so add it. */
			MemSet(nulls, false, sizeof(nulls));

			values[Anum_pg_init_privs_objoid - 1] = ObjectIdGetDatum(objoid);
			values[Anum_pg_init_privs_classoid - 1] = ObjectIdGetDatum(classoid);
			values[Anum_pg_init_privs_objsubid - 1] = Int32GetDatum(objsubid);

			/* This function only handles initial privileges of extensions */
			values[Anum_pg_init_privs_privtype - 1] =
				CharGetDatum(INITPRIVS_EXTENSION);

			values[Anum_pg_init_privs_privs - 1] = PointerGetDatum(new_acl);

			tuple = heap_form_tuple(RelationGetDescr(relation), values, nulls);

			CatalogTupleInsert(relation, tuple);
		}
	}

	systable_endscan(scan);

	/* prevent error when processing objects multiple times */
	CommandCounterIncrement();

	heap_close(relation, RowExclusiveLock);
}

/*
 * Ownership check for a graph (specified by OID).
 */
bool
ag_graph_ownercheck(Oid graphid, Oid roleid)
{
	HeapTuple	tuple;
	Oid			nspid;

	/* Superusers bypass all permission checking. */
	if (superuser_arg(roleid))
		return true;

	tuple = SearchSysCache1(GRAPHOID, ObjectIdGetDatum(graphid));
	if (!HeapTupleIsValid(tuple))
		ereport(ERROR,
				(errcode(ERRCODE_UNDEFINED_DATABASE),
				 errmsg("graph with OID %u does not exist", graphid)));

	nspid = ((Form_ag_graph) GETSTRUCT(tuple))->nspid;

	ReleaseSysCache(tuple);

	return pg_namespace_ownercheck(nspid, roleid);
}

/*
 * Ownership check for a label (specified by OID).
 */
bool
ag_label_ownercheck(Oid laboid, Oid roleid)
{
	Oid relid;

	/* Superusers bypass all permission checking. */
	if (superuser_arg(roleid))
		return true;

	relid = get_laboid_relid(laboid);
	if (!OidIsValid(relid))
		ereport(ERROR,
				(errcode(ERRCODE_UNDEFINED_DATABASE),
				 errmsg("graph label with OID %u does not exist", laboid)));

	return pg_class_ownercheck(relid, roleid);
}<|MERGE_RESOLUTION|>--- conflicted
+++ resolved
@@ -3350,119 +3350,6 @@
  * Note: we do not double-quote the %s's below, because many callers
  * supply strings that might be already quoted.
  */
-<<<<<<< HEAD
-
-static const char *const no_priv_msg[MAX_ACL_KIND] =
-{
-	/* ACL_KIND_COLUMN */
-	gettext_noop("permission denied for column %s"),
-	/* ACL_KIND_CLASS */
-	gettext_noop("permission denied for relation %s"),
-	/* ACL_KIND_SEQUENCE */
-	gettext_noop("permission denied for sequence %s"),
-	/* ACL_KIND_DATABASE */
-	gettext_noop("permission denied for database %s"),
-	/* ACL_KIND_PROC */
-	gettext_noop("permission denied for function %s"),
-	/* ACL_KIND_OPER */
-	gettext_noop("permission denied for operator %s"),
-	/* ACL_KIND_TYPE */
-	gettext_noop("permission denied for type %s"),
-	/* ACL_KIND_LANGUAGE */
-	gettext_noop("permission denied for language %s"),
-	/* ACL_KIND_LARGEOBJECT */
-	gettext_noop("permission denied for large object %s"),
-	/* ACL_KIND_NAMESPACE */
-	gettext_noop("permission denied for schema %s"),
-	/* ACL_KIND_OPCLASS */
-	gettext_noop("permission denied for operator class %s"),
-	/* ACL_KIND_OPFAMILY */
-	gettext_noop("permission denied for operator family %s"),
-	/* ACL_KIND_COLLATION */
-	gettext_noop("permission denied for collation %s"),
-	/* ACL_KIND_CONVERSION */
-	gettext_noop("permission denied for conversion %s"),
-	/* ACL_KIND_TABLESPACE */
-	gettext_noop("permission denied for tablespace %s"),
-	/* ACL_KIND_TSDICTIONARY */
-	gettext_noop("permission denied for text search dictionary %s"),
-	/* ACL_KIND_TSCONFIGURATION */
-	gettext_noop("permission denied for text search configuration %s"),
-	/* ACL_KIND_FDW */
-	gettext_noop("permission denied for foreign-data wrapper %s"),
-	/* ACL_KIND_FOREIGN_SERVER */
-	gettext_noop("permission denied for foreign server %s"),
-	/* ACL_KIND_EVENT_TRIGGER */
-	gettext_noop("permission denied for event trigger %s"),
-	/* ACL_KIND_EXTENSION */
-	gettext_noop("permission denied for extension %s"),
-	/* ACL_KIND_PUBLICATION */
-	gettext_noop("permission denied for publication %s"),
-	/* ACL_KIND_SUBSCRIPTION */
-	gettext_noop("permission denied for subscription %s"),
-	/* ACL_KIND_GRAPH */
-	gettext_noop("permission denied for graph %s"),
-	/* ACL_KIND_LABEL */
-	gettext_noop("permission denied for label %s"),
-};
-
-static const char *const not_owner_msg[MAX_ACL_KIND] =
-{
-	/* ACL_KIND_COLUMN */
-	gettext_noop("must be owner of relation %s"),
-	/* ACL_KIND_CLASS */
-	gettext_noop("must be owner of relation %s"),
-	/* ACL_KIND_SEQUENCE */
-	gettext_noop("must be owner of sequence %s"),
-	/* ACL_KIND_DATABASE */
-	gettext_noop("must be owner of database %s"),
-	/* ACL_KIND_PROC */
-	gettext_noop("must be owner of function %s"),
-	/* ACL_KIND_OPER */
-	gettext_noop("must be owner of operator %s"),
-	/* ACL_KIND_TYPE */
-	gettext_noop("must be owner of type %s"),
-	/* ACL_KIND_LANGUAGE */
-	gettext_noop("must be owner of language %s"),
-	/* ACL_KIND_LARGEOBJECT */
-	gettext_noop("must be owner of large object %s"),
-	/* ACL_KIND_NAMESPACE */
-	gettext_noop("must be owner of schema %s"),
-	/* ACL_KIND_OPCLASS */
-	gettext_noop("must be owner of operator class %s"),
-	/* ACL_KIND_OPFAMILY */
-	gettext_noop("must be owner of operator family %s"),
-	/* ACL_KIND_COLLATION */
-	gettext_noop("must be owner of collation %s"),
-	/* ACL_KIND_CONVERSION */
-	gettext_noop("must be owner of conversion %s"),
-	/* ACL_KIND_TABLESPACE */
-	gettext_noop("must be owner of tablespace %s"),
-	/* ACL_KIND_TSDICTIONARY */
-	gettext_noop("must be owner of text search dictionary %s"),
-	/* ACL_KIND_TSCONFIGURATION */
-	gettext_noop("must be owner of text search configuration %s"),
-	/* ACL_KIND_FDW */
-	gettext_noop("must be owner of foreign-data wrapper %s"),
-	/* ACL_KIND_FOREIGN_SERVER */
-	gettext_noop("must be owner of foreign server %s"),
-	/* ACL_KIND_EVENT_TRIGGER */
-	gettext_noop("must be owner of event trigger %s"),
-	/* ACL_KIND_EXTENSION */
-	gettext_noop("must be owner of extension %s"),
-	/* ACL_KIND_PUBLICATION */
-	gettext_noop("must be owner of publication %s"),
-	/* ACL_KIND_SUBSCRIPTION */
-	gettext_noop("must be owner of subscription %s"),
-	/* ACL_KIND_GRAPH */
-	gettext_noop("must be owner of graph %s"),
-	/* ACL_KIND_LABEL */
-	gettext_noop("must be owner of label %s"),
-};
-
-
-=======
->>>>>>> 5b570d77
 void
 aclcheck_error(AclResult aclerr, ObjectType objtype,
 			   const char *objectname)
