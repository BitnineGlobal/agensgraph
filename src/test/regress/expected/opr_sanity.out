--
-- OPR_SANITY
-- Sanity checks for common errors in making operator/procedure system tables:
-- pg_operator, pg_proc, pg_cast, pg_conversion, pg_aggregate, pg_am,
-- pg_amop, pg_amproc, pg_opclass, pg_opfamily, pg_index.
--
-- Every test failure in this file should be closely inspected.
-- The description of the failing test should be read carefully before
-- adjusting the expected output.  In most cases, the queries should
-- not find *any* matching entries.
--
-- NB: we assume the oidjoins test will have caught any dangling links,
-- that is OID or REGPROC fields that are not zero and do not match some
-- row in the linked-to table.  However, if we want to enforce that a link
-- field can't be 0, we have to check it here.
--
-- NB: run this test earlier than the create_operator test, because
-- that test creates some bogus operators...
-- Helper functions to deal with cases where binary-coercible matches are
-- allowed.
-- This should match IsBinaryCoercible() in parse_coerce.c.
-- It doesn't currently know about some cases, notably domains, anyelement,
-- anynonarray, anyenum, or record, but it doesn't need to (yet).
create function binary_coercible(oid, oid) returns bool as $$
begin
  if $1 = $2 then return true; end if;
  if EXISTS(select 1 from pg_catalog.pg_cast where
            castsource = $1 and casttarget = $2 and
            castmethod = 'b' and castcontext = 'i')
  then return true; end if;
  if $2 = 'pg_catalog.any'::pg_catalog.regtype then return true; end if;
  if $2 = 'pg_catalog.anyarray'::pg_catalog.regtype then
    if EXISTS(select 1 from pg_catalog.pg_type where
              oid = $1 and typelem != 0 and typlen = -1)
    then return true; end if;
  end if;
  if $2 = 'pg_catalog.anyrange'::pg_catalog.regtype then
    if (select typtype from pg_catalog.pg_type where oid = $1) = 'r'
    then return true; end if;
  end if;
  return false;
end
$$ language plpgsql strict stable;
-- This one ignores castcontext, so it will allow cases where an explicit
-- (but still binary) cast would be required to convert the input type.
-- We don't currently use this for any tests in this file, but it is a
-- reasonable alternative definition for some scenarios.
create function explicitly_binary_coercible(oid, oid) returns bool as $$
begin
  if $1 = $2 then return true; end if;
  if EXISTS(select 1 from pg_catalog.pg_cast where
            castsource = $1 and casttarget = $2 and
            castmethod = 'b')
  then return true; end if;
  if $2 = 'pg_catalog.any'::pg_catalog.regtype then return true; end if;
  if $2 = 'pg_catalog.anyarray'::pg_catalog.regtype then
    if EXISTS(select 1 from pg_catalog.pg_type where
              oid = $1 and typelem != 0 and typlen = -1)
    then return true; end if;
  end if;
  if $2 = 'pg_catalog.anyrange'::pg_catalog.regtype then
    if (select typtype from pg_catalog.pg_type where oid = $1) = 'r'
    then return true; end if;
  end if;
  return false;
end
$$ language plpgsql strict stable;
-- **************** pg_proc ****************
-- Look for illegal values in pg_proc fields.
SELECT p1.oid, p1.proname
FROM pg_proc as p1
WHERE p1.prolang = 0 OR p1.prorettype = 0 OR
       p1.pronargs < 0 OR
       p1.pronargdefaults < 0 OR
       p1.pronargdefaults > p1.pronargs OR
       array_lower(p1.proargtypes, 1) != 0 OR
       array_upper(p1.proargtypes, 1) != p1.pronargs-1 OR
       0::oid = ANY (p1.proargtypes) OR
       procost <= 0 OR
       CASE WHEN proretset THEN prorows <= 0 ELSE prorows != 0 END OR
       prokind NOT IN ('f', 'a', 'w', 'p') OR
       provolatile NOT IN ('i', 's', 'v') OR
       proparallel NOT IN ('s', 'r', 'u');
 oid | proname 
-----+---------
(0 rows)

-- prosrc should never be null or empty
SELECT p1.oid, p1.proname
FROM pg_proc as p1
WHERE prosrc IS NULL OR prosrc = '' OR prosrc = '-';
 oid | proname 
-----+---------
(0 rows)

-- proretset should only be set for normal functions
SELECT p1.oid, p1.proname
FROM pg_proc AS p1
WHERE proretset AND prokind != 'f';
 oid | proname 
-----+---------
(0 rows)

-- currently, no built-in functions should be SECURITY DEFINER;
-- this might change in future, but there will probably never be many.
SELECT p1.oid, p1.proname
FROM pg_proc AS p1
WHERE prosecdef
ORDER BY 1;
 oid | proname 
-----+---------
(0 rows)

-- pronargdefaults should be 0 iff proargdefaults is null
SELECT p1.oid, p1.proname
FROM pg_proc AS p1
WHERE (pronargdefaults <> 0) != (proargdefaults IS NOT NULL);
 oid | proname 
-----+---------
(0 rows)

-- probin should be non-empty for C functions, null everywhere else
SELECT p1.oid, p1.proname
FROM pg_proc as p1
WHERE prolang = 13 AND (probin IS NULL OR probin = '' OR probin = '-');
 oid | proname 
-----+---------
(0 rows)

SELECT p1.oid, p1.proname
FROM pg_proc as p1
WHERE prolang != 13 AND probin IS NOT NULL;
 oid | proname 
-----+---------
(0 rows)

-- Look for conflicting proc definitions (same names and input datatypes).
-- (This test should be dead code now that we have the unique index
-- pg_proc_proname_args_nsp_index, but I'll leave it in anyway.)
SELECT p1.oid, p1.proname, p2.oid, p2.proname
FROM pg_proc AS p1, pg_proc AS p2
WHERE p1.oid != p2.oid AND
    p1.proname = p2.proname AND
    p1.pronargs = p2.pronargs AND
    p1.proargtypes = p2.proargtypes;
 oid | proname | oid | proname 
-----+---------+-----+---------
(0 rows)

-- Considering only built-in procs (prolang = 12), look for multiple uses
-- of the same internal function (ie, matching prosrc fields).  It's OK to
-- have several entries with different pronames for the same internal function,
-- but conflicts in the number of arguments and other critical items should
-- be complained of.  (We don't check data types here; see next query.)
-- Note: ignore aggregate functions here, since they all point to the same
-- dummy built-in function.
SELECT p1.oid, p1.proname, p2.oid, p2.proname
FROM pg_proc AS p1, pg_proc AS p2
WHERE p1.oid < p2.oid AND
    p1.prosrc = p2.prosrc AND
    p1.prolang = 12 AND p2.prolang = 12 AND
    (p1.prokind != 'a' OR p2.prokind != 'a') AND
    (p1.prolang != p2.prolang OR
     p1.prokind != p2.prokind OR
     p1.prosecdef != p2.prosecdef OR
     p1.proleakproof != p2.proleakproof OR
     p1.proisstrict != p2.proisstrict OR
     p1.proretset != p2.proretset OR
     p1.provolatile != p2.provolatile OR
     p1.pronargs != p2.pronargs);
 oid | proname | oid | proname 
-----+---------+-----+---------
(0 rows)

-- Look for uses of different type OIDs in the argument/result type fields
-- for different aliases of the same built-in function.
-- This indicates that the types are being presumed to be binary-equivalent,
-- or that the built-in function is prepared to deal with different types.
-- That's not wrong, necessarily, but we make lists of all the types being
-- so treated.  Note that the expected output of this part of the test will
-- need to be modified whenever new pairs of types are made binary-equivalent,
-- or when new polymorphic built-in functions are added!
-- Note: ignore aggregate functions here, since they all point to the same
-- dummy built-in function.  Likewise, ignore range constructor functions.
SELECT DISTINCT p1.prorettype::regtype, p2.prorettype::regtype
FROM pg_proc AS p1, pg_proc AS p2
WHERE p1.oid != p2.oid AND
    p1.prosrc = p2.prosrc AND
    p1.prolang = 12 AND p2.prolang = 12 AND
    p1.prokind != 'a' AND p2.prokind != 'a' AND
    p1.prosrc NOT LIKE E'range\\_constructor_' AND
    p2.prosrc NOT LIKE E'range\\_constructor_' AND
    (p1.prorettype < p2.prorettype)
ORDER BY 1, 2;
         prorettype          |        prorettype        
-----------------------------+--------------------------
 bigint                      | xid8
 text                        | character varying
 timestamp without time zone | timestamp with time zone
 txid_snapshot               | pg_snapshot
(4 rows)

SELECT DISTINCT p1.proargtypes[0]::regtype, p2.proargtypes[0]::regtype
FROM pg_proc AS p1, pg_proc AS p2
WHERE p1.oid != p2.oid AND
    p1.prosrc = p2.prosrc AND
    p1.prolang = 12 AND p2.prolang = 12 AND
    p1.prokind != 'a' AND p2.prokind != 'a' AND
    p1.prosrc NOT LIKE E'range\\_constructor_' AND
    p2.prosrc NOT LIKE E'range\\_constructor_' AND
    (p1.proargtypes[0] < p2.proargtypes[0])
ORDER BY 1, 2;
         proargtypes         |       proargtypes        
-----------------------------+--------------------------
 bigint                      | xid8
 text                        | character
 text                        | character varying
 timestamp without time zone | timestamp with time zone
 bit                         | bit varying
 txid_snapshot               | pg_snapshot
(6 rows)

SELECT DISTINCT p1.proargtypes[1]::regtype, p2.proargtypes[1]::regtype
FROM pg_proc AS p1, pg_proc AS p2
WHERE p1.oid != p2.oid AND
    p1.prosrc = p2.prosrc AND
    p1.prolang = 12 AND p2.prolang = 12 AND
    p1.prokind != 'a' AND p2.prokind != 'a' AND
    p1.prosrc NOT LIKE E'range\\_constructor_' AND
    p2.prosrc NOT LIKE E'range\\_constructor_' AND
    (p1.proargtypes[1] < p2.proargtypes[1])
ORDER BY 1, 2;
         proargtypes         |       proargtypes        
-----------------------------+--------------------------
 integer                     | xid
 timestamp without time zone | timestamp with time zone
 bit                         | bit varying
 txid_snapshot               | pg_snapshot
(4 rows)

SELECT DISTINCT p1.proargtypes[2]::regtype, p2.proargtypes[2]::regtype
FROM pg_proc AS p1, pg_proc AS p2
WHERE p1.oid != p2.oid AND
    p1.prosrc = p2.prosrc AND
    p1.prolang = 12 AND p2.prolang = 12 AND
    p1.prokind != 'a' AND p2.prokind != 'a' AND
    (p1.proargtypes[2] < p2.proargtypes[2])
ORDER BY 1, 2;
         proargtypes         |       proargtypes        
-----------------------------+--------------------------
 timestamp without time zone | timestamp with time zone
(1 row)

SELECT DISTINCT p1.proargtypes[3]::regtype, p2.proargtypes[3]::regtype
FROM pg_proc AS p1, pg_proc AS p2
WHERE p1.oid != p2.oid AND
    p1.prosrc = p2.prosrc AND
    p1.prolang = 12 AND p2.prolang = 12 AND
    p1.prokind != 'a' AND p2.prokind != 'a' AND
    (p1.proargtypes[3] < p2.proargtypes[3])
ORDER BY 1, 2;
         proargtypes         |       proargtypes        
-----------------------------+--------------------------
 timestamp without time zone | timestamp with time zone
(1 row)

SELECT DISTINCT p1.proargtypes[4]::regtype, p2.proargtypes[4]::regtype
FROM pg_proc AS p1, pg_proc AS p2
WHERE p1.oid != p2.oid AND
    p1.prosrc = p2.prosrc AND
    p1.prolang = 12 AND p2.prolang = 12 AND
    p1.prokind != 'a' AND p2.prokind != 'a' AND
    (p1.proargtypes[4] < p2.proargtypes[4])
ORDER BY 1, 2;
 proargtypes | proargtypes 
-------------+-------------
(0 rows)

SELECT DISTINCT p1.proargtypes[5]::regtype, p2.proargtypes[5]::regtype
FROM pg_proc AS p1, pg_proc AS p2
WHERE p1.oid != p2.oid AND
    p1.prosrc = p2.prosrc AND
    p1.prolang = 12 AND p2.prolang = 12 AND
    p1.prokind != 'a' AND p2.prokind != 'a' AND
    (p1.proargtypes[5] < p2.proargtypes[5])
ORDER BY 1, 2;
 proargtypes | proargtypes 
-------------+-------------
(0 rows)

SELECT DISTINCT p1.proargtypes[6]::regtype, p2.proargtypes[6]::regtype
FROM pg_proc AS p1, pg_proc AS p2
WHERE p1.oid != p2.oid AND
    p1.prosrc = p2.prosrc AND
    p1.prolang = 12 AND p2.prolang = 12 AND
    p1.prokind != 'a' AND p2.prokind != 'a' AND
    (p1.proargtypes[6] < p2.proargtypes[6])
ORDER BY 1, 2;
 proargtypes | proargtypes 
-------------+-------------
(0 rows)

SELECT DISTINCT p1.proargtypes[7]::regtype, p2.proargtypes[7]::regtype
FROM pg_proc AS p1, pg_proc AS p2
WHERE p1.oid != p2.oid AND
    p1.prosrc = p2.prosrc AND
    p1.prolang = 12 AND p2.prolang = 12 AND
    p1.prokind != 'a' AND p2.prokind != 'a' AND
    (p1.proargtypes[7] < p2.proargtypes[7])
ORDER BY 1, 2;
 proargtypes | proargtypes 
-------------+-------------
(0 rows)

-- Look for functions that return type "internal" and do not have any
-- "internal" argument.  Such a function would be a security hole since
-- it might be used to call an internal function from an SQL command.
-- As of 7.3 this query should find only internal_in, which is safe because
-- it always throws an error when called.
SELECT p1.oid, p1.proname
FROM pg_proc as p1
WHERE p1.prorettype = 'internal'::regtype AND NOT
    'internal'::regtype = ANY (p1.proargtypes);
 oid  |   proname   
------+-------------
 2304 | internal_in
(1 row)

-- Look for functions that return a polymorphic type and do not have any
-- polymorphic argument.  Calls of such functions would be unresolvable
-- at parse time.  As of 9.6 this query should find only some input functions
-- and GiST support functions associated with these pseudotypes.
SELECT p1.oid, p1.proname
FROM pg_proc as p1
WHERE p1.prorettype IN
    ('anyelement'::regtype, 'anyarray'::regtype, 'anynonarray'::regtype,
     'anyenum'::regtype)
  AND NOT
    ('anyelement'::regtype = ANY (p1.proargtypes) OR
     'anyarray'::regtype = ANY (p1.proargtypes) OR
     'anynonarray'::regtype = ANY (p1.proargtypes) OR
     'anyenum'::regtype = ANY (p1.proargtypes) OR
     'anyrange'::regtype = ANY (p1.proargtypes))
ORDER BY 2;
 oid  |    proname     
------+----------------
 2296 | anyarray_in
 2502 | anyarray_recv
 2312 | anyelement_in
 3504 | anyenum_in
 2777 | anynonarray_in
  750 | array_in
 2400 | array_recv
 3506 | enum_in
 3532 | enum_recv
(9 rows)

-- anyrange is tighter than the rest, can only resolve from anyrange input
SELECT p1.oid, p1.proname
FROM pg_proc as p1
WHERE p1.prorettype = 'anyrange'::regtype
  AND NOT
     'anyrange'::regtype = ANY (p1.proargtypes)
ORDER BY 2;
 oid  |     proname      
------+------------------
 3832 | anyrange_in
 3876 | range_gist_union
 3834 | range_in
 3836 | range_recv
(4 rows)

-- similarly for the anycompatible family
SELECT p1.oid, p1.proname
FROM pg_proc as p1
WHERE p1.prorettype IN
    ('anycompatible'::regtype, 'anycompatiblearray'::regtype,
     'anycompatiblenonarray'::regtype)
  AND NOT
    ('anycompatible'::regtype = ANY (p1.proargtypes) OR
     'anycompatiblearray'::regtype = ANY (p1.proargtypes) OR
     'anycompatiblenonarray'::regtype = ANY (p1.proargtypes) OR
     'anycompatiblerange'::regtype = ANY (p1.proargtypes))
ORDER BY 2;
 oid  |         proname          
------+--------------------------
 5086 | anycompatible_in
 5088 | anycompatiblearray_in
 5090 | anycompatiblearray_recv
 5092 | anycompatiblenonarray_in
(4 rows)

SELECT p1.oid, p1.proname
FROM pg_proc as p1
WHERE p1.prorettype = 'anycompatiblerange'::regtype
  AND NOT
     'anycompatiblerange'::regtype = ANY (p1.proargtypes)
ORDER BY 2;
 oid  |        proname        
------+-----------------------
 5094 | anycompatiblerange_in
(1 row)

-- Look for functions that accept cstring and are neither datatype input
-- functions nor encoding conversion functions.  It's almost never a good
-- idea to use cstring input for a function meant to be called from SQL;
-- text should be used instead, because cstring lacks suitable casts.
-- As of 9.6 this query should find only cstring_out and cstring_send.
-- However, we must manually exclude shell_in, which might or might not be
-- rejected by the EXISTS clause depending on whether there are currently
-- any shell types.
SELECT p1.oid, p1.proname
FROM pg_proc as p1
WHERE 'cstring'::regtype = ANY (p1.proargtypes)
    AND NOT EXISTS(SELECT 1 FROM pg_type WHERE typinput = p1.oid)
    AND NOT EXISTS(SELECT 1 FROM pg_conversion WHERE conproc = p1.oid)
    AND p1.oid != 'shell_in(cstring)'::regprocedure
ORDER BY 1;
 oid  |   proname    
------+--------------
 2293 | cstring_out
 2501 | cstring_send
 7009 | graph_labid
(3 rows)

-- Likewise, look for functions that return cstring and aren't datatype output
-- functions nor typmod output functions.
-- As of 9.6 this query should find only cstring_in and cstring_recv.
-- However, we must manually exclude shell_out.
SELECT p1.oid, p1.proname
FROM pg_proc as p1
WHERE  p1.prorettype = 'cstring'::regtype
    AND NOT EXISTS(SELECT 1 FROM pg_type WHERE typoutput = p1.oid)
    AND NOT EXISTS(SELECT 1 FROM pg_type WHERE typmodout = p1.oid)
    AND p1.oid != 'shell_out(void)'::regprocedure
ORDER BY 1;
 oid  |   proname    
------+--------------
 2292 | cstring_in
 2500 | cstring_recv
(2 rows)

-- Check for length inconsistencies between the various argument-info arrays.
SELECT p1.oid, p1.proname
FROM pg_proc as p1
WHERE proallargtypes IS NOT NULL AND
    array_length(proallargtypes,1) < array_length(proargtypes,1);
 oid | proname 
-----+---------
(0 rows)

SELECT p1.oid, p1.proname
FROM pg_proc as p1
WHERE proargmodes IS NOT NULL AND
    array_length(proargmodes,1) < array_length(proargtypes,1);
 oid | proname 
-----+---------
(0 rows)

SELECT p1.oid, p1.proname
FROM pg_proc as p1
WHERE proargnames IS NOT NULL AND
    array_length(proargnames,1) < array_length(proargtypes,1);
 oid | proname 
-----+---------
(0 rows)

SELECT p1.oid, p1.proname
FROM pg_proc as p1
WHERE proallargtypes IS NOT NULL AND proargmodes IS NOT NULL AND
    array_length(proallargtypes,1) <> array_length(proargmodes,1);
 oid | proname 
-----+---------
(0 rows)

SELECT p1.oid, p1.proname
FROM pg_proc as p1
WHERE proallargtypes IS NOT NULL AND proargnames IS NOT NULL AND
    array_length(proallargtypes,1) <> array_length(proargnames,1);
 oid | proname 
-----+---------
(0 rows)

SELECT p1.oid, p1.proname
FROM pg_proc as p1
WHERE proargmodes IS NOT NULL AND proargnames IS NOT NULL AND
    array_length(proargmodes,1) <> array_length(proargnames,1);
 oid | proname 
-----+---------
(0 rows)

-- Check that proallargtypes matches proargtypes
SELECT p1.oid, p1.proname, p1.proargtypes, p1.proallargtypes, p1.proargmodes
FROM pg_proc as p1
WHERE proallargtypes IS NOT NULL AND
  ARRAY(SELECT unnest(proargtypes)) <>
  ARRAY(SELECT proallargtypes[i]
        FROM generate_series(1, array_length(proallargtypes, 1)) g(i)
        WHERE proargmodes IS NULL OR proargmodes[i] IN ('i', 'b', 'v'));
 oid | proname | proargtypes | proallargtypes | proargmodes 
-----+---------+-------------+----------------+-------------
(0 rows)

-- Check for prosupport functions with the wrong signature
SELECT p1.oid, p1.proname, p2.oid, p2.proname
FROM pg_proc AS p1, pg_proc AS p2
WHERE p2.oid = p1.prosupport AND
    (p2.prorettype != 'internal'::regtype OR p2.proretset OR p2.pronargs != 1
     OR p2.proargtypes[0] != 'internal'::regtype);
 oid | proname | oid | proname 
-----+---------+-----+---------
(0 rows)

-- Insist that all built-in pg_proc entries have descriptions
SELECT p1.oid, p1.proname
FROM pg_proc as p1 LEFT JOIN pg_description as d
     ON p1.tableoid = d.classoid and p1.oid = d.objoid and d.objsubid = 0
WHERE d.classoid IS NULL AND p1.oid <= 9999;
 oid | proname 
-----+---------
(0 rows)

-- List of built-in leakproof functions
--
-- Leakproof functions should only be added after carefully
-- scrutinizing all possibly executed codepaths for possible
-- information leaks. Don't add functions here unless you know what a
-- leakproof function is. If unsure, don't mark it as such.
-- temporarily disable fancy output, so catalog changes create less diff noise
\a\t
SELECT p1.oid::regprocedure
FROM pg_proc p1 JOIN pg_namespace pn
     ON pronamespace = pn.oid
WHERE nspname = 'pg_catalog' AND proleakproof
ORDER BY 1;
boollt(boolean,boolean)
boolgt(boolean,boolean)
booleq(boolean,boolean)
chareq("char","char")
nameeq(name,name)
int2eq(smallint,smallint)
int2lt(smallint,smallint)
int4eq(integer,integer)
int4lt(integer,integer)
texteq(text,text)
xideq(xid,xid)
cideq(cid,cid)
charne("char","char")
charle("char","char")
chargt("char","char")
charge("char","char")
boolne(boolean,boolean)
int4ne(integer,integer)
int2ne(smallint,smallint)
int2gt(smallint,smallint)
int4gt(integer,integer)
int2le(smallint,smallint)
int4le(integer,integer)
int4ge(integer,integer)
int2ge(smallint,smallint)
textne(text,text)
int24eq(smallint,integer)
int42eq(integer,smallint)
int24lt(smallint,integer)
int42lt(integer,smallint)
int24gt(smallint,integer)
int42gt(integer,smallint)
int24ne(smallint,integer)
int42ne(integer,smallint)
int24le(smallint,integer)
int42le(integer,smallint)
int24ge(smallint,integer)
int42ge(integer,smallint)
oideq(oid,oid)
oidne(oid,oid)
float8(smallint)
float4(smallint)
nameeqtext(name,text)
namelttext(name,text)
nameletext(name,text)
namegetext(name,text)
namegttext(name,text)
namenetext(name,text)
btnametextcmp(name,text)
texteqname(text,name)
textltname(text,name)
textlename(text,name)
textgename(text,name)
textgtname(text,name)
textnename(text,name)
bttextnamecmp(text,name)
float4eq(real,real)
float4ne(real,real)
float4lt(real,real)
float4le(real,real)
float4gt(real,real)
float4ge(real,real)
float8eq(double precision,double precision)
float8ne(double precision,double precision)
float8lt(double precision,double precision)
float8le(double precision,double precision)
float8gt(double precision,double precision)
float8ge(double precision,double precision)
float48eq(real,double precision)
float48ne(real,double precision)
float48lt(real,double precision)
float48le(real,double precision)
float48gt(real,double precision)
float48ge(real,double precision)
float84eq(double precision,real)
float84ne(double precision,real)
float84lt(double precision,real)
float84le(double precision,real)
float84gt(double precision,real)
float84ge(double precision,real)
float8(real)
int4(smallint)
float8(integer)
float4(integer)
btint2cmp(smallint,smallint)
btint4cmp(integer,integer)
btfloat4cmp(real,real)
btfloat8cmp(double precision,double precision)
btoidcmp(oid,oid)
btcharcmp("char","char")
btnamecmp(name,name)
bttextcmp(text,text)
cash_cmp(money,money)
btoidvectorcmp(oidvector,oidvector)
text(name)
name(text)
name(character)
text_larger(text,text)
text_smaller(text,text)
int8eq(bigint,bigint)
int8ne(bigint,bigint)
int8lt(bigint,bigint)
int8gt(bigint,bigint)
int8le(bigint,bigint)
int8ge(bigint,bigint)
int84eq(bigint,integer)
int84ne(bigint,integer)
int84lt(bigint,integer)
int84gt(bigint,integer)
int84le(bigint,integer)
int84ge(bigint,integer)
int8(integer)
float8(bigint)
oidvectorne(oidvector,oidvector)
float4(bigint)
namelt(name,name)
namele(name,name)
namegt(name,name)
namege(name,name)
namene(name,name)
oidvectorlt(oidvector,oidvector)
oidvectorle(oidvector,oidvector)
oidvectoreq(oidvector,oidvector)
oidvectorge(oidvector,oidvector)
oidvectorgt(oidvector,oidvector)
oidlt(oid,oid)
oidle(oid,oid)
text_lt(text,text)
text_le(text,text)
text_gt(text,text)
text_ge(text,text)
int8(smallint)
macaddr_eq(macaddr,macaddr)
macaddr_lt(macaddr,macaddr)
macaddr_le(macaddr,macaddr)
macaddr_gt(macaddr,macaddr)
macaddr_ge(macaddr,macaddr)
macaddr_ne(macaddr,macaddr)
macaddr_cmp(macaddr,macaddr)
btint8cmp(bigint,bigint)
int48eq(integer,bigint)
int48ne(integer,bigint)
int48lt(integer,bigint)
int48gt(integer,bigint)
int48le(integer,bigint)
int48ge(integer,bigint)
cash_eq(money,money)
cash_ne(money,money)
cash_lt(money,money)
cash_le(money,money)
cash_gt(money,money)
cash_ge(money,money)
network_eq(inet,inet)
network_lt(inet,inet)
network_le(inet,inet)
network_gt(inet,inet)
network_ge(inet,inet)
network_ne(inet,inet)
network_cmp(inet,inet)
lseg_eq(lseg,lseg)
bpchareq(character,character)
bpcharlt(character,character)
bpcharle(character,character)
bpchargt(character,character)
bpcharge(character,character)
bpcharne(character,character)
bpchar_larger(character,character)
bpchar_smaller(character,character)
bpcharcmp(character,character)
date_eq(date,date)
date_lt(date,date)
date_le(date,date)
date_gt(date,date)
date_ge(date,date)
date_ne(date,date)
date_cmp(date,date)
time_lt(time without time zone,time without time zone)
time_le(time without time zone,time without time zone)
time_gt(time without time zone,time without time zone)
time_ge(time without time zone,time without time zone)
time_ne(time without time zone,time without time zone)
time_cmp(time without time zone,time without time zone)
time_eq(time without time zone,time without time zone)
timestamptz_eq(timestamp with time zone,timestamp with time zone)
timestamptz_ne(timestamp with time zone,timestamp with time zone)
timestamptz_lt(timestamp with time zone,timestamp with time zone)
timestamptz_le(timestamp with time zone,timestamp with time zone)
timestamptz_ge(timestamp with time zone,timestamp with time zone)
timestamptz_gt(timestamp with time zone,timestamp with time zone)
interval_eq(interval,interval)
interval_ne(interval,interval)
interval_lt(interval,interval)
interval_le(interval,interval)
interval_ge(interval,interval)
interval_gt(interval,interval)
charlt("char","char")
tidne(tid,tid)
int8(oid)
tideq(tid,tid)
timestamptz_cmp(timestamp with time zone,timestamp with time zone)
interval_cmp(interval,interval)
xideqint4(xid,integer)
timetz_eq(time with time zone,time with time zone)
timetz_ne(time with time zone,time with time zone)
timetz_lt(time with time zone,time with time zone)
timetz_le(time with time zone,time with time zone)
timetz_ge(time with time zone,time with time zone)
timetz_gt(time with time zone,time with time zone)
timetz_cmp(time with time zone,time with time zone)
"interval"(time without time zone)
name(character varying)
"varchar"(name)
circle_eq(circle,circle)
circle_ne(circle,circle)
circle_lt(circle,circle)
circle_gt(circle,circle)
circle_le(circle,circle)
circle_ge(circle,circle)
lseg_ne(lseg,lseg)
lseg_lt(lseg,lseg)
lseg_le(lseg,lseg)
lseg_gt(lseg,lseg)
lseg_ge(lseg,lseg)
biteq(bit,bit)
bitne(bit,bit)
bitge(bit,bit)
bitgt(bit,bit)
bitle(bit,bit)
bitlt(bit,bit)
bitcmp(bit,bit)
oidgt(oid,oid)
oidge(oid,oid)
varbiteq(bit varying,bit varying)
varbitne(bit varying,bit varying)
varbitge(bit varying,bit varying)
varbitgt(bit varying,bit varying)
varbitle(bit varying,bit varying)
varbitlt(bit varying,bit varying)
varbitcmp(bit varying,bit varying)
boolle(boolean,boolean)
boolge(boolean,boolean)
btboolcmp(boolean,boolean)
"numeric"(integer)
"numeric"(real)
"numeric"(double precision)
"numeric"(bigint)
"numeric"(smallint)
int28eq(smallint,bigint)
int28ne(smallint,bigint)
int28lt(smallint,bigint)
int28gt(smallint,bigint)
int28le(smallint,bigint)
int28ge(smallint,bigint)
int82eq(bigint,smallint)
int82ne(bigint,smallint)
int82lt(bigint,smallint)
int82gt(bigint,smallint)
int82le(bigint,smallint)
int82ge(bigint,smallint)
byteaeq(bytea,bytea)
bytealt(bytea,bytea)
byteale(bytea,bytea)
byteagt(bytea,bytea)
byteage(bytea,bytea)
byteane(bytea,bytea)
byteacmp(bytea,bytea)
timestamp_cmp(timestamp without time zone,timestamp without time zone)
timestamp_eq(timestamp without time zone,timestamp without time zone)
timestamp_ne(timestamp without time zone,timestamp without time zone)
timestamp_lt(timestamp without time zone,timestamp without time zone)
timestamp_le(timestamp without time zone,timestamp without time zone)
timestamp_ge(timestamp without time zone,timestamp without time zone)
timestamp_gt(timestamp without time zone,timestamp without time zone)
text_pattern_lt(text,text)
text_pattern_le(text,text)
text_pattern_ge(text,text)
text_pattern_gt(text,text)
bttext_pattern_cmp(text,text)
bpchar_pattern_lt(character,character)
bpchar_pattern_le(character,character)
bpchar_pattern_ge(character,character)
bpchar_pattern_gt(character,character)
btbpchar_pattern_cmp(character,character)
btint48cmp(integer,bigint)
btint84cmp(bigint,integer)
btint24cmp(smallint,integer)
btint42cmp(integer,smallint)
btint28cmp(smallint,bigint)
btint82cmp(bigint,smallint)
btfloat48cmp(real,double precision)
btfloat84cmp(double precision,real)
md5(text)
md5(bytea)
bool(integer)
int4(boolean)
tidgt(tid,tid)
tidlt(tid,tid)
tidge(tid,tid)
tidle(tid,tid)
bttidcmp(tid,tid)
uuid_lt(uuid,uuid)
uuid_le(uuid,uuid)
uuid_eq(uuid,uuid)
uuid_ge(uuid,uuid)
uuid_gt(uuid,uuid)
uuid_ne(uuid,uuid)
uuid_cmp(uuid,uuid)
pg_lsn_lt(pg_lsn,pg_lsn)
pg_lsn_le(pg_lsn,pg_lsn)
pg_lsn_eq(pg_lsn,pg_lsn)
pg_lsn_ge(pg_lsn,pg_lsn)
pg_lsn_gt(pg_lsn,pg_lsn)
pg_lsn_ne(pg_lsn,pg_lsn)
pg_lsn_cmp(pg_lsn,pg_lsn)
xidneq(xid,xid)
xidneqint4(xid,integer)
sha224(bytea)
sha256(bytea)
sha384(bytea)
sha512(bytea)
gen_random_uuid()
starts_with(text,text)
macaddr8_eq(macaddr8,macaddr8)
macaddr8_lt(macaddr8,macaddr8)
macaddr8_le(macaddr8,macaddr8)
macaddr8_gt(macaddr8,macaddr8)
macaddr8_ge(macaddr8,macaddr8)
macaddr8_ne(macaddr8,macaddr8)
macaddr8_cmp(macaddr8,macaddr8)
macaddr8(macaddr)
xid8lt(xid8,xid8)
xid8gt(xid8,xid8)
xid8le(xid8,xid8)
xid8ge(xid8,xid8)
xid8eq(xid8,xid8)
xid8ne(xid8,xid8)
xid8cmp(xid8,xid8)
-- restore normal output mode
\a\t
-- List of functions used by libpq's fe-lobj.c
--
-- If the output of this query changes, you probably broke libpq.
-- lo_initialize() assumes that there will be at most one match for
-- each listed name.
select proname, oid from pg_catalog.pg_proc
where proname in (
  'lo_open',
  'lo_close',
  'lo_creat',
  'lo_create',
  'lo_unlink',
  'lo_lseek',
  'lo_lseek64',
  'lo_tell',
  'lo_tell64',
  'lo_truncate',
  'lo_truncate64',
  'loread',
  'lowrite')
and pronamespace = (select oid from pg_catalog.pg_namespace
                    where nspname = 'pg_catalog')
order by 1;
    proname    | oid  
---------------+------
 lo_close      |  953
 lo_creat      |  957
 lo_create     |  715
 lo_lseek      |  956
 lo_lseek64    | 3170
 lo_open       |  952
 lo_tell       |  958
 lo_tell64     | 3171
 lo_truncate   | 1004
 lo_truncate64 | 3172
 lo_unlink     |  964
 loread        |  954
 lowrite       |  955
(13 rows)

-- Check that all immutable functions are marked parallel safe
SELECT p1.oid, p1.proname
FROM pg_proc AS p1
WHERE provolatile = 'i' AND proparallel = 'u';
 oid | proname 
-----+---------
(0 rows)

-- **************** pg_cast ****************
-- Catch bogus values in pg_cast columns (other than cases detected by
-- oidjoins test).
SELECT *
FROM pg_cast c
WHERE castsource = 0 OR casttarget = 0 OR castcontext NOT IN ('e', 'a', 'i')
    OR castmethod NOT IN ('f', 'b' ,'i');
 oid | castsource | casttarget | castfunc | castcontext | castmethod 
-----+------------+------------+----------+-------------+------------
(0 rows)

-- Check that castfunc is nonzero only for cast methods that need a function,
-- and zero otherwise
SELECT *
FROM pg_cast c
WHERE (castmethod = 'f' AND castfunc = 0)
   OR (castmethod IN ('b', 'i') AND castfunc <> 0);
 oid | castsource | casttarget | castfunc | castcontext | castmethod 
-----+------------+------------+----------+-------------+------------
(0 rows)

-- Look for casts to/from the same type that aren't length coercion functions.
-- (We assume they are length coercions if they take multiple arguments.)
-- Such entries are not necessarily harmful, but they are useless.
SELECT *
FROM pg_cast c
WHERE castsource = casttarget AND castfunc = 0;
 oid | castsource | casttarget | castfunc | castcontext | castmethod 
-----+------------+------------+----------+-------------+------------
(0 rows)

SELECT c.*
FROM pg_cast c, pg_proc p
WHERE c.castfunc = p.oid AND p.pronargs < 2 AND castsource = casttarget;
 oid | castsource | casttarget | castfunc | castcontext | castmethod 
-----+------------+------------+----------+-------------+------------
(0 rows)

-- Look for cast functions that don't have the right signature.  The
-- argument and result types in pg_proc must be the same as, or binary
-- compatible with, what it says in pg_cast.
-- As a special case, we allow casts from CHAR(n) that use functions
-- declared to take TEXT.  This does not pass the binary-coercibility test
-- because CHAR(n)-to-TEXT normally invokes rtrim().  However, the results
-- are the same, so long as the function is one that ignores trailing blanks.
SELECT c.*
FROM pg_cast c, pg_proc p
WHERE c.castfunc = p.oid AND
    (p.pronargs < 1 OR p.pronargs > 3
     OR NOT (binary_coercible(c.castsource, p.proargtypes[0])
             OR (c.castsource = 'character'::regtype AND
                 p.proargtypes[0] = 'text'::regtype))
     OR NOT binary_coercible(p.prorettype, c.casttarget));
 oid | castsource | casttarget | castfunc | castcontext | castmethod 
-----+------------+------------+----------+-------------+------------
(0 rows)

SELECT c.*
FROM pg_cast c, pg_proc p
WHERE c.castfunc = p.oid AND
    ((p.pronargs > 1 AND p.proargtypes[1] != 'int4'::regtype) OR
     (p.pronargs > 2 AND p.proargtypes[2] != 'bool'::regtype));
 oid | castsource | casttarget | castfunc | castcontext | castmethod 
-----+------------+------------+----------+-------------+------------
(0 rows)

-- Look for binary compatible casts that do not have the reverse
-- direction registered as well, or where the reverse direction is not
-- also binary compatible.  This is legal, but usually not intended.
-- As of 7.4, this finds the casts from text and varchar to bpchar, because
-- those are binary-compatible while the reverse way goes through rtrim().
-- As of 8.2, this finds the cast from cidr to inet, because that is a
-- trivial binary coercion while the other way goes through inet_to_cidr().
-- As of 8.3, this finds the casts from xml to text, varchar, and bpchar,
-- because those are binary-compatible while the reverse goes through
-- texttoxml(), which does an XML syntax check.
-- As of 9.1, this finds the cast from pg_node_tree to text, which we
-- intentionally do not provide a reverse pathway for.
SELECT castsource::regtype, casttarget::regtype, castfunc, castcontext
FROM pg_cast c
WHERE c.castmethod = 'b' AND
    NOT EXISTS (SELECT 1 FROM pg_cast k
                WHERE k.castmethod = 'b' AND
                    k.castsource = c.casttarget AND
                    k.casttarget = c.castsource);
    castsource     |    casttarget     | castfunc | castcontext 
-------------------+-------------------+----------+-------------
 text              | character         |        0 | i
 character varying | character         |        0 | i
 pg_node_tree      | text              |        0 | i
 pg_ndistinct      | bytea             |        0 | i
 pg_dependencies   | bytea             |        0 | i
 pg_mcv_list       | bytea             |        0 | i
 cidr              | inet              |        0 | i
 xml               | text              |        0 | a
 xml               | character varying |        0 | a
 xml               | character         |        0 | a
(10 rows)

-- **************** pg_conversion ****************
-- Look for illegal values in pg_conversion fields.
SELECT p1.oid, p1.conname
FROM pg_conversion as p1
WHERE p1.conproc = 0 OR
    pg_encoding_to_char(conforencoding) = '' OR
    pg_encoding_to_char(contoencoding) = '';
 oid | conname 
-----+---------
(0 rows)

-- Look for conprocs that don't have the expected signature.
SELECT p.oid, p.proname, c.oid, c.conname
FROM pg_proc p, pg_conversion c
WHERE p.oid = c.conproc AND
    (p.prorettype != 'void'::regtype OR p.proretset OR
     p.pronargs != 5 OR
     p.proargtypes[0] != 'int4'::regtype OR
     p.proargtypes[1] != 'int4'::regtype OR
     p.proargtypes[2] != 'cstring'::regtype OR
     p.proargtypes[3] != 'internal'::regtype OR
     p.proargtypes[4] != 'int4'::regtype);
 oid | proname | oid | conname 
-----+---------+-----+---------
(0 rows)

-- Check for conprocs that don't perform the specific conversion that
-- pg_conversion alleges they do, by trying to invoke each conversion
-- on some simple ASCII data.  (The conproc should throw an error if
-- it doesn't accept the encodings that are passed to it.)
-- Unfortunately, we can't test non-default conprocs this way, because
-- there is no way to ask convert() to invoke them, and we cannot call
-- them directly from SQL.  But there are no non-default built-in
-- conversions anyway.
-- (Similarly, this doesn't cope with any search path issues.)
SELECT p1.oid, p1.conname
FROM pg_conversion as p1
WHERE condefault AND
    convert('ABC'::bytea, pg_encoding_to_char(conforencoding),
            pg_encoding_to_char(contoencoding)) != 'ABC';
 oid | conname 
-----+---------
(0 rows)

-- **************** pg_operator ****************
-- Look for illegal values in pg_operator fields.
SELECT p1.oid, p1.oprname
FROM pg_operator as p1
WHERE (p1.oprkind != 'b' AND p1.oprkind != 'l') OR
    p1.oprresult = 0 OR p1.oprcode = 0;
 oid | oprname 
-----+---------
(0 rows)

-- Look for missing or unwanted operand types
SELECT p1.oid, p1.oprname
FROM pg_operator as p1
WHERE (p1.oprleft = 0 and p1.oprkind != 'l') OR
    (p1.oprleft != 0 and p1.oprkind = 'l') OR
    p1.oprright = 0;
 oid | oprname 
-----+---------
(0 rows)

-- Look for conflicting operator definitions (same names and input datatypes).
SELECT p1.oid, p1.oprcode, p2.oid, p2.oprcode
FROM pg_operator AS p1, pg_operator AS p2
WHERE p1.oid != p2.oid AND
    p1.oprname = p2.oprname AND
    p1.oprkind = p2.oprkind AND
    p1.oprleft = p2.oprleft AND
    p1.oprright = p2.oprright;
 oid | oprcode | oid | oprcode 
-----+---------+-----+---------
(0 rows)

-- Look for commutative operators that don't commute.
-- DEFINITIONAL NOTE: If A.oprcom = B, then x A y has the same result as y B x.
-- We expect that B will always say that B.oprcom = A as well; that's not
-- inherently essential, but it would be inefficient not to mark it so.
SELECT p1.oid, p1.oprcode, p2.oid, p2.oprcode
FROM pg_operator AS p1, pg_operator AS p2
WHERE p1.oprcom = p2.oid AND
    (p1.oprkind != 'b' OR
     p1.oprleft != p2.oprright OR
     p1.oprright != p2.oprleft OR
     p1.oprresult != p2.oprresult OR
     p1.oid != p2.oprcom);
 oid | oprcode | oid | oprcode 
-----+---------+-----+---------
(0 rows)

-- Look for negatory operators that don't agree.
-- DEFINITIONAL NOTE: If A.oprnegate = B, then both A and B must yield
-- boolean results, and (x A y) == ! (x B y), or the equivalent for
-- single-operand operators.
-- We expect that B will always say that B.oprnegate = A as well; that's not
-- inherently essential, but it would be inefficient not to mark it so.
-- Also, A and B had better not be the same operator.
SELECT p1.oid, p1.oprcode, p2.oid, p2.oprcode
FROM pg_operator AS p1, pg_operator AS p2
WHERE p1.oprnegate = p2.oid AND
    (p1.oprkind != p2.oprkind OR
     p1.oprleft != p2.oprleft OR
     p1.oprright != p2.oprright OR
     p1.oprresult != 'bool'::regtype OR
     p2.oprresult != 'bool'::regtype OR
     p1.oid != p2.oprnegate OR
     p1.oid = p2.oid);
 oid | oprcode | oid | oprcode 
-----+---------+-----+---------
(0 rows)

-- Make a list of the names of operators that are claimed to be commutator
-- pairs.  This list will grow over time, but before accepting a new entry
-- make sure you didn't link the wrong operators.
SELECT DISTINCT o1.oprname AS op1, o2.oprname AS op2
FROM pg_operator o1, pg_operator o2
WHERE o1.oprcom = o2.oid AND o1.oprname <= o2.oprname
ORDER BY 1, 2;
 op1  | op2  
------+------
 #    | #
 &    | &
 &&   | &&
 *    | *
 *<   | *>
 *<=  | *>=
 *<>  | *<>
 *=   | *=
 +    | +
 -|-  | -|-
 <    | >
 <->  | <->
 <<   | >>
 <<=  | >>=
 <=   | >=
 <>   | <>
 <@   | @>
 =    | =
 ?#   | ?#
 ?-   | ?-
 ?-|  | ?-|
 ?|   | ?|
 ?||  | ?||
 @@   | @@
 @@@  | @@@
 `*`  | `*`
 `+`  | `+`
 |    | |
 ~<=~ | ~>=~
 ~<~  | ~>~
 ~=   | ~=
(31 rows)

-- Likewise for negator pairs.
SELECT DISTINCT o1.oprname AS op1, o2.oprname AS op2
FROM pg_operator o1, pg_operator o2
WHERE o1.oprnegate = o2.oid AND o1.oprname <= o2.oprname
ORDER BY 1, 2;
 op1  | op2  
------+------
 !~   | ~
 !~*  | ~*
 !~~  | ~~
 !~~* | ~~*
 *<   | *>=
 *<=  | *>
 *<>  | *=
 <    | >=
 <=   | >
 <>   | =
 <>   | ~=
 ~<=~ | ~>~
 ~<~  | ~>=~
(13 rows)

-- A mergejoinable or hashjoinable operator must be binary, must return
-- boolean, and must have a commutator (itself, unless it's a cross-type
-- operator).
SELECT p1.oid, p1.oprname FROM pg_operator AS p1
WHERE (p1.oprcanmerge OR p1.oprcanhash) AND NOT
    (p1.oprkind = 'b' AND p1.oprresult = 'bool'::regtype AND p1.oprcom != 0);
 oid | oprname 
-----+---------
(0 rows)

-- What's more, the commutator had better be mergejoinable/hashjoinable too.
SELECT p1.oid, p1.oprname, p2.oid, p2.oprname
FROM pg_operator AS p1, pg_operator AS p2
WHERE p1.oprcom = p2.oid AND
    (p1.oprcanmerge != p2.oprcanmerge OR
     p1.oprcanhash != p2.oprcanhash);
 oid | oprname | oid | oprname 
-----+---------+-----+---------
(0 rows)

-- Mergejoinable operators should appear as equality members of btree index
-- opfamilies.
SELECT p1.oid, p1.oprname
FROM pg_operator AS p1
WHERE p1.oprcanmerge AND NOT EXISTS
  (SELECT 1 FROM pg_amop
   WHERE amopmethod = (SELECT oid FROM pg_am WHERE amname = 'btree') AND
         amopopr = p1.oid AND amopstrategy = 3);
 oid  | oprname 
------+---------
 7136 | =
 7148 | =
(2 rows)

-- And the converse.
SELECT p1.oid, p1.oprname, p.amopfamily
FROM pg_operator AS p1, pg_amop p
WHERE amopopr = p1.oid
  AND amopmethod = (SELECT oid FROM pg_am WHERE amname = 'btree')
  AND amopstrategy = 3
  AND NOT p1.oprcanmerge;
 oid | oprname | amopfamily 
-----+---------+------------
(0 rows)

-- Hashable operators should appear as members of hash index opfamilies.
SELECT p1.oid, p1.oprname
FROM pg_operator AS p1
WHERE p1.oprcanhash AND NOT EXISTS
  (SELECT 1 FROM pg_amop
   WHERE amopmethod = (SELECT oid FROM pg_am WHERE amname = 'hash') AND
         amopopr = p1.oid AND amopstrategy = 1);
 oid  | oprname 
------+---------
 7148 | =
 7161 | =
(2 rows)

-- And the converse.
SELECT p1.oid, p1.oprname, p.amopfamily
FROM pg_operator AS p1, pg_amop p
WHERE amopopr = p1.oid
  AND amopmethod = (SELECT oid FROM pg_am WHERE amname = 'hash')
  AND NOT p1.oprcanhash;
 oid | oprname | amopfamily 
-----+---------+------------
(0 rows)

-- Check that each operator defined in pg_operator matches its oprcode entry
-- in pg_proc.  Easiest to do this separately for each oprkind.
SELECT p1.oid, p1.oprname, p2.oid, p2.proname
FROM pg_operator AS p1, pg_proc AS p2
WHERE p1.oprcode = p2.oid AND
    p1.oprkind = 'b' AND
    (p2.pronargs != 2
     OR NOT binary_coercible(p2.prorettype, p1.oprresult)
     OR NOT binary_coercible(p1.oprleft, p2.proargtypes[0])
     OR NOT binary_coercible(p1.oprright, p2.proargtypes[1]));
 oid | oprname | oid | proname 
-----+---------+-----+---------
(0 rows)

SELECT p1.oid, p1.oprname, p2.oid, p2.proname
FROM pg_operator AS p1, pg_proc AS p2
WHERE p1.oprcode = p2.oid AND
    p1.oprkind = 'l' AND
    (p2.pronargs != 1
     OR NOT binary_coercible(p2.prorettype, p1.oprresult)
     OR NOT binary_coercible(p1.oprright, p2.proargtypes[0])
     OR p1.oprleft != 0);
 oid | oprname | oid | proname 
-----+---------+-----+---------
(0 rows)

-- If the operator is mergejoinable or hashjoinable, its underlying function
-- should not be volatile.
SELECT p1.oid, p1.oprname, p2.oid, p2.proname
FROM pg_operator AS p1, pg_proc AS p2
WHERE p1.oprcode = p2.oid AND
    (p1.oprcanmerge OR p1.oprcanhash) AND
    p2.provolatile = 'v';
 oid | oprname | oid | proname 
-----+---------+-----+---------
(0 rows)

-- If oprrest is set, the operator must return boolean,
-- and it must link to a proc with the right signature
-- to be a restriction selectivity estimator.
-- The proc signature we want is: float8 proc(internal, oid, internal, int4)
SELECT p1.oid, p1.oprname, p2.oid, p2.proname
FROM pg_operator AS p1, pg_proc AS p2
WHERE p1.oprrest = p2.oid AND
    (p1.oprresult != 'bool'::regtype OR
     p2.prorettype != 'float8'::regtype OR p2.proretset OR
     p2.pronargs != 4 OR
     p2.proargtypes[0] != 'internal'::regtype OR
     p2.proargtypes[1] != 'oid'::regtype OR
     p2.proargtypes[2] != 'internal'::regtype OR
     p2.proargtypes[3] != 'int4'::regtype);
 oid | oprname | oid | proname 
-----+---------+-----+---------
(0 rows)

-- If oprjoin is set, the operator must be a binary boolean op,
-- and it must link to a proc with the right signature
-- to be a join selectivity estimator.
-- The proc signature we want is: float8 proc(internal, oid, internal, int2, internal)
-- (Note: the old signature with only 4 args is still allowed, but no core
-- estimator should be using it.)
SELECT p1.oid, p1.oprname, p2.oid, p2.proname
FROM pg_operator AS p1, pg_proc AS p2
WHERE p1.oprjoin = p2.oid AND
    (p1.oprkind != 'b' OR p1.oprresult != 'bool'::regtype OR
     p2.prorettype != 'float8'::regtype OR p2.proretset OR
     p2.pronargs != 5 OR
     p2.proargtypes[0] != 'internal'::regtype OR
     p2.proargtypes[1] != 'oid'::regtype OR
     p2.proargtypes[2] != 'internal'::regtype OR
     p2.proargtypes[3] != 'int2'::regtype OR
     p2.proargtypes[4] != 'internal'::regtype);
 oid | oprname | oid | proname 
-----+---------+-----+---------
(0 rows)

-- Insist that all built-in pg_operator entries have descriptions
SELECT p1.oid, p1.oprname
FROM pg_operator as p1 LEFT JOIN pg_description as d
     ON p1.tableoid = d.classoid and p1.oid = d.objoid and d.objsubid = 0
WHERE d.classoid IS NULL AND p1.oid <= 9999;
 oid | oprname 
-----+---------
(0 rows)

-- Check that operators' underlying functions have suitable comments,
-- namely 'implementation of XXX operator'.  (Note: it's not necessary to
-- put such comments into pg_proc.dat; initdb will generate them as needed.)
-- In some cases involving legacy names for operators, there are multiple
-- operators referencing the same pg_proc entry, so ignore operators whose
-- comments say they are deprecated.
-- We also have a few functions that are both operator support and meant to
-- be called directly; those should have comments matching their operator.
WITH funcdescs AS (
  SELECT p.oid as p_oid, proname, o.oid as o_oid,
    pd.description as prodesc,
    'implementation of ' || oprname || ' operator' as expecteddesc,
    od.description as oprdesc
  FROM pg_proc p JOIN pg_operator o ON oprcode = p.oid
       LEFT JOIN pg_description pd ON
         (pd.objoid = p.oid and pd.classoid = p.tableoid and pd.objsubid = 0)
       LEFT JOIN pg_description od ON
         (od.objoid = o.oid and od.classoid = o.tableoid and od.objsubid = 0)
  WHERE o.oid <= 9999
)
SELECT * FROM funcdescs
  WHERE prodesc IS DISTINCT FROM expecteddesc
    AND oprdesc NOT LIKE 'deprecated%'
    AND prodesc IS DISTINCT FROM oprdesc;
 p_oid | proname | o_oid | prodesc | expecteddesc | oprdesc 
-------+---------+-------+---------+--------------+---------
(0 rows)

-- Show all the operator-implementation functions that have their own
-- comments.  This should happen only in cases where the function and
-- operator syntaxes are both documented at the user level.
-- This should be a pretty short list; it's mostly legacy cases.
WITH funcdescs AS (
  SELECT p.oid as p_oid, proname, o.oid as o_oid,
    pd.description as prodesc,
    'implementation of ' || oprname || ' operator' as expecteddesc,
    od.description as oprdesc
  FROM pg_proc p JOIN pg_operator o ON oprcode = p.oid
       LEFT JOIN pg_description pd ON
         (pd.objoid = p.oid and pd.classoid = p.tableoid and pd.objsubid = 0)
       LEFT JOIN pg_description od ON
         (od.objoid = o.oid and od.classoid = o.tableoid and od.objsubid = 0)
  WHERE o.oid <= 9999
)
SELECT p_oid, proname, prodesc FROM funcdescs
  WHERE prodesc IS DISTINCT FROM expecteddesc
    AND oprdesc NOT LIKE 'deprecated%'
ORDER BY 1;
 p_oid |         proname         |                     prodesc                     
-------+-------------------------+-------------------------------------------------
   378 | array_append            | append element onto end of array
   379 | array_prepend           | prepend element onto front of array
  1035 | aclinsert               | add/update ACL item
  1036 | aclremove               | remove ACL item
  1037 | aclcontains             | contains
  3217 | jsonb_extract_path      | get value from jsonb with path elements
  3940 | jsonb_extract_path_text | get value from jsonb as text with path elements
  3951 | json_extract_path       | get value from json with path elements
  3953 | json_extract_path_text  | get value from json as text with path elements
(9 rows)

-- Operators that are commutator pairs should have identical volatility
-- and leakproofness markings on their implementation functions.
SELECT o1.oid, o1.oprcode, o2.oid, o2.oprcode
FROM pg_operator AS o1, pg_operator AS o2, pg_proc AS p1, pg_proc AS p2
WHERE o1.oprcom = o2.oid AND p1.oid = o1.oprcode AND p2.oid = o2.oprcode AND
    (p1.provolatile != p2.provolatile OR
     p1.proleakproof != p2.proleakproof);
 oid | oprcode | oid | oprcode 
-----+---------+-----+---------
(0 rows)

-- Likewise for negator pairs.
SELECT o1.oid, o1.oprcode, o2.oid, o2.oprcode
FROM pg_operator AS o1, pg_operator AS o2, pg_proc AS p1, pg_proc AS p2
WHERE o1.oprnegate = o2.oid AND p1.oid = o1.oprcode AND p2.oid = o2.oprcode AND
    (p1.provolatile != p2.provolatile OR
     p1.proleakproof != p2.proleakproof);
 oid | oprcode | oid | oprcode 
-----+---------+-----+---------
(0 rows)

-- Btree comparison operators' functions should have the same volatility
-- and leakproofness markings as the associated comparison support function.
SELECT pp.oid::regprocedure as proc, pp.provolatile as vp, pp.proleakproof as lp,
       po.oid::regprocedure as opr, po.provolatile as vo, po.proleakproof as lo
FROM pg_proc pp, pg_proc po, pg_operator o, pg_amproc ap, pg_amop ao
WHERE pp.oid = ap.amproc AND po.oid = o.oprcode AND o.oid = ao.amopopr AND
    ao.amopmethod = (SELECT oid FROM pg_am WHERE amname = 'btree') AND
    ao.amopfamily = ap.amprocfamily AND
    ao.amoplefttype = ap.amproclefttype AND
    ao.amoprighttype = ap.amprocrighttype AND
    ap.amprocnum = 1 AND
    (pp.provolatile != po.provolatile OR
     pp.proleakproof != po.proleakproof)
ORDER BY 1;
 proc | vp | lp | opr | vo | lo 
------+----+----+-----+----+----
(0 rows)

-- **************** pg_aggregate ****************
-- Look for illegal values in pg_aggregate fields.
SELECT ctid, aggfnoid::oid
FROM pg_aggregate as p1
WHERE aggfnoid = 0 OR aggtransfn = 0 OR
    aggkind NOT IN ('n', 'o', 'h') OR
    aggnumdirectargs < 0 OR
    (aggkind = 'n' AND aggnumdirectargs > 0) OR
    aggfinalmodify NOT IN ('r', 's', 'w') OR
    aggmfinalmodify NOT IN ('r', 's', 'w') OR
    aggtranstype = 0 OR aggtransspace < 0 OR aggmtransspace < 0;
 ctid | aggfnoid 
------+----------
(0 rows)

-- Make sure the matching pg_proc entry is sensible, too.
SELECT a.aggfnoid::oid, p.proname
FROM pg_aggregate as a, pg_proc as p
WHERE a.aggfnoid = p.oid AND
    (p.prokind != 'a' OR p.proretset OR p.pronargs < a.aggnumdirectargs);
 aggfnoid | proname 
----------+---------
(0 rows)

-- Make sure there are no prokind = PROKIND_AGGREGATE pg_proc entries without matches.
SELECT oid, proname
FROM pg_proc as p
WHERE p.prokind = 'a' AND
    NOT EXISTS (SELECT 1 FROM pg_aggregate a WHERE a.aggfnoid = p.oid);
 oid | proname 
-----+---------
(0 rows)

-- If there is no finalfn then the output type must be the transtype.
SELECT a.aggfnoid::oid, p.proname
FROM pg_aggregate as a, pg_proc as p
WHERE a.aggfnoid = p.oid AND
    a.aggfinalfn = 0 AND p.prorettype != a.aggtranstype;
 aggfnoid | proname 
----------+---------
(0 rows)

-- Cross-check transfn against its entry in pg_proc.
SELECT a.aggfnoid::oid, p.proname, ptr.oid, ptr.proname
FROM pg_aggregate AS a, pg_proc AS p, pg_proc AS ptr
WHERE a.aggfnoid = p.oid AND
    a.aggtransfn = ptr.oid AND
    (ptr.proretset
     OR NOT (ptr.pronargs =
             CASE WHEN a.aggkind = 'n' THEN p.pronargs + 1
             ELSE greatest(p.pronargs - a.aggnumdirectargs, 1) + 1 END)
     OR NOT binary_coercible(ptr.prorettype, a.aggtranstype)
     OR NOT binary_coercible(a.aggtranstype, ptr.proargtypes[0])
     OR (p.pronargs > 0 AND
         NOT binary_coercible(p.proargtypes[0], ptr.proargtypes[1]))
     OR (p.pronargs > 1 AND
         NOT binary_coercible(p.proargtypes[1], ptr.proargtypes[2]))
     OR (p.pronargs > 2 AND
         NOT binary_coercible(p.proargtypes[2], ptr.proargtypes[3]))
     -- we could carry the check further, but 3 args is enough for now
     OR (p.pronargs > 3)
    );
 aggfnoid | proname | oid | proname 
----------+---------+-----+---------
(0 rows)

-- Cross-check finalfn (if present) against its entry in pg_proc.
SELECT a.aggfnoid::oid, p.proname, pfn.oid, pfn.proname
FROM pg_aggregate AS a, pg_proc AS p, pg_proc AS pfn
WHERE a.aggfnoid = p.oid AND
    a.aggfinalfn = pfn.oid AND
    (pfn.proretset OR
     NOT binary_coercible(pfn.prorettype, p.prorettype) OR
     NOT binary_coercible(a.aggtranstype, pfn.proargtypes[0]) OR
     CASE WHEN a.aggfinalextra THEN pfn.pronargs != p.pronargs + 1
          ELSE pfn.pronargs != a.aggnumdirectargs + 1 END
     OR (pfn.pronargs > 1 AND
         NOT binary_coercible(p.proargtypes[0], pfn.proargtypes[1]))
     OR (pfn.pronargs > 2 AND
         NOT binary_coercible(p.proargtypes[1], pfn.proargtypes[2]))
     OR (pfn.pronargs > 3 AND
         NOT binary_coercible(p.proargtypes[2], pfn.proargtypes[3]))
     -- we could carry the check further, but 4 args is enough for now
     OR (pfn.pronargs > 4)
    );
 aggfnoid | proname | oid | proname 
----------+---------+-----+---------
(0 rows)

-- If transfn is strict then either initval should be non-NULL, or
-- input type should match transtype so that the first non-null input
-- can be assigned as the state value.
SELECT a.aggfnoid::oid, p.proname, ptr.oid, ptr.proname
FROM pg_aggregate AS a, pg_proc AS p, pg_proc AS ptr
WHERE a.aggfnoid = p.oid AND
    a.aggtransfn = ptr.oid AND ptr.proisstrict AND
    a.agginitval IS NULL AND
    NOT binary_coercible(p.proargtypes[0], a.aggtranstype);
 aggfnoid | proname | oid | proname 
----------+---------+-----+---------
(0 rows)

-- Check for inconsistent specifications of moving-aggregate columns.
SELECT ctid, aggfnoid::oid
FROM pg_aggregate as p1
WHERE aggmtranstype != 0 AND
    (aggmtransfn = 0 OR aggminvtransfn = 0);
 ctid | aggfnoid 
------+----------
(0 rows)

SELECT ctid, aggfnoid::oid
FROM pg_aggregate as p1
WHERE aggmtranstype = 0 AND
    (aggmtransfn != 0 OR aggminvtransfn != 0 OR aggmfinalfn != 0 OR
     aggmtransspace != 0 OR aggminitval IS NOT NULL);
 ctid | aggfnoid 
------+----------
(0 rows)

-- If there is no mfinalfn then the output type must be the mtranstype.
SELECT a.aggfnoid::oid, p.proname
FROM pg_aggregate as a, pg_proc as p
WHERE a.aggfnoid = p.oid AND
    a.aggmtransfn != 0 AND
    a.aggmfinalfn = 0 AND p.prorettype != a.aggmtranstype;
 aggfnoid | proname 
----------+---------
(0 rows)

-- Cross-check mtransfn (if present) against its entry in pg_proc.
SELECT a.aggfnoid::oid, p.proname, ptr.oid, ptr.proname
FROM pg_aggregate AS a, pg_proc AS p, pg_proc AS ptr
WHERE a.aggfnoid = p.oid AND
    a.aggmtransfn = ptr.oid AND
    (ptr.proretset
     OR NOT (ptr.pronargs =
             CASE WHEN a.aggkind = 'n' THEN p.pronargs + 1
             ELSE greatest(p.pronargs - a.aggnumdirectargs, 1) + 1 END)
     OR NOT binary_coercible(ptr.prorettype, a.aggmtranstype)
     OR NOT binary_coercible(a.aggmtranstype, ptr.proargtypes[0])
     OR (p.pronargs > 0 AND
         NOT binary_coercible(p.proargtypes[0], ptr.proargtypes[1]))
     OR (p.pronargs > 1 AND
         NOT binary_coercible(p.proargtypes[1], ptr.proargtypes[2]))
     OR (p.pronargs > 2 AND
         NOT binary_coercible(p.proargtypes[2], ptr.proargtypes[3]))
     -- we could carry the check further, but 3 args is enough for now
     OR (p.pronargs > 3)
    );
 aggfnoid | proname | oid | proname 
----------+---------+-----+---------
(0 rows)

-- Cross-check minvtransfn (if present) against its entry in pg_proc.
SELECT a.aggfnoid::oid, p.proname, ptr.oid, ptr.proname
FROM pg_aggregate AS a, pg_proc AS p, pg_proc AS ptr
WHERE a.aggfnoid = p.oid AND
    a.aggminvtransfn = ptr.oid AND
    (ptr.proretset
     OR NOT (ptr.pronargs =
             CASE WHEN a.aggkind = 'n' THEN p.pronargs + 1
             ELSE greatest(p.pronargs - a.aggnumdirectargs, 1) + 1 END)
     OR NOT binary_coercible(ptr.prorettype, a.aggmtranstype)
     OR NOT binary_coercible(a.aggmtranstype, ptr.proargtypes[0])
     OR (p.pronargs > 0 AND
         NOT binary_coercible(p.proargtypes[0], ptr.proargtypes[1]))
     OR (p.pronargs > 1 AND
         NOT binary_coercible(p.proargtypes[1], ptr.proargtypes[2]))
     OR (p.pronargs > 2 AND
         NOT binary_coercible(p.proargtypes[2], ptr.proargtypes[3]))
     -- we could carry the check further, but 3 args is enough for now
     OR (p.pronargs > 3)
    );
 aggfnoid | proname | oid | proname 
----------+---------+-----+---------
(0 rows)

-- Cross-check mfinalfn (if present) against its entry in pg_proc.
SELECT a.aggfnoid::oid, p.proname, pfn.oid, pfn.proname
FROM pg_aggregate AS a, pg_proc AS p, pg_proc AS pfn
WHERE a.aggfnoid = p.oid AND
    a.aggmfinalfn = pfn.oid AND
    (pfn.proretset OR
     NOT binary_coercible(pfn.prorettype, p.prorettype) OR
     NOT binary_coercible(a.aggmtranstype, pfn.proargtypes[0]) OR
     CASE WHEN a.aggmfinalextra THEN pfn.pronargs != p.pronargs + 1
          ELSE pfn.pronargs != a.aggnumdirectargs + 1 END
     OR (pfn.pronargs > 1 AND
         NOT binary_coercible(p.proargtypes[0], pfn.proargtypes[1]))
     OR (pfn.pronargs > 2 AND
         NOT binary_coercible(p.proargtypes[1], pfn.proargtypes[2]))
     OR (pfn.pronargs > 3 AND
         NOT binary_coercible(p.proargtypes[2], pfn.proargtypes[3]))
     -- we could carry the check further, but 4 args is enough for now
     OR (pfn.pronargs > 4)
    );
 aggfnoid | proname | oid | proname 
----------+---------+-----+---------
(0 rows)

-- If mtransfn is strict then either minitval should be non-NULL, or
-- input type should match mtranstype so that the first non-null input
-- can be assigned as the state value.
SELECT a.aggfnoid::oid, p.proname, ptr.oid, ptr.proname
FROM pg_aggregate AS a, pg_proc AS p, pg_proc AS ptr
WHERE a.aggfnoid = p.oid AND
    a.aggmtransfn = ptr.oid AND ptr.proisstrict AND
    a.aggminitval IS NULL AND
    NOT binary_coercible(p.proargtypes[0], a.aggmtranstype);
 aggfnoid | proname | oid | proname 
----------+---------+-----+---------
(0 rows)

-- mtransfn and minvtransfn should have same strictness setting.
SELECT a.aggfnoid::oid, p.proname, ptr.oid, ptr.proname, iptr.oid, iptr.proname
FROM pg_aggregate AS a, pg_proc AS p, pg_proc AS ptr, pg_proc AS iptr
WHERE a.aggfnoid = p.oid AND
    a.aggmtransfn = ptr.oid AND
    a.aggminvtransfn = iptr.oid AND
    ptr.proisstrict != iptr.proisstrict;
 aggfnoid | proname | oid | proname | oid | proname 
----------+---------+-----+---------+-----+---------
(0 rows)

-- Check that all combine functions have signature
-- combine(transtype, transtype) returns transtype
SELECT a.aggfnoid, p.proname
FROM pg_aggregate as a, pg_proc as p
WHERE a.aggcombinefn = p.oid AND
    (p.pronargs != 2 OR
     p.prorettype != p.proargtypes[0] OR
     p.prorettype != p.proargtypes[1] OR
     NOT binary_coercible(a.aggtranstype, p.proargtypes[0]));
 aggfnoid | proname 
----------+---------
(0 rows)

-- Check that no combine function for an INTERNAL transtype is strict.
SELECT a.aggfnoid, p.proname
FROM pg_aggregate as a, pg_proc as p
WHERE a.aggcombinefn = p.oid AND
    a.aggtranstype = 'internal'::regtype AND p.proisstrict;
 aggfnoid | proname 
----------+---------
(0 rows)

-- serialize/deserialize functions should be specified only for aggregates
-- with transtype internal and a combine function, and we should have both
-- or neither of them.
SELECT aggfnoid, aggtranstype, aggserialfn, aggdeserialfn
FROM pg_aggregate
WHERE (aggserialfn != 0 OR aggdeserialfn != 0)
  AND (aggtranstype != 'internal'::regtype OR aggcombinefn = 0 OR
       aggserialfn = 0 OR aggdeserialfn = 0);
 aggfnoid | aggtranstype | aggserialfn | aggdeserialfn 
----------+--------------+-------------+---------------
(0 rows)

-- Check that all serialization functions have signature
-- serialize(internal) returns bytea
-- Also insist that they be strict; it's wasteful to run them on NULLs.
SELECT a.aggfnoid, p.proname
FROM pg_aggregate as a, pg_proc as p
WHERE a.aggserialfn = p.oid AND
    (p.prorettype != 'bytea'::regtype OR p.pronargs != 1 OR
     p.proargtypes[0] != 'internal'::regtype OR
     NOT p.proisstrict);
 aggfnoid | proname 
----------+---------
(0 rows)

-- Check that all deserialization functions have signature
-- deserialize(bytea, internal) returns internal
-- Also insist that they be strict; it's wasteful to run them on NULLs.
SELECT a.aggfnoid, p.proname
FROM pg_aggregate as a, pg_proc as p
WHERE a.aggdeserialfn = p.oid AND
    (p.prorettype != 'internal'::regtype OR p.pronargs != 2 OR
     p.proargtypes[0] != 'bytea'::regtype OR
     p.proargtypes[1] != 'internal'::regtype OR
     NOT p.proisstrict);
 aggfnoid | proname 
----------+---------
(0 rows)

-- Check that aggregates which have the same transition function also have
-- the same combine, serialization, and deserialization functions.
-- While that isn't strictly necessary, it's fishy if they don't.
SELECT a.aggfnoid, a.aggcombinefn, a.aggserialfn, a.aggdeserialfn,
       b.aggfnoid, b.aggcombinefn, b.aggserialfn, b.aggdeserialfn
FROM
    pg_aggregate a, pg_aggregate b
WHERE
    a.aggfnoid < b.aggfnoid AND a.aggtransfn = b.aggtransfn AND
    (a.aggcombinefn != b.aggcombinefn OR a.aggserialfn != b.aggserialfn
     OR a.aggdeserialfn != b.aggdeserialfn);
 aggfnoid | aggcombinefn | aggserialfn | aggdeserialfn | aggfnoid | aggcombinefn | aggserialfn | aggdeserialfn 
----------+--------------+-------------+---------------+----------+--------------+-------------+---------------
(0 rows)

-- Cross-check aggsortop (if present) against pg_operator.
-- We expect to find entries for bool_and, bool_or, every, max, and min.
SELECT DISTINCT proname, oprname
FROM pg_operator AS o, pg_aggregate AS a, pg_proc AS p
WHERE a.aggfnoid = p.oid AND a.aggsortop = o.oid
ORDER BY 1, 2;
 proname  | oprname 
----------+---------
 bool_and | <
 bool_or  | >
 every    | <
 max      | >
 min      | <
(5 rows)

-- Check datatypes match
SELECT a.aggfnoid::oid, o.oid
FROM pg_operator AS o, pg_aggregate AS a, pg_proc AS p
WHERE a.aggfnoid = p.oid AND a.aggsortop = o.oid AND
    (oprkind != 'b' OR oprresult != 'boolean'::regtype
     OR oprleft != p.proargtypes[0] OR oprright != p.proargtypes[0]);
 aggfnoid | oid 
----------+-----
(0 rows)

-- Check operator is a suitable btree opfamily member
SELECT a.aggfnoid::oid, o.oid
FROM pg_operator AS o, pg_aggregate AS a, pg_proc AS p
WHERE a.aggfnoid = p.oid AND a.aggsortop = o.oid AND
    NOT EXISTS(SELECT 1 FROM pg_amop
               WHERE amopmethod = (SELECT oid FROM pg_am WHERE amname = 'btree')
                     AND amopopr = o.oid
                     AND amoplefttype = o.oprleft
                     AND amoprighttype = o.oprright);
 aggfnoid | oid 
----------+-----
(0 rows)

-- Check correspondence of btree strategies and names
SELECT DISTINCT proname, oprname, amopstrategy
FROM pg_operator AS o, pg_aggregate AS a, pg_proc AS p,
     pg_amop as ao
WHERE a.aggfnoid = p.oid AND a.aggsortop = o.oid AND
    amopopr = o.oid AND
    amopmethod = (SELECT oid FROM pg_am WHERE amname = 'btree')
ORDER BY 1, 2;
 proname  | oprname | amopstrategy 
----------+---------+--------------
 bool_and | <       |            1
 bool_or  | >       |            5
 every    | <       |            1
 max      | >       |            5
 min      | <       |            1
(5 rows)

-- Check that there are not aggregates with the same name and different
-- numbers of arguments.  While not technically wrong, we have a project policy
-- to avoid this because it opens the door for confusion in connection with
-- ORDER BY: novices frequently put the ORDER BY in the wrong place.
-- See the fate of the single-argument form of string_agg() for history.
-- (Note: we don't forbid users from creating such aggregates; the policy is
-- just to think twice before creating built-in aggregates like this.)
-- The only aggregates that should show up here are count(x) and count(*).
SELECT p1.oid::regprocedure, p2.oid::regprocedure
FROM pg_proc AS p1, pg_proc AS p2
WHERE p1.oid < p2.oid AND p1.proname = p2.proname AND
    p1.prokind = 'a' AND p2.prokind = 'a' AND
    array_dims(p1.proargtypes) != array_dims(p2.proargtypes)
ORDER BY 1;
     oid      |   oid   
--------------+---------
 count("any") | count()
(1 row)

-- For the same reason, built-in aggregates with default arguments are no good.
SELECT oid, proname
FROM pg_proc AS p
WHERE prokind = 'a' AND proargdefaults IS NOT NULL;
 oid | proname 
-----+---------
(0 rows)

-- For the same reason, we avoid creating built-in variadic aggregates, except
-- that variadic ordered-set aggregates are OK (since they have special syntax
-- that is not subject to the misplaced ORDER BY issue).
SELECT p.oid, proname
FROM pg_proc AS p JOIN pg_aggregate AS a ON a.aggfnoid = p.oid
WHERE prokind = 'a' AND provariadic != 0 AND a.aggkind = 'n';
 oid | proname 
-----+---------
(0 rows)

-- **************** pg_opfamily ****************
-- Look for illegal values in pg_opfamily fields
SELECT p1.oid
FROM pg_opfamily as p1
WHERE p1.opfmethod = 0 OR p1.opfnamespace = 0;
 oid 
-----
(0 rows)

-- Look for opfamilies having no opclasses.  While most validation of
-- opfamilies is now handled by AM-specific amvalidate functions, that's
-- driven from pg_opclass entries below, so an empty opfamily would not
-- get noticed.
SELECT oid, opfname FROM pg_opfamily f
WHERE NOT EXISTS (SELECT 1 FROM pg_opclass WHERE opcfamily = f.oid);
 oid | opfname 
-----+---------
(0 rows)

-- **************** pg_opclass ****************
-- Look for illegal values in pg_opclass fields
SELECT p1.oid
FROM pg_opclass AS p1
WHERE p1.opcmethod = 0 OR p1.opcnamespace = 0 OR p1.opcfamily = 0
    OR p1.opcintype = 0;
 oid 
-----
(0 rows)

-- opcmethod must match owning opfamily's opfmethod
SELECT p1.oid, p2.oid
FROM pg_opclass AS p1, pg_opfamily AS p2
WHERE p1.opcfamily = p2.oid AND p1.opcmethod != p2.opfmethod;
 oid | oid 
-----+-----
(0 rows)

-- There should not be multiple entries in pg_opclass with opcdefault true
-- and the same opcmethod/opcintype combination.
SELECT p1.oid, p2.oid
FROM pg_opclass AS p1, pg_opclass AS p2
WHERE p1.oid != p2.oid AND
    p1.opcmethod = p2.opcmethod AND p1.opcintype = p2.opcintype AND
    p1.opcdefault AND p2.opcdefault;
 oid | oid 
-----+-----
(0 rows)

-- Ask access methods to validate opclasses
-- (this replaces a lot of SQL-level checks that used to be done in this file)
SELECT oid, opcname FROM pg_opclass WHERE NOT amvalidate(oid);
 oid | opcname 
-----+---------
(0 rows)

-- **************** pg_am ****************
-- Look for illegal values in pg_am fields
SELECT p1.oid, p1.amname
FROM pg_am AS p1
WHERE p1.amhandler = 0;
 oid | amname 
-----+--------
(0 rows)

-- Check for index amhandler functions with the wrong signature
SELECT p1.oid, p1.amname, p2.oid, p2.proname
FROM pg_am AS p1, pg_proc AS p2
WHERE p2.oid = p1.amhandler AND p1.amtype = 'i' AND
    (p2.prorettype != 'index_am_handler'::regtype
     OR p2.proretset
     OR p2.pronargs != 1
     OR p2.proargtypes[0] != 'internal'::regtype);
 oid | amname | oid | proname 
-----+--------+-----+---------
(0 rows)

-- Check for table amhandler functions with the wrong signature
SELECT p1.oid, p1.amname, p2.oid, p2.proname
FROM pg_am AS p1, pg_proc AS p2
WHERE p2.oid = p1.amhandler AND p1.amtype = 's' AND
    (p2.prorettype != 'table_am_handler'::regtype
     OR p2.proretset
     OR p2.pronargs != 1
     OR p2.proargtypes[0] != 'internal'::regtype);
 oid | amname | oid | proname 
-----+--------+-----+---------
(0 rows)

-- **************** pg_amop ****************
-- Look for illegal values in pg_amop fields
SELECT p1.amopfamily, p1.amopstrategy
FROM pg_amop as p1
WHERE p1.amopfamily = 0 OR p1.amoplefttype = 0 OR p1.amoprighttype = 0
    OR p1.amopopr = 0 OR p1.amopmethod = 0 OR p1.amopstrategy < 1;
 amopfamily | amopstrategy 
------------+--------------
(0 rows)

SELECT p1.amopfamily, p1.amopstrategy
FROM pg_amop as p1
WHERE NOT ((p1.amoppurpose = 's' AND p1.amopsortfamily = 0) OR
           (p1.amoppurpose = 'o' AND p1.amopsortfamily <> 0));
 amopfamily | amopstrategy 
------------+--------------
(0 rows)

-- amopmethod must match owning opfamily's opfmethod
SELECT p1.oid, p2.oid
FROM pg_amop AS p1, pg_opfamily AS p2
WHERE p1.amopfamily = p2.oid AND p1.amopmethod != p2.opfmethod;
 oid | oid 
-----+-----
(0 rows)

-- Make a list of all the distinct operator names being used in particular
-- strategy slots.  This is a bit hokey, since the list might need to change
-- in future releases, but it's an effective way of spotting mistakes such as
-- swapping two operators within a family.
SELECT DISTINCT amopmethod, amopstrategy, oprname
FROM pg_amop p1 LEFT JOIN pg_operator p2 ON amopopr = p2.oid
ORDER BY 1, 2, 3;
 amopmethod | amopstrategy | oprname 
------------+--------------+---------
        403 |            1 | *<
        403 |            1 | <
        403 |            1 | ~<~
        403 |            2 | *<=
        403 |            2 | <=
        403 |            2 | ~<=~
        403 |            3 | *=
        403 |            3 | =
        403 |            4 | *>=
        403 |            4 | >=
        403 |            4 | ~>=~
        403 |            5 | *>
        403 |            5 | >
        403 |            5 | ~>~
        405 |            1 | =
        783 |            1 | <<
        783 |            1 | @@
        783 |            2 | &<
        783 |            3 | &&
        783 |            4 | &>
        783 |            5 | >>
        783 |            6 | -|-
        783 |            6 | ~=
        783 |            7 | @>
        783 |            8 | <@
        783 |            9 | &<|
        783 |           10 | <<|
        783 |           11 | |>>
        783 |           12 | |&>
        783 |           15 | <->
        783 |           16 | @>
        783 |           18 | =
        783 |           19 | <>
        783 |           20 | <
        783 |           21 | <=
        783 |           22 | >
        783 |           23 | >=
        783 |           24 | <<
        783 |           25 | <<=
        783 |           26 | >>
        783 |           27 | >>=
        783 |           28 | <@
        783 |           29 | <^
        783 |           30 | >^
        783 |           48 | <@
        783 |           68 | <@
       2742 |            1 | &&
       2742 |            1 | <
       2742 |            1 | @@
       2742 |            2 | <=
       2742 |            2 | @>
       2742 |            2 | @@@
       2742 |            3 | <@
       2742 |            3 | =
       2742 |            4 | =
       2742 |            4 | >=
       2742 |            5 | >
       2742 |            7 | @>
       2742 |            9 | ?
       2742 |           10 | ?|
       2742 |           11 | ?&
       2742 |           15 | @?
       2742 |           16 | @@
       3580 |            1 | <
       3580 |            1 | <<
       3580 |            2 | &<
       3580 |            2 | <=
       3580 |            3 | &&
       3580 |            3 | =
       3580 |            4 | &>
       3580 |            4 | >=
       3580 |            5 | >
       3580 |            5 | >>
       3580 |            6 | ~=
       3580 |            7 | >>=
       3580 |            7 | @>
       3580 |            8 | <<=
       3580 |            8 | <@
       3580 |            9 | &<|
       3580 |           10 | <<|
       3580 |           11 | |>>
       3580 |           12 | |&>
       3580 |           16 | @>
       3580 |           17 | -|-
       3580 |           18 | =
       3580 |           20 | <
       3580 |           21 | <=
       3580 |           22 | >
       3580 |           23 | >=
       3580 |           24 | >>
       3580 |           26 | <<
       4000 |            1 | <<
       4000 |            1 | ~<~
       4000 |            2 | &<
       4000 |            2 | ~<=~
       4000 |            3 | &&
       4000 |            3 | =
       4000 |            4 | &>
       4000 |            4 | ~>=~
       4000 |            5 | >>
       4000 |            5 | ~>~
       4000 |            6 | -|-
       4000 |            6 | ~=
       4000 |            7 | @>
       4000 |            8 | <@
       4000 |            9 | &<|
       4000 |           10 | <<|
       4000 |           11 | <
       4000 |           11 | |>>
       4000 |           12 | <=
       4000 |           12 | |&>
       4000 |           14 | >=
       4000 |           15 | <->
       4000 |           15 | >
       4000 |           16 | @>
       4000 |           18 | =
       4000 |           19 | <>
       4000 |           20 | <
       4000 |           21 | <=
       4000 |           22 | >
       4000 |           23 | >=
       4000 |           24 | <<
       4000 |           25 | <<=
       4000 |           26 | >>
       4000 |           27 | >>=
       4000 |           28 | ^@
<<<<<<< HEAD
(128 rows)
=======
       4000 |           29 | <^
       4000 |           30 | >^
(123 rows)
>>>>>>> 8b069ef5

-- Check that all opclass search operators have selectivity estimators.
-- This is not absolutely required, but it seems a reasonable thing
-- to insist on for all standard datatypes.
SELECT p1.amopfamily, p1.amopopr, p2.oid, p2.oprname
FROM pg_amop AS p1, pg_operator AS p2
WHERE p1.amopopr = p2.oid AND p1.amoppurpose = 's' AND
    (p2.oprrest = 0 OR p2.oprjoin = 0);
 amopfamily | amopopr | oid | oprname 
------------+---------+-----+---------
(0 rows)

-- Check that each opclass in an opfamily has associated operators, that is
-- ones whose oprleft matches opcintype (possibly by coercion).
SELECT p1.opcname, p1.opcfamily
FROM pg_opclass AS p1
WHERE NOT EXISTS(SELECT 1 FROM pg_amop AS p2
                 WHERE p2.amopfamily = p1.opcfamily
                   AND binary_coercible(p1.opcintype, p2.amoplefttype));
 opcname | opcfamily 
---------+-----------
(0 rows)

-- Check that each operator listed in pg_amop has an associated opclass,
-- that is one whose opcintype matches oprleft (possibly by coercion).
-- Otherwise the operator is useless because it cannot be matched to an index.
-- (In principle it could be useful to list such operators in multiple-datatype
-- btree opfamilies, but in practice you'd expect there to be an opclass for
-- every datatype the family knows about.)
SELECT p1.amopfamily, p1.amopstrategy, p1.amopopr
FROM pg_amop AS p1
WHERE NOT EXISTS(SELECT 1 FROM pg_opclass AS p2
                 WHERE p2.opcfamily = p1.amopfamily
                   AND binary_coercible(p2.opcintype, p1.amoplefttype));
 amopfamily | amopstrategy | amopopr 
------------+--------------+---------
(0 rows)

-- Operators that are primary members of opclasses must be immutable (else
-- it suggests that the index ordering isn't fixed).  Operators that are
-- cross-type members need only be stable, since they are just shorthands
-- for index probe queries.
SELECT p1.amopfamily, p1.amopopr, p2.oprname, p3.prosrc
FROM pg_amop AS p1, pg_operator AS p2, pg_proc AS p3
WHERE p1.amopopr = p2.oid AND p2.oprcode = p3.oid AND
    p1.amoplefttype = p1.amoprighttype AND
    p3.provolatile != 'i';
 amopfamily | amopopr | oprname | prosrc 
------------+---------+---------+--------
(0 rows)

SELECT p1.amopfamily, p1.amopopr, p2.oprname, p3.prosrc
FROM pg_amop AS p1, pg_operator AS p2, pg_proc AS p3
WHERE p1.amopopr = p2.oid AND p2.oprcode = p3.oid AND
    p1.amoplefttype != p1.amoprighttype AND
    p3.provolatile = 'v';
 amopfamily | amopopr | oprname | prosrc 
------------+---------+---------+--------
(0 rows)

-- **************** pg_amproc ****************
-- Look for illegal values in pg_amproc fields
SELECT p1.amprocfamily, p1.amprocnum
FROM pg_amproc as p1
WHERE p1.amprocfamily = 0 OR p1.amproclefttype = 0 OR p1.amprocrighttype = 0
    OR p1.amprocnum < 0 OR p1.amproc = 0;
 amprocfamily | amprocnum 
--------------+-----------
(0 rows)

-- Support routines that are primary members of opfamilies must be immutable
-- (else it suggests that the index ordering isn't fixed).  But cross-type
-- members need only be stable, since they are just shorthands
-- for index probe queries.
SELECT p1.amprocfamily, p1.amproc, p2.prosrc
FROM pg_amproc AS p1, pg_proc AS p2
WHERE p1.amproc = p2.oid AND
    p1.amproclefttype = p1.amprocrighttype AND
    p2.provolatile != 'i';
 amprocfamily | amproc | prosrc 
--------------+--------+--------
(0 rows)

SELECT p1.amprocfamily, p1.amproc, p2.prosrc
FROM pg_amproc AS p1, pg_proc AS p2
WHERE p1.amproc = p2.oid AND
    p1.amproclefttype != p1.amprocrighttype AND
    p2.provolatile = 'v';
 amprocfamily | amproc | prosrc 
--------------+--------+--------
(0 rows)

-- Almost all of the core distribution's Btree opclasses can use one of the
-- two generic "equalimage" functions as their support function 4.  Look for
-- opclasses that don't allow deduplication unconditionally here.
--
-- Newly added Btree opclasses don't have to support deduplication.  It will
-- usually be trivial to add support, though.  Note that the expected output
-- of this part of the test will need to be updated when a new opclass cannot
-- support deduplication (by using btequalimage).
SELECT amp.amproc::regproc AS proc, opf.opfname AS opfamily_name,
       opc.opcname AS opclass_name, opc.opcintype::regtype AS opcintype
FROM pg_am AS am
JOIN pg_opclass AS opc ON opc.opcmethod = am.oid
JOIN pg_opfamily AS opf ON opc.opcfamily = opf.oid
LEFT JOIN pg_amproc AS amp ON amp.amprocfamily = opf.oid AND
    amp.amproclefttype = opc.opcintype AND amp.amprocnum = 4
WHERE am.amname = 'btree' AND
    amp.amproc IS DISTINCT FROM 'btequalimage'::regproc
ORDER BY 1, 2, 3;
        proc        |  opfamily_name   |   opclass_name   |    opcintype     
--------------------+------------------+------------------+------------------
 btvarstrequalimage | bpchar_ops       | bpchar_ops       | character
 btvarstrequalimage | text_ops         | name_ops         | name
 btvarstrequalimage | text_ops         | text_ops         | text
 btvarstrequalimage | text_ops         | varchar_ops      | text
                    | array_ops        | array_ops        | anyarray
                    | float_ops        | float4_ops       | real
                    | float_ops        | float8_ops       | double precision
                    | graphid_ops      | graphid_ops      | graphid
                    | jsonb_ops        | jsonb_ops        | jsonb
                    | numeric_ops      | numeric_ops      | numeric
                    | range_ops        | range_ops        | anyrange
                    | record_image_ops | record_image_ops | record
                    | record_ops       | record_ops       | record
                    | rowid_ops        | rowid_ops        | rowid
                    | tsquery_ops      | tsquery_ops      | tsquery
                    | tsvector_ops     | tsvector_ops     | tsvector
(16 rows)

-- **************** pg_index ****************
-- Look for illegal values in pg_index fields.
SELECT p1.indexrelid, p1.indrelid
FROM pg_index as p1
WHERE p1.indexrelid = 0 OR p1.indrelid = 0 OR
      p1.indnatts <= 0 OR p1.indnatts > 32;
 indexrelid | indrelid 
------------+----------
(0 rows)

-- oidvector and int2vector fields should be of length indnatts.
SELECT p1.indexrelid, p1.indrelid
FROM pg_index as p1
WHERE array_lower(indkey, 1) != 0 OR array_upper(indkey, 1) != indnatts-1 OR
    array_lower(indclass, 1) != 0 OR array_upper(indclass, 1) != indnatts-1 OR
    array_lower(indcollation, 1) != 0 OR array_upper(indcollation, 1) != indnatts-1 OR
    array_lower(indoption, 1) != 0 OR array_upper(indoption, 1) != indnatts-1;
 indexrelid | indrelid 
------------+----------
(0 rows)

-- Check that opclasses and collations match the underlying columns.
-- (As written, this test ignores expression indexes.)
SELECT indexrelid::regclass, indrelid::regclass, attname, atttypid::regtype, opcname
FROM (SELECT indexrelid, indrelid, unnest(indkey) as ikey,
             unnest(indclass) as iclass, unnest(indcollation) as icoll
      FROM pg_index) ss,
      pg_attribute a,
      pg_opclass opc
WHERE a.attrelid = indrelid AND a.attnum = ikey AND opc.oid = iclass AND
      (NOT binary_coercible(atttypid, opcintype) OR icoll != attcollation);
 indexrelid | indrelid | attname | atttypid | opcname 
------------+----------+---------+----------+---------
(0 rows)

-- For system catalogs, be even tighter: nearly all indexes should be
-- exact type matches not binary-coercible matches.  At this writing
-- the only exception is an OID index on a regproc column.
SELECT indexrelid::regclass, indrelid::regclass, attname, atttypid::regtype, opcname
FROM (SELECT indexrelid, indrelid, unnest(indkey) as ikey,
             unnest(indclass) as iclass, unnest(indcollation) as icoll
      FROM pg_index
      WHERE indrelid < 16384) ss,
      pg_attribute a,
      pg_opclass opc
WHERE a.attrelid = indrelid AND a.attnum = ikey AND opc.oid = iclass AND
      (opcintype != atttypid OR icoll != attcollation)
ORDER BY 1;
        indexrelid        |   indrelid   | attname  | atttypid | opcname 
--------------------------+--------------+----------+----------+---------
 pg_aggregate_fnoid_index | pg_aggregate | aggfnoid | regproc  | oid_ops
(1 row)

-- Check for system catalogs with collation-sensitive ordering.  This is not
-- a representational error in pg_index, but simply wrong catalog design.
-- It's bad because we expect to be able to clone template0 and assign the
-- copy a different database collation.  It would especially not work for
-- shared catalogs.
SELECT relname, attname, attcollation
FROM pg_class c, pg_attribute a
WHERE c.oid = attrelid AND c.oid < 16384 AND
    c.relkind != 'v' AND  -- we don't care about columns in views
    attcollation != 0 AND
    attcollation != (SELECT oid FROM pg_collation WHERE collname = 'C');
 relname | attname | attcollation 
---------+---------+--------------
(0 rows)

-- Double-check that collation-sensitive indexes have "C" collation, too.
SELECT indexrelid::regclass, indrelid::regclass, iclass, icoll
FROM (SELECT indexrelid, indrelid,
             unnest(indclass) as iclass, unnest(indcollation) as icoll
      FROM pg_index
      WHERE indrelid < 16384) ss
WHERE icoll != 0 AND
    icoll != (SELECT oid FROM pg_collation WHERE collname = 'C');
 indexrelid | indrelid | iclass | icoll 
------------+----------+--------+-------
(0 rows)
<|MERGE_RESOLUTION|>--- conflicted
+++ resolved
@@ -2091,13 +2091,9 @@
        4000 |           26 | >>
        4000 |           27 | >>=
        4000 |           28 | ^@
-<<<<<<< HEAD
-(128 rows)
-=======
        4000 |           29 | <^
        4000 |           30 | >^
-(123 rows)
->>>>>>> 8b069ef5
+(128 rows)
 
 -- Check that all opclass search operators have selectivity estimators.
 -- This is not absolutely required, but it seems a reasonable thing
