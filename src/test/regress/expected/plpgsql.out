--
-- PLPGSQL
--
-- Scenario:
--
--     A building with a modern TP cable installation where any
--     of the wall connectors can be used to plug in phones,
--     ethernet interfaces or local office hubs. The backside
--     of the wall connectors is wired to one of several patch-
--     fields in the building.
--
--     In the patchfields, there are hubs and all the slots
--     representing the wall connectors. In addition there are
--     slots that can represent a phone line from the central
--     phone system.
--
--     Triggers ensure consistency of the patching information.
--
--     Functions are used to build up powerful views that let
--     you look behind the wall when looking at a patchfield
--     or into a room.
--
create table Room (
    roomno	char(8),
    comment	text
);
create unique index Room_rno on Room using btree (roomno bpchar_ops);
create table WSlot (
    slotname	char(20),
    roomno	char(8),
    slotlink	char(20),
    backlink	char(20)
);
create unique index WSlot_name on WSlot using btree (slotname bpchar_ops);
create table PField (
    name	text,
    comment	text
);
create unique index PField_name on PField using btree (name text_ops);
create table PSlot (
    slotname	char(20),
    pfname	text,
    slotlink	char(20),
    backlink	char(20)
);
create unique index PSlot_name on PSlot using btree (slotname bpchar_ops);
create table PLine (
    slotname	char(20),
    phonenumber	char(20),
    comment	text,
    backlink	char(20)
);
create unique index PLine_name on PLine using btree (slotname bpchar_ops);
create table Hub (
    name	char(14),
    comment	text,
    nslots	integer
);
create unique index Hub_name on Hub using btree (name bpchar_ops);
create table HSlot (
    slotname	char(20),
    hubname	char(14),
    slotno	integer,
    slotlink	char(20)
);
create unique index HSlot_name on HSlot using btree (slotname bpchar_ops);
create index HSlot_hubname on HSlot using btree (hubname bpchar_ops);
create table System (
    name	text,
    comment	text
);
create unique index System_name on System using btree (name text_ops);
create table IFace (
    slotname	char(20),
    sysname	text,
    ifname	text,
    slotlink	char(20)
);
create unique index IFace_name on IFace using btree (slotname bpchar_ops);
create table PHone (
    slotname	char(20),
    comment	text,
    slotlink	char(20)
);
create unique index PHone_name on PHone using btree (slotname bpchar_ops);
-- ************************************************************
-- *
-- * Trigger procedures and functions for the patchfield
-- * test of PL/pgSQL
-- *
-- ************************************************************
-- ************************************************************
-- * AFTER UPDATE on Room
-- *	- If room no changes let wall slots follow
-- ************************************************************
create function tg_room_au() returns trigger as '
begin
    if new.roomno != old.roomno then
        update WSlot set roomno = new.roomno where roomno = old.roomno;
    end if;
    return new;
end;
' language plpgsql;
create trigger tg_room_au after update
    on Room for each row execute procedure tg_room_au();
-- ************************************************************
-- * AFTER DELETE on Room
-- *	- delete wall slots in this room
-- ************************************************************
create function tg_room_ad() returns trigger as '
begin
    delete from WSlot where roomno = old.roomno;
    return old;
end;
' language plpgsql;
create trigger tg_room_ad after delete
    on Room for each row execute procedure tg_room_ad();
-- ************************************************************
-- * BEFORE INSERT or UPDATE on WSlot
-- *	- Check that room exists
-- ************************************************************
create function tg_wslot_biu() returns trigger as $$
begin
    if count(*) = 0 from Room where roomno = new.roomno then
        raise exception 'Room % does not exist', new.roomno;
    end if;
    return new;
end;
$$ language plpgsql;
create trigger tg_wslot_biu before insert or update
    on WSlot for each row execute procedure tg_wslot_biu();
-- ************************************************************
-- * AFTER UPDATE on PField
-- *	- Let PSlots of this field follow
-- ************************************************************
create function tg_pfield_au() returns trigger as '
begin
    if new.name != old.name then
        update PSlot set pfname = new.name where pfname = old.name;
    end if;
    return new;
end;
' language plpgsql;
create trigger tg_pfield_au after update
    on PField for each row execute procedure tg_pfield_au();
-- ************************************************************
-- * AFTER DELETE on PField
-- *	- Remove all slots of this patchfield
-- ************************************************************
create function tg_pfield_ad() returns trigger as '
begin
    delete from PSlot where pfname = old.name;
    return old;
end;
' language plpgsql;
create trigger tg_pfield_ad after delete
    on PField for each row execute procedure tg_pfield_ad();
-- ************************************************************
-- * BEFORE INSERT or UPDATE on PSlot
-- *	- Ensure that our patchfield does exist
-- ************************************************************
create function tg_pslot_biu() returns trigger as $proc$
declare
    pfrec	record;
    ps          alias for new;
begin
    select into pfrec * from PField where name = ps.pfname;
    if not found then
        raise exception $$Patchfield "%" does not exist$$, ps.pfname;
    end if;
    return ps;
end;
$proc$ language plpgsql;
create trigger tg_pslot_biu before insert or update
    on PSlot for each row execute procedure tg_pslot_biu();
-- ************************************************************
-- * AFTER UPDATE on System
-- *	- If system name changes let interfaces follow
-- ************************************************************
create function tg_system_au() returns trigger as '
begin
    if new.name != old.name then
        update IFace set sysname = new.name where sysname = old.name;
    end if;
    return new;
end;
' language plpgsql;
create trigger tg_system_au after update
    on System for each row execute procedure tg_system_au();
-- ************************************************************
-- * BEFORE INSERT or UPDATE on IFace
-- *	- set the slotname to IF.sysname.ifname
-- ************************************************************
create function tg_iface_biu() returns trigger as $$
declare
    sname	text;
    sysrec	record;
begin
    select into sysrec * from system where name = new.sysname;
    if not found then
        raise exception $q$system "%" does not exist$q$, new.sysname;
    end if;
    sname := 'IF.' || new.sysname;
    sname := sname || '.';
    sname := sname || new.ifname;
    if length(sname) > 20 then
        raise exception 'IFace slotname "%" too long (20 char max)', sname;
    end if;
    new.slotname := sname;
    return new;
end;
$$ language plpgsql;
create trigger tg_iface_biu before insert or update
    on IFace for each row execute procedure tg_iface_biu();
-- ************************************************************
-- * AFTER INSERT or UPDATE or DELETE on Hub
-- *	- insert/delete/rename slots as required
-- ************************************************************
create function tg_hub_a() returns trigger as '
declare
    hname	text;
    dummy	integer;
begin
    if tg_op = ''INSERT'' then
	dummy := tg_hub_adjustslots(new.name, 0, new.nslots);
	return new;
    end if;
    if tg_op = ''UPDATE'' then
	if new.name != old.name then
	    update HSlot set hubname = new.name where hubname = old.name;
	end if;
	dummy := tg_hub_adjustslots(new.name, old.nslots, new.nslots);
	return new;
    end if;
    if tg_op = ''DELETE'' then
	dummy := tg_hub_adjustslots(old.name, old.nslots, 0);
	return old;
    end if;
end;
' language plpgsql;
create trigger tg_hub_a after insert or update or delete
    on Hub for each row execute procedure tg_hub_a();
-- ************************************************************
-- * Support function to add/remove slots of Hub
-- ************************************************************
create function tg_hub_adjustslots(hname bpchar,
                                   oldnslots integer,
                                   newnslots integer)
returns integer as '
begin
    if newnslots = oldnslots then
        return 0;
    end if;
    if newnslots < oldnslots then
        delete from HSlot where hubname = hname and slotno > newnslots;
	return 0;
    end if;
    for i in oldnslots + 1 .. newnslots loop
        insert into HSlot (slotname, hubname, slotno, slotlink)
		values (''HS.dummy'', hname, i, '''');
    end loop;
    return 0;
end
' language plpgsql;
-- Test comments
COMMENT ON FUNCTION tg_hub_adjustslots_wrong(bpchar, integer, integer) IS 'function with args';
ERROR:  function tg_hub_adjustslots_wrong(character, integer, integer) does not exist
COMMENT ON FUNCTION tg_hub_adjustslots(bpchar, integer, integer) IS 'function with args';
COMMENT ON FUNCTION tg_hub_adjustslots(bpchar, integer, integer) IS NULL;
-- ************************************************************
-- * BEFORE INSERT or UPDATE on HSlot
-- *	- prevent from manual manipulation
-- *	- set the slotname to HS.hubname.slotno
-- ************************************************************
create function tg_hslot_biu() returns trigger as '
declare
    sname	text;
    xname	HSlot.slotname%TYPE;
    hubrec	record;
begin
    select into hubrec * from Hub where name = new.hubname;
    if not found then
        raise exception ''no manual manipulation of HSlot'';
    end if;
    if new.slotno < 1 or new.slotno > hubrec.nslots then
        raise exception ''no manual manipulation of HSlot'';
    end if;
    if tg_op = ''UPDATE'' and new.hubname != old.hubname then
	if count(*) > 0 from Hub where name = old.hubname then
	    raise exception ''no manual manipulation of HSlot'';
	end if;
    end if;
    sname := ''HS.'' || trim(new.hubname);
    sname := sname || ''.'';
    sname := sname || new.slotno::text;
    if length(sname) > 20 then
        raise exception ''HSlot slotname "%" too long (20 char max)'', sname;
    end if;
    new.slotname := sname;
    return new;
end;
' language plpgsql;
create trigger tg_hslot_biu before insert or update
    on HSlot for each row execute procedure tg_hslot_biu();
-- ************************************************************
-- * BEFORE DELETE on HSlot
-- *	- prevent from manual manipulation
-- ************************************************************
create function tg_hslot_bd() returns trigger as '
declare
    hubrec	record;
begin
    select into hubrec * from Hub where name = old.hubname;
    if not found then
        return old;
    end if;
    if old.slotno > hubrec.nslots then
        return old;
    end if;
    raise exception ''no manual manipulation of HSlot'';
end;
' language plpgsql;
create trigger tg_hslot_bd before delete
    on HSlot for each row execute procedure tg_hslot_bd();
-- ************************************************************
-- * BEFORE INSERT on all slots
-- *	- Check name prefix
-- ************************************************************
create function tg_chkslotname() returns trigger as '
begin
    if substr(new.slotname, 1, 2) != tg_argv[0] then
        raise exception ''slotname must begin with %'', tg_argv[0];
    end if;
    return new;
end;
' language plpgsql;
create trigger tg_chkslotname before insert
    on PSlot for each row execute procedure tg_chkslotname('PS');
create trigger tg_chkslotname before insert
    on WSlot for each row execute procedure tg_chkslotname('WS');
create trigger tg_chkslotname before insert
    on PLine for each row execute procedure tg_chkslotname('PL');
create trigger tg_chkslotname before insert
    on IFace for each row execute procedure tg_chkslotname('IF');
create trigger tg_chkslotname before insert
    on PHone for each row execute procedure tg_chkslotname('PH');
-- ************************************************************
-- * BEFORE INSERT or UPDATE on all slots with slotlink
-- *	- Set slotlink to empty string if NULL value given
-- ************************************************************
create function tg_chkslotlink() returns trigger as '
begin
    if new.slotlink isnull then
        new.slotlink := '''';
    end if;
    return new;
end;
' language plpgsql;
create trigger tg_chkslotlink before insert or update
    on PSlot for each row execute procedure tg_chkslotlink();
create trigger tg_chkslotlink before insert or update
    on WSlot for each row execute procedure tg_chkslotlink();
create trigger tg_chkslotlink before insert or update
    on IFace for each row execute procedure tg_chkslotlink();
create trigger tg_chkslotlink before insert or update
    on HSlot for each row execute procedure tg_chkslotlink();
create trigger tg_chkslotlink before insert or update
    on PHone for each row execute procedure tg_chkslotlink();
-- ************************************************************
-- * BEFORE INSERT or UPDATE on all slots with backlink
-- *	- Set backlink to empty string if NULL value given
-- ************************************************************
create function tg_chkbacklink() returns trigger as '
begin
    if new.backlink isnull then
        new.backlink := '''';
    end if;
    return new;
end;
' language plpgsql;
create trigger tg_chkbacklink before insert or update
    on PSlot for each row execute procedure tg_chkbacklink();
create trigger tg_chkbacklink before insert or update
    on WSlot for each row execute procedure tg_chkbacklink();
create trigger tg_chkbacklink before insert or update
    on PLine for each row execute procedure tg_chkbacklink();
-- ************************************************************
-- * BEFORE UPDATE on PSlot
-- *	- do delete/insert instead of update if name changes
-- ************************************************************
create function tg_pslot_bu() returns trigger as '
begin
    if new.slotname != old.slotname then
        delete from PSlot where slotname = old.slotname;
	insert into PSlot (
		    slotname,
		    pfname,
		    slotlink,
		    backlink
		) values (
		    new.slotname,
		    new.pfname,
		    new.slotlink,
		    new.backlink
		);
        return null;
    end if;
    return new;
end;
' language plpgsql;
create trigger tg_pslot_bu before update
    on PSlot for each row execute procedure tg_pslot_bu();
-- ************************************************************
-- * BEFORE UPDATE on WSlot
-- *	- do delete/insert instead of update if name changes
-- ************************************************************
create function tg_wslot_bu() returns trigger as '
begin
    if new.slotname != old.slotname then
        delete from WSlot where slotname = old.slotname;
	insert into WSlot (
		    slotname,
		    roomno,
		    slotlink,
		    backlink
		) values (
		    new.slotname,
		    new.roomno,
		    new.slotlink,
		    new.backlink
		);
        return null;
    end if;
    return new;
end;
' language plpgsql;
create trigger tg_wslot_bu before update
    on WSlot for each row execute procedure tg_Wslot_bu();
-- ************************************************************
-- * BEFORE UPDATE on PLine
-- *	- do delete/insert instead of update if name changes
-- ************************************************************
create function tg_pline_bu() returns trigger as '
begin
    if new.slotname != old.slotname then
        delete from PLine where slotname = old.slotname;
	insert into PLine (
		    slotname,
		    phonenumber,
		    comment,
		    backlink
		) values (
		    new.slotname,
		    new.phonenumber,
		    new.comment,
		    new.backlink
		);
        return null;
    end if;
    return new;
end;
' language plpgsql;
create trigger tg_pline_bu before update
    on PLine for each row execute procedure tg_pline_bu();
-- ************************************************************
-- * BEFORE UPDATE on IFace
-- *	- do delete/insert instead of update if name changes
-- ************************************************************
create function tg_iface_bu() returns trigger as '
begin
    if new.slotname != old.slotname then
        delete from IFace where slotname = old.slotname;
	insert into IFace (
		    slotname,
		    sysname,
		    ifname,
		    slotlink
		) values (
		    new.slotname,
		    new.sysname,
		    new.ifname,
		    new.slotlink
		);
        return null;
    end if;
    return new;
end;
' language plpgsql;
create trigger tg_iface_bu before update
    on IFace for each row execute procedure tg_iface_bu();
-- ************************************************************
-- * BEFORE UPDATE on HSlot
-- *	- do delete/insert instead of update if name changes
-- ************************************************************
create function tg_hslot_bu() returns trigger as '
begin
    if new.slotname != old.slotname or new.hubname != old.hubname then
        delete from HSlot where slotname = old.slotname;
	insert into HSlot (
		    slotname,
		    hubname,
		    slotno,
		    slotlink
		) values (
		    new.slotname,
		    new.hubname,
		    new.slotno,
		    new.slotlink
		);
        return null;
    end if;
    return new;
end;
' language plpgsql;
create trigger tg_hslot_bu before update
    on HSlot for each row execute procedure tg_hslot_bu();
-- ************************************************************
-- * BEFORE UPDATE on PHone
-- *	- do delete/insert instead of update if name changes
-- ************************************************************
create function tg_phone_bu() returns trigger as '
begin
    if new.slotname != old.slotname then
        delete from PHone where slotname = old.slotname;
	insert into PHone (
		    slotname,
		    comment,
		    slotlink
		) values (
		    new.slotname,
		    new.comment,
		    new.slotlink
		);
        return null;
    end if;
    return new;
end;
' language plpgsql;
create trigger tg_phone_bu before update
    on PHone for each row execute procedure tg_phone_bu();
-- ************************************************************
-- * AFTER INSERT or UPDATE or DELETE on slot with backlink
-- *	- Ensure that the opponent correctly points back to us
-- ************************************************************
create function tg_backlink_a() returns trigger as '
declare
    dummy	integer;
begin
    if tg_op = ''INSERT'' then
        if new.backlink != '''' then
	    dummy := tg_backlink_set(new.backlink, new.slotname);
	end if;
	return new;
    end if;
    if tg_op = ''UPDATE'' then
        if new.backlink != old.backlink then
	    if old.backlink != '''' then
	        dummy := tg_backlink_unset(old.backlink, old.slotname);
	    end if;
	    if new.backlink != '''' then
	        dummy := tg_backlink_set(new.backlink, new.slotname);
	    end if;
	else
	    if new.slotname != old.slotname and new.backlink != '''' then
	        dummy := tg_slotlink_set(new.backlink, new.slotname);
	    end if;
	end if;
	return new;
    end if;
    if tg_op = ''DELETE'' then
        if old.backlink != '''' then
	    dummy := tg_backlink_unset(old.backlink, old.slotname);
	end if;
	return old;
    end if;
end;
' language plpgsql;
create trigger tg_backlink_a after insert or update or delete
    on PSlot for each row execute procedure tg_backlink_a('PS');
create trigger tg_backlink_a after insert or update or delete
    on WSlot for each row execute procedure tg_backlink_a('WS');
create trigger tg_backlink_a after insert or update or delete
    on PLine for each row execute procedure tg_backlink_a('PL');
-- ************************************************************
-- * Support function to set the opponents backlink field
-- * if it does not already point to the requested slot
-- ************************************************************
create function tg_backlink_set(myname bpchar, blname bpchar)
returns integer as '
declare
    mytype	char(2);
    link	char(4);
    rec		record;
begin
    mytype := substr(myname, 1, 2);
    link := mytype || substr(blname, 1, 2);
    if link = ''PLPL'' then
        raise exception
		''backlink between two phone lines does not make sense'';
    end if;
    if link in (''PLWS'', ''WSPL'') then
        raise exception
		''direct link of phone line to wall slot not permitted'';
    end if;
    if mytype = ''PS'' then
        select into rec * from PSlot where slotname = myname;
	if not found then
	    raise exception ''% does not exist'', myname;
	end if;
	if rec.backlink != blname then
	    update PSlot set backlink = blname where slotname = myname;
	end if;
	return 0;
    end if;
    if mytype = ''WS'' then
        select into rec * from WSlot where slotname = myname;
	if not found then
	    raise exception ''% does not exist'', myname;
	end if;
	if rec.backlink != blname then
	    update WSlot set backlink = blname where slotname = myname;
	end if;
	return 0;
    end if;
    if mytype = ''PL'' then
        select into rec * from PLine where slotname = myname;
	if not found then
	    raise exception ''% does not exist'', myname;
	end if;
	if rec.backlink != blname then
	    update PLine set backlink = blname where slotname = myname;
	end if;
	return 0;
    end if;
    raise exception ''illegal backlink beginning with %'', mytype;
end;
' language plpgsql;
-- ************************************************************
-- * Support function to clear out the backlink field if
-- * it still points to specific slot
-- ************************************************************
create function tg_backlink_unset(bpchar, bpchar)
returns integer as '
declare
    myname	alias for $1;
    blname	alias for $2;
    mytype	char(2);
    rec		record;
begin
    mytype := substr(myname, 1, 2);
    if mytype = ''PS'' then
        select into rec * from PSlot where slotname = myname;
	if not found then
	    return 0;
	end if;
	if rec.backlink = blname then
	    update PSlot set backlink = '''' where slotname = myname;
	end if;
	return 0;
    end if;
    if mytype = ''WS'' then
        select into rec * from WSlot where slotname = myname;
	if not found then
	    return 0;
	end if;
	if rec.backlink = blname then
	    update WSlot set backlink = '''' where slotname = myname;
	end if;
	return 0;
    end if;
    if mytype = ''PL'' then
        select into rec * from PLine where slotname = myname;
	if not found then
	    return 0;
	end if;
	if rec.backlink = blname then
	    update PLine set backlink = '''' where slotname = myname;
	end if;
	return 0;
    end if;
end
' language plpgsql;
-- ************************************************************
-- * AFTER INSERT or UPDATE or DELETE on slot with slotlink
-- *	- Ensure that the opponent correctly points back to us
-- ************************************************************
create function tg_slotlink_a() returns trigger as '
declare
    dummy	integer;
begin
    if tg_op = ''INSERT'' then
        if new.slotlink != '''' then
	    dummy := tg_slotlink_set(new.slotlink, new.slotname);
	end if;
	return new;
    end if;
    if tg_op = ''UPDATE'' then
        if new.slotlink != old.slotlink then
	    if old.slotlink != '''' then
	        dummy := tg_slotlink_unset(old.slotlink, old.slotname);
	    end if;
	    if new.slotlink != '''' then
	        dummy := tg_slotlink_set(new.slotlink, new.slotname);
	    end if;
	else
	    if new.slotname != old.slotname and new.slotlink != '''' then
	        dummy := tg_slotlink_set(new.slotlink, new.slotname);
	    end if;
	end if;
	return new;
    end if;
    if tg_op = ''DELETE'' then
        if old.slotlink != '''' then
	    dummy := tg_slotlink_unset(old.slotlink, old.slotname);
	end if;
	return old;
    end if;
end;
' language plpgsql;
create trigger tg_slotlink_a after insert or update or delete
    on PSlot for each row execute procedure tg_slotlink_a('PS');
create trigger tg_slotlink_a after insert or update or delete
    on WSlot for each row execute procedure tg_slotlink_a('WS');
create trigger tg_slotlink_a after insert or update or delete
    on IFace for each row execute procedure tg_slotlink_a('IF');
create trigger tg_slotlink_a after insert or update or delete
    on HSlot for each row execute procedure tg_slotlink_a('HS');
create trigger tg_slotlink_a after insert or update or delete
    on PHone for each row execute procedure tg_slotlink_a('PH');
-- ************************************************************
-- * Support function to set the opponents slotlink field
-- * if it does not already point to the requested slot
-- ************************************************************
create function tg_slotlink_set(bpchar, bpchar)
returns integer as '
declare
    myname	alias for $1;
    blname	alias for $2;
    mytype	char(2);
    link	char(4);
    rec		record;
begin
    mytype := substr(myname, 1, 2);
    link := mytype || substr(blname, 1, 2);
    if link = ''PHPH'' then
        raise exception
		''slotlink between two phones does not make sense'';
    end if;
    if link in (''PHHS'', ''HSPH'') then
        raise exception
		''link of phone to hub does not make sense'';
    end if;
    if link in (''PHIF'', ''IFPH'') then
        raise exception
		''link of phone to hub does not make sense'';
    end if;
    if link in (''PSWS'', ''WSPS'') then
        raise exception
		''slotlink from patchslot to wallslot not permitted'';
    end if;
    if mytype = ''PS'' then
        select into rec * from PSlot where slotname = myname;
	if not found then
	    raise exception ''% does not exist'', myname;
	end if;
	if rec.slotlink != blname then
	    update PSlot set slotlink = blname where slotname = myname;
	end if;
	return 0;
    end if;
    if mytype = ''WS'' then
        select into rec * from WSlot where slotname = myname;
	if not found then
	    raise exception ''% does not exist'', myname;
	end if;
	if rec.slotlink != blname then
	    update WSlot set slotlink = blname where slotname = myname;
	end if;
	return 0;
    end if;
    if mytype = ''IF'' then
        select into rec * from IFace where slotname = myname;
	if not found then
	    raise exception ''% does not exist'', myname;
	end if;
	if rec.slotlink != blname then
	    update IFace set slotlink = blname where slotname = myname;
	end if;
	return 0;
    end if;
    if mytype = ''HS'' then
        select into rec * from HSlot where slotname = myname;
	if not found then
	    raise exception ''% does not exist'', myname;
	end if;
	if rec.slotlink != blname then
	    update HSlot set slotlink = blname where slotname = myname;
	end if;
	return 0;
    end if;
    if mytype = ''PH'' then
        select into rec * from PHone where slotname = myname;
	if not found then
	    raise exception ''% does not exist'', myname;
	end if;
	if rec.slotlink != blname then
	    update PHone set slotlink = blname where slotname = myname;
	end if;
	return 0;
    end if;
    raise exception ''illegal slotlink beginning with %'', mytype;
end;
' language plpgsql;
-- ************************************************************
-- * Support function to clear out the slotlink field if
-- * it still points to specific slot
-- ************************************************************
create function tg_slotlink_unset(bpchar, bpchar)
returns integer as '
declare
    myname	alias for $1;
    blname	alias for $2;
    mytype	char(2);
    rec		record;
begin
    mytype := substr(myname, 1, 2);
    if mytype = ''PS'' then
        select into rec * from PSlot where slotname = myname;
	if not found then
	    return 0;
	end if;
	if rec.slotlink = blname then
	    update PSlot set slotlink = '''' where slotname = myname;
	end if;
	return 0;
    end if;
    if mytype = ''WS'' then
        select into rec * from WSlot where slotname = myname;
	if not found then
	    return 0;
	end if;
	if rec.slotlink = blname then
	    update WSlot set slotlink = '''' where slotname = myname;
	end if;
	return 0;
    end if;
    if mytype = ''IF'' then
        select into rec * from IFace where slotname = myname;
	if not found then
	    return 0;
	end if;
	if rec.slotlink = blname then
	    update IFace set slotlink = '''' where slotname = myname;
	end if;
	return 0;
    end if;
    if mytype = ''HS'' then
        select into rec * from HSlot where slotname = myname;
	if not found then
	    return 0;
	end if;
	if rec.slotlink = blname then
	    update HSlot set slotlink = '''' where slotname = myname;
	end if;
	return 0;
    end if;
    if mytype = ''PH'' then
        select into rec * from PHone where slotname = myname;
	if not found then
	    return 0;
	end if;
	if rec.slotlink = blname then
	    update PHone set slotlink = '''' where slotname = myname;
	end if;
	return 0;
    end if;
end;
' language plpgsql;
-- ************************************************************
-- * Describe the backside of a patchfield slot
-- ************************************************************
create function pslot_backlink_view(bpchar)
returns text as '
<<outer>>
declare
    rec		record;
    bltype	char(2);
    retval	text;
begin
    select into rec * from PSlot where slotname = $1;
    if not found then
        return '''';
    end if;
    if rec.backlink = '''' then
        return ''-'';
    end if;
    bltype := substr(rec.backlink, 1, 2);
    if bltype = ''PL'' then
        declare
	    rec		record;
	begin
	    select into rec * from PLine where slotname = "outer".rec.backlink;
	    retval := ''Phone line '' || trim(rec.phonenumber);
	    if rec.comment != '''' then
	        retval := retval || '' ('';
		retval := retval || rec.comment;
		retval := retval || '')'';
	    end if;
	    return retval;
	end;
    end if;
    if bltype = ''WS'' then
        select into rec * from WSlot where slotname = rec.backlink;
	retval := trim(rec.slotname) || '' in room '';
	retval := retval || trim(rec.roomno);
	retval := retval || '' -> '';
	return retval || wslot_slotlink_view(rec.slotname);
    end if;
    return rec.backlink;
end;
' language plpgsql;
-- ************************************************************
-- * Describe the front of a patchfield slot
-- ************************************************************
create function pslot_slotlink_view(bpchar)
returns text as '
declare
    psrec	record;
    sltype	char(2);
    retval	text;
begin
    select into psrec * from PSlot where slotname = $1;
    if not found then
        return '''';
    end if;
    if psrec.slotlink = '''' then
        return ''-'';
    end if;
    sltype := substr(psrec.slotlink, 1, 2);
    if sltype = ''PS'' then
	retval := trim(psrec.slotlink) || '' -> '';
	return retval || pslot_backlink_view(psrec.slotlink);
    end if;
    if sltype = ''HS'' then
        retval := comment from Hub H, HSlot HS
			where HS.slotname = psrec.slotlink
			  and H.name = HS.hubname;
        retval := retval || '' slot '';
	retval := retval || slotno::text from HSlot
			where slotname = psrec.slotlink;
	return retval;
    end if;
    return psrec.slotlink;
end;
' language plpgsql;
-- ************************************************************
-- * Describe the front of a wall connector slot
-- ************************************************************
create function wslot_slotlink_view(bpchar)
returns text as '
declare
    rec		record;
    sltype	char(2);
    retval	text;
begin
    select into rec * from WSlot where slotname = $1;
    if not found then
        return '''';
    end if;
    if rec.slotlink = '''' then
        return ''-'';
    end if;
    sltype := substr(rec.slotlink, 1, 2);
    if sltype = ''PH'' then
        select into rec * from PHone where slotname = rec.slotlink;
	retval := ''Phone '' || trim(rec.slotname);
	if rec.comment != '''' then
	    retval := retval || '' ('';
	    retval := retval || rec.comment;
	    retval := retval || '')'';
	end if;
	return retval;
    end if;
    if sltype = ''IF'' then
	declare
	    syrow	System%RowType;
	    ifrow	IFace%ROWTYPE;
        begin
	    select into ifrow * from IFace where slotname = rec.slotlink;
	    select into syrow * from System where name = ifrow.sysname;
	    retval := syrow.name || '' IF '';
	    retval := retval || ifrow.ifname;
	    if syrow.comment != '''' then
	        retval := retval || '' ('';
		retval := retval || syrow.comment;
		retval := retval || '')'';
	    end if;
	    return retval;
	end;
    end if;
    return rec.slotlink;
end;
' language plpgsql;
-- ************************************************************
-- * View of a patchfield describing backside and patches
-- ************************************************************
create view Pfield_v1 as select PF.pfname, PF.slotname,
	pslot_backlink_view(PF.slotname) as backside,
	pslot_slotlink_view(PF.slotname) as patch
    from PSlot PF;
--
-- First we build the house - so we create the rooms
--
insert into Room values ('001', 'Entrance');
insert into Room values ('002', 'Office');
insert into Room values ('003', 'Office');
insert into Room values ('004', 'Technical');
insert into Room values ('101', 'Office');
insert into Room values ('102', 'Conference');
insert into Room values ('103', 'Restroom');
insert into Room values ('104', 'Technical');
insert into Room values ('105', 'Office');
insert into Room values ('106', 'Office');
--
-- Second we install the wall connectors
--
insert into WSlot values ('WS.001.1a', '001', '', '');
insert into WSlot values ('WS.001.1b', '001', '', '');
insert into WSlot values ('WS.001.2a', '001', '', '');
insert into WSlot values ('WS.001.2b', '001', '', '');
insert into WSlot values ('WS.001.3a', '001', '', '');
insert into WSlot values ('WS.001.3b', '001', '', '');
insert into WSlot values ('WS.002.1a', '002', '', '');
insert into WSlot values ('WS.002.1b', '002', '', '');
insert into WSlot values ('WS.002.2a', '002', '', '');
insert into WSlot values ('WS.002.2b', '002', '', '');
insert into WSlot values ('WS.002.3a', '002', '', '');
insert into WSlot values ('WS.002.3b', '002', '', '');
insert into WSlot values ('WS.003.1a', '003', '', '');
insert into WSlot values ('WS.003.1b', '003', '', '');
insert into WSlot values ('WS.003.2a', '003', '', '');
insert into WSlot values ('WS.003.2b', '003', '', '');
insert into WSlot values ('WS.003.3a', '003', '', '');
insert into WSlot values ('WS.003.3b', '003', '', '');
insert into WSlot values ('WS.101.1a', '101', '', '');
insert into WSlot values ('WS.101.1b', '101', '', '');
insert into WSlot values ('WS.101.2a', '101', '', '');
insert into WSlot values ('WS.101.2b', '101', '', '');
insert into WSlot values ('WS.101.3a', '101', '', '');
insert into WSlot values ('WS.101.3b', '101', '', '');
insert into WSlot values ('WS.102.1a', '102', '', '');
insert into WSlot values ('WS.102.1b', '102', '', '');
insert into WSlot values ('WS.102.2a', '102', '', '');
insert into WSlot values ('WS.102.2b', '102', '', '');
insert into WSlot values ('WS.102.3a', '102', '', '');
insert into WSlot values ('WS.102.3b', '102', '', '');
insert into WSlot values ('WS.105.1a', '105', '', '');
insert into WSlot values ('WS.105.1b', '105', '', '');
insert into WSlot values ('WS.105.2a', '105', '', '');
insert into WSlot values ('WS.105.2b', '105', '', '');
insert into WSlot values ('WS.105.3a', '105', '', '');
insert into WSlot values ('WS.105.3b', '105', '', '');
insert into WSlot values ('WS.106.1a', '106', '', '');
insert into WSlot values ('WS.106.1b', '106', '', '');
insert into WSlot values ('WS.106.2a', '106', '', '');
insert into WSlot values ('WS.106.2b', '106', '', '');
insert into WSlot values ('WS.106.3a', '106', '', '');
insert into WSlot values ('WS.106.3b', '106', '', '');
--
-- Now create the patch fields and their slots
--
insert into PField values ('PF0_1', 'Wallslots basement');
--
-- The cables for these will be made later, so they are unconnected for now
--
insert into PSlot values ('PS.base.a1', 'PF0_1', '', '');
insert into PSlot values ('PS.base.a2', 'PF0_1', '', '');
insert into PSlot values ('PS.base.a3', 'PF0_1', '', '');
insert into PSlot values ('PS.base.a4', 'PF0_1', '', '');
insert into PSlot values ('PS.base.a5', 'PF0_1', '', '');
insert into PSlot values ('PS.base.a6', 'PF0_1', '', '');
--
-- These are already wired to the wall connectors
--
insert into PSlot values ('PS.base.b1', 'PF0_1', '', 'WS.002.1a');
insert into PSlot values ('PS.base.b2', 'PF0_1', '', 'WS.002.1b');
insert into PSlot values ('PS.base.b3', 'PF0_1', '', 'WS.002.2a');
insert into PSlot values ('PS.base.b4', 'PF0_1', '', 'WS.002.2b');
insert into PSlot values ('PS.base.b5', 'PF0_1', '', 'WS.002.3a');
insert into PSlot values ('PS.base.b6', 'PF0_1', '', 'WS.002.3b');
insert into PSlot values ('PS.base.c1', 'PF0_1', '', 'WS.003.1a');
insert into PSlot values ('PS.base.c2', 'PF0_1', '', 'WS.003.1b');
insert into PSlot values ('PS.base.c3', 'PF0_1', '', 'WS.003.2a');
insert into PSlot values ('PS.base.c4', 'PF0_1', '', 'WS.003.2b');
insert into PSlot values ('PS.base.c5', 'PF0_1', '', 'WS.003.3a');
insert into PSlot values ('PS.base.c6', 'PF0_1', '', 'WS.003.3b');
--
-- This patchfield will be renamed later into PF0_2 - so its
-- slots references in pfname should follow
--
insert into PField values ('PF0_X', 'Phonelines basement');
insert into PSlot values ('PS.base.ta1', 'PF0_X', '', '');
insert into PSlot values ('PS.base.ta2', 'PF0_X', '', '');
insert into PSlot values ('PS.base.ta3', 'PF0_X', '', '');
insert into PSlot values ('PS.base.ta4', 'PF0_X', '', '');
insert into PSlot values ('PS.base.ta5', 'PF0_X', '', '');
insert into PSlot values ('PS.base.ta6', 'PF0_X', '', '');
insert into PSlot values ('PS.base.tb1', 'PF0_X', '', '');
insert into PSlot values ('PS.base.tb2', 'PF0_X', '', '');
insert into PSlot values ('PS.base.tb3', 'PF0_X', '', '');
insert into PSlot values ('PS.base.tb4', 'PF0_X', '', '');
insert into PSlot values ('PS.base.tb5', 'PF0_X', '', '');
insert into PSlot values ('PS.base.tb6', 'PF0_X', '', '');
insert into PField values ('PF1_1', 'Wallslots first floor');
insert into PSlot values ('PS.first.a1', 'PF1_1', '', 'WS.101.1a');
insert into PSlot values ('PS.first.a2', 'PF1_1', '', 'WS.101.1b');
insert into PSlot values ('PS.first.a3', 'PF1_1', '', 'WS.101.2a');
insert into PSlot values ('PS.first.a4', 'PF1_1', '', 'WS.101.2b');
insert into PSlot values ('PS.first.a5', 'PF1_1', '', 'WS.101.3a');
insert into PSlot values ('PS.first.a6', 'PF1_1', '', 'WS.101.3b');
insert into PSlot values ('PS.first.b1', 'PF1_1', '', 'WS.102.1a');
insert into PSlot values ('PS.first.b2', 'PF1_1', '', 'WS.102.1b');
insert into PSlot values ('PS.first.b3', 'PF1_1', '', 'WS.102.2a');
insert into PSlot values ('PS.first.b4', 'PF1_1', '', 'WS.102.2b');
insert into PSlot values ('PS.first.b5', 'PF1_1', '', 'WS.102.3a');
insert into PSlot values ('PS.first.b6', 'PF1_1', '', 'WS.102.3b');
insert into PSlot values ('PS.first.c1', 'PF1_1', '', 'WS.105.1a');
insert into PSlot values ('PS.first.c2', 'PF1_1', '', 'WS.105.1b');
insert into PSlot values ('PS.first.c3', 'PF1_1', '', 'WS.105.2a');
insert into PSlot values ('PS.first.c4', 'PF1_1', '', 'WS.105.2b');
insert into PSlot values ('PS.first.c5', 'PF1_1', '', 'WS.105.3a');
insert into PSlot values ('PS.first.c6', 'PF1_1', '', 'WS.105.3b');
insert into PSlot values ('PS.first.d1', 'PF1_1', '', 'WS.106.1a');
insert into PSlot values ('PS.first.d2', 'PF1_1', '', 'WS.106.1b');
insert into PSlot values ('PS.first.d3', 'PF1_1', '', 'WS.106.2a');
insert into PSlot values ('PS.first.d4', 'PF1_1', '', 'WS.106.2b');
insert into PSlot values ('PS.first.d5', 'PF1_1', '', 'WS.106.3a');
insert into PSlot values ('PS.first.d6', 'PF1_1', '', 'WS.106.3b');
--
-- Now we wire the wall connectors 1a-2a in room 001 to the
-- patchfield. In the second update we make an error, and
-- correct it after
--
update PSlot set backlink = 'WS.001.1a' where slotname = 'PS.base.a1';
update PSlot set backlink = 'WS.001.1b' where slotname = 'PS.base.a3';
select * from WSlot where roomno = '001' order by slotname;
       slotname       |  roomno  |       slotlink       |       backlink       
----------------------+----------+----------------------+----------------------
 WS.001.1a            | 001      |                      | PS.base.a1          
 WS.001.1b            | 001      |                      | PS.base.a3          
 WS.001.2a            | 001      |                      |                     
 WS.001.2b            | 001      |                      |                     
 WS.001.3a            | 001      |                      |                     
 WS.001.3b            | 001      |                      |                     
(6 rows)

select * from PSlot where slotname ~ 'PS.base.a' order by slotname;
       slotname       | pfname |       slotlink       |       backlink       
----------------------+--------+----------------------+----------------------
 PS.base.a1           | PF0_1  |                      | WS.001.1a           
 PS.base.a2           | PF0_1  |                      |                     
 PS.base.a3           | PF0_1  |                      | WS.001.1b           
 PS.base.a4           | PF0_1  |                      |                     
 PS.base.a5           | PF0_1  |                      |                     
 PS.base.a6           | PF0_1  |                      |                     
(6 rows)

update PSlot set backlink = 'WS.001.2a' where slotname = 'PS.base.a3';
select * from WSlot where roomno = '001' order by slotname;
       slotname       |  roomno  |       slotlink       |       backlink       
----------------------+----------+----------------------+----------------------
 WS.001.1a            | 001      |                      | PS.base.a1          
 WS.001.1b            | 001      |                      |                     
 WS.001.2a            | 001      |                      | PS.base.a3          
 WS.001.2b            | 001      |                      |                     
 WS.001.3a            | 001      |                      |                     
 WS.001.3b            | 001      |                      |                     
(6 rows)

select * from PSlot where slotname ~ 'PS.base.a' order by slotname;
       slotname       | pfname |       slotlink       |       backlink       
----------------------+--------+----------------------+----------------------
 PS.base.a1           | PF0_1  |                      | WS.001.1a           
 PS.base.a2           | PF0_1  |                      |                     
 PS.base.a3           | PF0_1  |                      | WS.001.2a           
 PS.base.a4           | PF0_1  |                      |                     
 PS.base.a5           | PF0_1  |                      |                     
 PS.base.a6           | PF0_1  |                      |                     
(6 rows)

update PSlot set backlink = 'WS.001.1b' where slotname = 'PS.base.a2';
select * from WSlot where roomno = '001' order by slotname;
       slotname       |  roomno  |       slotlink       |       backlink       
----------------------+----------+----------------------+----------------------
 WS.001.1a            | 001      |                      | PS.base.a1          
 WS.001.1b            | 001      |                      | PS.base.a2          
 WS.001.2a            | 001      |                      | PS.base.a3          
 WS.001.2b            | 001      |                      |                     
 WS.001.3a            | 001      |                      |                     
 WS.001.3b            | 001      |                      |                     
(6 rows)

select * from PSlot where slotname ~ 'PS.base.a' order by slotname;
       slotname       | pfname |       slotlink       |       backlink       
----------------------+--------+----------------------+----------------------
 PS.base.a1           | PF0_1  |                      | WS.001.1a           
 PS.base.a2           | PF0_1  |                      | WS.001.1b           
 PS.base.a3           | PF0_1  |                      | WS.001.2a           
 PS.base.a4           | PF0_1  |                      |                     
 PS.base.a5           | PF0_1  |                      |                     
 PS.base.a6           | PF0_1  |                      |                     
(6 rows)

--
-- Same procedure for 2b-3b but this time updating the WSlot instead
-- of the PSlot. Due to the triggers the result is the same:
-- WSlot and corresponding PSlot point to each other.
--
update WSlot set backlink = 'PS.base.a4' where slotname = 'WS.001.2b';
update WSlot set backlink = 'PS.base.a6' where slotname = 'WS.001.3a';
select * from WSlot where roomno = '001' order by slotname;
       slotname       |  roomno  |       slotlink       |       backlink       
----------------------+----------+----------------------+----------------------
 WS.001.1a            | 001      |                      | PS.base.a1          
 WS.001.1b            | 001      |                      | PS.base.a2          
 WS.001.2a            | 001      |                      | PS.base.a3          
 WS.001.2b            | 001      |                      | PS.base.a4          
 WS.001.3a            | 001      |                      | PS.base.a6          
 WS.001.3b            | 001      |                      |                     
(6 rows)

select * from PSlot where slotname ~ 'PS.base.a' order by slotname;
       slotname       | pfname |       slotlink       |       backlink       
----------------------+--------+----------------------+----------------------
 PS.base.a1           | PF0_1  |                      | WS.001.1a           
 PS.base.a2           | PF0_1  |                      | WS.001.1b           
 PS.base.a3           | PF0_1  |                      | WS.001.2a           
 PS.base.a4           | PF0_1  |                      | WS.001.2b           
 PS.base.a5           | PF0_1  |                      |                     
 PS.base.a6           | PF0_1  |                      | WS.001.3a           
(6 rows)

update WSlot set backlink = 'PS.base.a6' where slotname = 'WS.001.3b';
select * from WSlot where roomno = '001' order by slotname;
       slotname       |  roomno  |       slotlink       |       backlink       
----------------------+----------+----------------------+----------------------
 WS.001.1a            | 001      |                      | PS.base.a1          
 WS.001.1b            | 001      |                      | PS.base.a2          
 WS.001.2a            | 001      |                      | PS.base.a3          
 WS.001.2b            | 001      |                      | PS.base.a4          
 WS.001.3a            | 001      |                      |                     
 WS.001.3b            | 001      |                      | PS.base.a6          
(6 rows)

select * from PSlot where slotname ~ 'PS.base.a' order by slotname;
       slotname       | pfname |       slotlink       |       backlink       
----------------------+--------+----------------------+----------------------
 PS.base.a1           | PF0_1  |                      | WS.001.1a           
 PS.base.a2           | PF0_1  |                      | WS.001.1b           
 PS.base.a3           | PF0_1  |                      | WS.001.2a           
 PS.base.a4           | PF0_1  |                      | WS.001.2b           
 PS.base.a5           | PF0_1  |                      |                     
 PS.base.a6           | PF0_1  |                      | WS.001.3b           
(6 rows)

update WSlot set backlink = 'PS.base.a5' where slotname = 'WS.001.3a';
select * from WSlot where roomno = '001' order by slotname;
       slotname       |  roomno  |       slotlink       |       backlink       
----------------------+----------+----------------------+----------------------
 WS.001.1a            | 001      |                      | PS.base.a1          
 WS.001.1b            | 001      |                      | PS.base.a2          
 WS.001.2a            | 001      |                      | PS.base.a3          
 WS.001.2b            | 001      |                      | PS.base.a4          
 WS.001.3a            | 001      |                      | PS.base.a5          
 WS.001.3b            | 001      |                      | PS.base.a6          
(6 rows)

select * from PSlot where slotname ~ 'PS.base.a' order by slotname;
       slotname       | pfname |       slotlink       |       backlink       
----------------------+--------+----------------------+----------------------
 PS.base.a1           | PF0_1  |                      | WS.001.1a           
 PS.base.a2           | PF0_1  |                      | WS.001.1b           
 PS.base.a3           | PF0_1  |                      | WS.001.2a           
 PS.base.a4           | PF0_1  |                      | WS.001.2b           
 PS.base.a5           | PF0_1  |                      | WS.001.3a           
 PS.base.a6           | PF0_1  |                      | WS.001.3b           
(6 rows)

insert into PField values ('PF1_2', 'Phonelines first floor');
insert into PSlot values ('PS.first.ta1', 'PF1_2', '', '');
insert into PSlot values ('PS.first.ta2', 'PF1_2', '', '');
insert into PSlot values ('PS.first.ta3', 'PF1_2', '', '');
insert into PSlot values ('PS.first.ta4', 'PF1_2', '', '');
insert into PSlot values ('PS.first.ta5', 'PF1_2', '', '');
insert into PSlot values ('PS.first.ta6', 'PF1_2', '', '');
insert into PSlot values ('PS.first.tb1', 'PF1_2', '', '');
insert into PSlot values ('PS.first.tb2', 'PF1_2', '', '');
insert into PSlot values ('PS.first.tb3', 'PF1_2', '', '');
insert into PSlot values ('PS.first.tb4', 'PF1_2', '', '');
insert into PSlot values ('PS.first.tb5', 'PF1_2', '', '');
insert into PSlot values ('PS.first.tb6', 'PF1_2', '', '');
--
-- Fix the wrong name for patchfield PF0_2
--
update PField set name = 'PF0_2' where name = 'PF0_X';
select * from PSlot order by slotname;
       slotname       | pfname |       slotlink       |       backlink       
----------------------+--------+----------------------+----------------------
 PS.base.a1           | PF0_1  |                      | WS.001.1a           
 PS.base.a2           | PF0_1  |                      | WS.001.1b           
 PS.base.a3           | PF0_1  |                      | WS.001.2a           
 PS.base.a4           | PF0_1  |                      | WS.001.2b           
 PS.base.a5           | PF0_1  |                      | WS.001.3a           
 PS.base.a6           | PF0_1  |                      | WS.001.3b           
 PS.base.b1           | PF0_1  |                      | WS.002.1a           
 PS.base.b2           | PF0_1  |                      | WS.002.1b           
 PS.base.b3           | PF0_1  |                      | WS.002.2a           
 PS.base.b4           | PF0_1  |                      | WS.002.2b           
 PS.base.b5           | PF0_1  |                      | WS.002.3a           
 PS.base.b6           | PF0_1  |                      | WS.002.3b           
 PS.base.c1           | PF0_1  |                      | WS.003.1a           
 PS.base.c2           | PF0_1  |                      | WS.003.1b           
 PS.base.c3           | PF0_1  |                      | WS.003.2a           
 PS.base.c4           | PF0_1  |                      | WS.003.2b           
 PS.base.c5           | PF0_1  |                      | WS.003.3a           
 PS.base.c6           | PF0_1  |                      | WS.003.3b           
 PS.base.ta1          | PF0_2  |                      |                     
 PS.base.ta2          | PF0_2  |                      |                     
 PS.base.ta3          | PF0_2  |                      |                     
 PS.base.ta4          | PF0_2  |                      |                     
 PS.base.ta5          | PF0_2  |                      |                     
 PS.base.ta6          | PF0_2  |                      |                     
 PS.base.tb1          | PF0_2  |                      |                     
 PS.base.tb2          | PF0_2  |                      |                     
 PS.base.tb3          | PF0_2  |                      |                     
 PS.base.tb4          | PF0_2  |                      |                     
 PS.base.tb5          | PF0_2  |                      |                     
 PS.base.tb6          | PF0_2  |                      |                     
 PS.first.a1          | PF1_1  |                      | WS.101.1a           
 PS.first.a2          | PF1_1  |                      | WS.101.1b           
 PS.first.a3          | PF1_1  |                      | WS.101.2a           
 PS.first.a4          | PF1_1  |                      | WS.101.2b           
 PS.first.a5          | PF1_1  |                      | WS.101.3a           
 PS.first.a6          | PF1_1  |                      | WS.101.3b           
 PS.first.b1          | PF1_1  |                      | WS.102.1a           
 PS.first.b2          | PF1_1  |                      | WS.102.1b           
 PS.first.b3          | PF1_1  |                      | WS.102.2a           
 PS.first.b4          | PF1_1  |                      | WS.102.2b           
 PS.first.b5          | PF1_1  |                      | WS.102.3a           
 PS.first.b6          | PF1_1  |                      | WS.102.3b           
 PS.first.c1          | PF1_1  |                      | WS.105.1a           
 PS.first.c2          | PF1_1  |                      | WS.105.1b           
 PS.first.c3          | PF1_1  |                      | WS.105.2a           
 PS.first.c4          | PF1_1  |                      | WS.105.2b           
 PS.first.c5          | PF1_1  |                      | WS.105.3a           
 PS.first.c6          | PF1_1  |                      | WS.105.3b           
 PS.first.d1          | PF1_1  |                      | WS.106.1a           
 PS.first.d2          | PF1_1  |                      | WS.106.1b           
 PS.first.d3          | PF1_1  |                      | WS.106.2a           
 PS.first.d4          | PF1_1  |                      | WS.106.2b           
 PS.first.d5          | PF1_1  |                      | WS.106.3a           
 PS.first.d6          | PF1_1  |                      | WS.106.3b           
 PS.first.ta1         | PF1_2  |                      |                     
 PS.first.ta2         | PF1_2  |                      |                     
 PS.first.ta3         | PF1_2  |                      |                     
 PS.first.ta4         | PF1_2  |                      |                     
 PS.first.ta5         | PF1_2  |                      |                     
 PS.first.ta6         | PF1_2  |                      |                     
 PS.first.tb1         | PF1_2  |                      |                     
 PS.first.tb2         | PF1_2  |                      |                     
 PS.first.tb3         | PF1_2  |                      |                     
 PS.first.tb4         | PF1_2  |                      |                     
 PS.first.tb5         | PF1_2  |                      |                     
 PS.first.tb6         | PF1_2  |                      |                     
(66 rows)

select * from WSlot order by slotname;
       slotname       |  roomno  |       slotlink       |       backlink       
----------------------+----------+----------------------+----------------------
 WS.001.1a            | 001      |                      | PS.base.a1          
 WS.001.1b            | 001      |                      | PS.base.a2          
 WS.001.2a            | 001      |                      | PS.base.a3          
 WS.001.2b            | 001      |                      | PS.base.a4          
 WS.001.3a            | 001      |                      | PS.base.a5          
 WS.001.3b            | 001      |                      | PS.base.a6          
 WS.002.1a            | 002      |                      | PS.base.b1          
 WS.002.1b            | 002      |                      | PS.base.b2          
 WS.002.2a            | 002      |                      | PS.base.b3          
 WS.002.2b            | 002      |                      | PS.base.b4          
 WS.002.3a            | 002      |                      | PS.base.b5          
 WS.002.3b            | 002      |                      | PS.base.b6          
 WS.003.1a            | 003      |                      | PS.base.c1          
 WS.003.1b            | 003      |                      | PS.base.c2          
 WS.003.2a            | 003      |                      | PS.base.c3          
 WS.003.2b            | 003      |                      | PS.base.c4          
 WS.003.3a            | 003      |                      | PS.base.c5          
 WS.003.3b            | 003      |                      | PS.base.c6          
 WS.101.1a            | 101      |                      | PS.first.a1         
 WS.101.1b            | 101      |                      | PS.first.a2         
 WS.101.2a            | 101      |                      | PS.first.a3         
 WS.101.2b            | 101      |                      | PS.first.a4         
 WS.101.3a            | 101      |                      | PS.first.a5         
 WS.101.3b            | 101      |                      | PS.first.a6         
 WS.102.1a            | 102      |                      | PS.first.b1         
 WS.102.1b            | 102      |                      | PS.first.b2         
 WS.102.2a            | 102      |                      | PS.first.b3         
 WS.102.2b            | 102      |                      | PS.first.b4         
 WS.102.3a            | 102      |                      | PS.first.b5         
 WS.102.3b            | 102      |                      | PS.first.b6         
 WS.105.1a            | 105      |                      | PS.first.c1         
 WS.105.1b            | 105      |                      | PS.first.c2         
 WS.105.2a            | 105      |                      | PS.first.c3         
 WS.105.2b            | 105      |                      | PS.first.c4         
 WS.105.3a            | 105      |                      | PS.first.c5         
 WS.105.3b            | 105      |                      | PS.first.c6         
 WS.106.1a            | 106      |                      | PS.first.d1         
 WS.106.1b            | 106      |                      | PS.first.d2         
 WS.106.2a            | 106      |                      | PS.first.d3         
 WS.106.2b            | 106      |                      | PS.first.d4         
 WS.106.3a            | 106      |                      | PS.first.d5         
 WS.106.3b            | 106      |                      | PS.first.d6         
(42 rows)

--
-- Install the central phone system and create the phone numbers.
-- They are wired on insert to the patchfields. Again the
-- triggers automatically tell the PSlots to update their
-- backlink field.
--
insert into PLine values ('PL.001', '-0', 'Central call', 'PS.base.ta1');
insert into PLine values ('PL.002', '-101', '', 'PS.base.ta2');
insert into PLine values ('PL.003', '-102', '', 'PS.base.ta3');
insert into PLine values ('PL.004', '-103', '', 'PS.base.ta5');
insert into PLine values ('PL.005', '-104', '', 'PS.base.ta6');
insert into PLine values ('PL.006', '-106', '', 'PS.base.tb2');
insert into PLine values ('PL.007', '-108', '', 'PS.base.tb3');
insert into PLine values ('PL.008', '-109', '', 'PS.base.tb4');
insert into PLine values ('PL.009', '-121', '', 'PS.base.tb5');
insert into PLine values ('PL.010', '-122', '', 'PS.base.tb6');
insert into PLine values ('PL.015', '-134', '', 'PS.first.ta1');
insert into PLine values ('PL.016', '-137', '', 'PS.first.ta3');
insert into PLine values ('PL.017', '-139', '', 'PS.first.ta4');
insert into PLine values ('PL.018', '-362', '', 'PS.first.tb1');
insert into PLine values ('PL.019', '-363', '', 'PS.first.tb2');
insert into PLine values ('PL.020', '-364', '', 'PS.first.tb3');
insert into PLine values ('PL.021', '-365', '', 'PS.first.tb5');
insert into PLine values ('PL.022', '-367', '', 'PS.first.tb6');
insert into PLine values ('PL.028', '-501', 'Fax entrance', 'PS.base.ta2');
insert into PLine values ('PL.029', '-502', 'Fax first floor', 'PS.first.ta1');
--
-- Buy some phones, plug them into the wall and patch the
-- phone lines to the corresponding patchfield slots.
--
insert into PHone values ('PH.hc001', 'Hicom standard', 'WS.001.1a');
update PSlot set slotlink = 'PS.base.ta1' where slotname = 'PS.base.a1';
insert into PHone values ('PH.hc002', 'Hicom standard', 'WS.002.1a');
update PSlot set slotlink = 'PS.base.ta5' where slotname = 'PS.base.b1';
insert into PHone values ('PH.hc003', 'Hicom standard', 'WS.002.2a');
update PSlot set slotlink = 'PS.base.tb2' where slotname = 'PS.base.b3';
insert into PHone values ('PH.fax001', 'Canon fax', 'WS.001.2a');
update PSlot set slotlink = 'PS.base.ta2' where slotname = 'PS.base.a3';
--
-- Install a hub at one of the patchfields, plug a computers
-- ethernet interface into the wall and patch it to the hub.
--
insert into Hub values ('base.hub1', 'Patchfield PF0_1 hub', 16);
insert into System values ('orion', 'PC');
insert into IFace values ('IF', 'orion', 'eth0', 'WS.002.1b');
update PSlot set slotlink = 'HS.base.hub1.1' where slotname = 'PS.base.b2';
--
-- Now we take a look at the patchfield
--
select * from PField_v1 where pfname = 'PF0_1' order by slotname;
 pfname |       slotname       |                         backside                         |                     patch                     
--------+----------------------+----------------------------------------------------------+-----------------------------------------------
 PF0_1  | PS.base.a1           | WS.001.1a in room 001 -> Phone PH.hc001 (Hicom standard) | PS.base.ta1 -> Phone line -0 (Central call)
 PF0_1  | PS.base.a2           | WS.001.1b in room 001 -> -                               | -
 PF0_1  | PS.base.a3           | WS.001.2a in room 001 -> Phone PH.fax001 (Canon fax)     | PS.base.ta2 -> Phone line -501 (Fax entrance)
 PF0_1  | PS.base.a4           | WS.001.2b in room 001 -> -                               | -
 PF0_1  | PS.base.a5           | WS.001.3a in room 001 -> -                               | -
 PF0_1  | PS.base.a6           | WS.001.3b in room 001 -> -                               | -
 PF0_1  | PS.base.b1           | WS.002.1a in room 002 -> Phone PH.hc002 (Hicom standard) | PS.base.ta5 -> Phone line -103
 PF0_1  | PS.base.b2           | WS.002.1b in room 002 -> orion IF eth0 (PC)              | Patchfield PF0_1 hub slot 1
 PF0_1  | PS.base.b3           | WS.002.2a in room 002 -> Phone PH.hc003 (Hicom standard) | PS.base.tb2 -> Phone line -106
 PF0_1  | PS.base.b4           | WS.002.2b in room 002 -> -                               | -
 PF0_1  | PS.base.b5           | WS.002.3a in room 002 -> -                               | -
 PF0_1  | PS.base.b6           | WS.002.3b in room 002 -> -                               | -
 PF0_1  | PS.base.c1           | WS.003.1a in room 003 -> -                               | -
 PF0_1  | PS.base.c2           | WS.003.1b in room 003 -> -                               | -
 PF0_1  | PS.base.c3           | WS.003.2a in room 003 -> -                               | -
 PF0_1  | PS.base.c4           | WS.003.2b in room 003 -> -                               | -
 PF0_1  | PS.base.c5           | WS.003.3a in room 003 -> -                               | -
 PF0_1  | PS.base.c6           | WS.003.3b in room 003 -> -                               | -
(18 rows)

select * from PField_v1 where pfname = 'PF0_2' order by slotname;
 pfname |       slotname       |            backside            |                                 patch                                  
--------+----------------------+--------------------------------+------------------------------------------------------------------------
 PF0_2  | PS.base.ta1          | Phone line -0 (Central call)   | PS.base.a1 -> WS.001.1a in room 001 -> Phone PH.hc001 (Hicom standard)
 PF0_2  | PS.base.ta2          | Phone line -501 (Fax entrance) | PS.base.a3 -> WS.001.2a in room 001 -> Phone PH.fax001 (Canon fax)
 PF0_2  | PS.base.ta3          | Phone line -102                | -
 PF0_2  | PS.base.ta4          | -                              | -
 PF0_2  | PS.base.ta5          | Phone line -103                | PS.base.b1 -> WS.002.1a in room 002 -> Phone PH.hc002 (Hicom standard)
 PF0_2  | PS.base.ta6          | Phone line -104                | -
 PF0_2  | PS.base.tb1          | -                              | -
 PF0_2  | PS.base.tb2          | Phone line -106                | PS.base.b3 -> WS.002.2a in room 002 -> Phone PH.hc003 (Hicom standard)
 PF0_2  | PS.base.tb3          | Phone line -108                | -
 PF0_2  | PS.base.tb4          | Phone line -109                | -
 PF0_2  | PS.base.tb5          | Phone line -121                | -
 PF0_2  | PS.base.tb6          | Phone line -122                | -
(12 rows)

--
-- Finally we want errors
--
insert into PField values ('PF1_1', 'should fail due to unique index');
ERROR:  duplicate key value violates unique constraint "pfield_name"
DETAIL:  Key (name)=(PF1_1) already exists.
update PSlot set backlink = 'WS.not.there' where slotname = 'PS.base.a1';
ERROR:  WS.not.there         does not exist
CONTEXT:  PL/pgSQL function tg_backlink_set(character,character) line 30 at RAISE
PL/pgSQL function tg_backlink_a() line 17 at assignment
update PSlot set backlink = 'XX.illegal' where slotname = 'PS.base.a1';
ERROR:  illegal backlink beginning with XX
CONTEXT:  PL/pgSQL function tg_backlink_set(character,character) line 47 at RAISE
PL/pgSQL function tg_backlink_a() line 17 at assignment
update PSlot set slotlink = 'PS.not.there' where slotname = 'PS.base.a1';
ERROR:  PS.not.there         does not exist
CONTEXT:  PL/pgSQL function tg_slotlink_set(character,character) line 30 at RAISE
PL/pgSQL function tg_slotlink_a() line 17 at assignment
update PSlot set slotlink = 'XX.illegal' where slotname = 'PS.base.a1';
ERROR:  illegal slotlink beginning with XX
CONTEXT:  PL/pgSQL function tg_slotlink_set(character,character) line 77 at RAISE
PL/pgSQL function tg_slotlink_a() line 17 at assignment
insert into HSlot values ('HS', 'base.hub1', 1, '');
ERROR:  duplicate key value violates unique constraint "hslot_name"
DETAIL:  Key (slotname)=(HS.base.hub1.1      ) already exists.
insert into HSlot values ('HS', 'base.hub1', 20, '');
ERROR:  no manual manipulation of HSlot
CONTEXT:  PL/pgSQL function tg_hslot_biu() line 12 at RAISE
delete from HSlot;
ERROR:  no manual manipulation of HSlot
CONTEXT:  PL/pgSQL function tg_hslot_bd() line 12 at RAISE
insert into IFace values ('IF', 'notthere', 'eth0', '');
ERROR:  system "notthere" does not exist
CONTEXT:  PL/pgSQL function tg_iface_biu() line 8 at RAISE
insert into IFace values ('IF', 'orion', 'ethernet_interface_name_too_long', '');
ERROR:  IFace slotname "IF.orion.ethernet_interface_name_too_long" too long (20 char max)
CONTEXT:  PL/pgSQL function tg_iface_biu() line 14 at RAISE
--
-- The following tests are unrelated to the scenario outlined above;
-- they merely exercise specific parts of PL/pgSQL
--
--
-- Test recursion, per bug report 7-Sep-01
--
CREATE FUNCTION recursion_test(int,int) RETURNS text AS '
DECLARE rslt text;
BEGIN
    IF $1 <= 0 THEN
        rslt = CAST($2 AS TEXT);
    ELSE
        rslt = CAST($1 AS TEXT) || '','' || recursion_test($1 - 1, $2);
    END IF;
    RETURN rslt;
END;' LANGUAGE plpgsql;
SELECT recursion_test(4,3);
 recursion_test 
----------------
 4,3,2,1,3
(1 row)

--
-- Test the FOUND magic variable
--
CREATE TABLE found_test_tbl (a int);
create function test_found()
  returns boolean as '
  declare
  begin
  insert into found_test_tbl values (1);
  if FOUND then
     insert into found_test_tbl values (2);
  end if;

  update found_test_tbl set a = 100 where a = 1;
  if FOUND then
    insert into found_test_tbl values (3);
  end if;

  delete from found_test_tbl where a = 9999; -- matches no rows
  if not FOUND then
    insert into found_test_tbl values (4);
  end if;

  for i in 1 .. 10 loop
    -- no need to do anything
  end loop;
  if FOUND then
    insert into found_test_tbl values (5);
  end if;

  -- never executes the loop
  for i in 2 .. 1 loop
    -- no need to do anything
  end loop;
  if not FOUND then
    insert into found_test_tbl values (6);
  end if;
  return true;
  end;' language plpgsql;
select test_found();
 test_found 
------------
 t
(1 row)

select * from found_test_tbl;
  a  
-----
   2
 100
   3
   4
   5
   6
(6 rows)

--
-- Test set-returning functions for PL/pgSQL
--
create function test_table_func_rec() returns setof found_test_tbl as '
DECLARE
	rec RECORD;
BEGIN
	FOR rec IN select * from found_test_tbl LOOP
		RETURN NEXT rec;
	END LOOP;
	RETURN;
END;' language plpgsql;
select * from test_table_func_rec();
  a  
-----
   2
 100
   3
   4
   5
   6
(6 rows)

create function test_table_func_row() returns setof found_test_tbl as '
DECLARE
	row found_test_tbl%ROWTYPE;
BEGIN
	FOR row IN select * from found_test_tbl LOOP
		RETURN NEXT row;
	END LOOP;
	RETURN;
END;' language plpgsql;
select * from test_table_func_row();
  a  
-----
   2
 100
   3
   4
   5
   6
(6 rows)

create function test_ret_set_scalar(int,int) returns setof int as '
DECLARE
	i int;
BEGIN
	FOR i IN $1 .. $2 LOOP
		RETURN NEXT i + 1;
	END LOOP;
	RETURN;
END;' language plpgsql;
select * from test_ret_set_scalar(1,10);
 test_ret_set_scalar 
---------------------
                   2
                   3
                   4
                   5
                   6
                   7
                   8
                   9
                  10
                  11
(10 rows)

create function test_ret_set_rec_dyn(int) returns setof record as '
DECLARE
	retval RECORD;
BEGIN
	IF $1 > 10 THEN
		SELECT INTO retval 5, 10, 15;
		RETURN NEXT retval;
		RETURN NEXT retval;
	ELSE
		SELECT INTO retval 50, 5::numeric, ''xxx''::text;
		RETURN NEXT retval;
		RETURN NEXT retval;
	END IF;
	RETURN;
END;' language plpgsql;
SELECT * FROM test_ret_set_rec_dyn(1500) AS (a int, b int, c int);
 a | b  | c  
---+----+----
 5 | 10 | 15
 5 | 10 | 15
(2 rows)

SELECT * FROM test_ret_set_rec_dyn(5) AS (a int, b numeric, c text);
 a  | b |  c  
----+---+-----
 50 | 5 | xxx
 50 | 5 | xxx
(2 rows)

create function test_ret_rec_dyn(int) returns record as '
DECLARE
	retval RECORD;
BEGIN
	IF $1 > 10 THEN
		SELECT INTO retval 5, 10, 15;
		RETURN retval;
	ELSE
		SELECT INTO retval 50, 5::numeric, ''xxx''::text;
		RETURN retval;
	END IF;
END;' language plpgsql;
SELECT * FROM test_ret_rec_dyn(1500) AS (a int, b int, c int);
 a | b  | c  
---+----+----
 5 | 10 | 15
(1 row)

SELECT * FROM test_ret_rec_dyn(5) AS (a int, b numeric, c text);
 a  | b |  c  
----+---+-----
 50 | 5 | xxx
(1 row)

--
-- Test handling of OUT parameters, including polymorphic cases.
-- Note that RETURN is optional with OUT params; we try both ways.
--
-- wrong way to do it:
create function f1(in i int, out j int) returns int as $$
begin
  return i+1;
end$$ language plpgsql;
ERROR:  RETURN cannot have a parameter in function with OUT parameters
LINE 3:   return i+1;
                 ^
create function f1(in i int, out j int) as $$
begin
  j := i+1;
  return;
end$$ language plpgsql;
select f1(42);
 f1 
----
 43
(1 row)

select * from f1(42);
 j  
----
 43
(1 row)

create or replace function f1(inout i int) as $$
begin
  i := i+1;
end$$ language plpgsql;
select f1(42);
 f1 
----
 43
(1 row)

select * from f1(42);
 i  
----
 43
(1 row)

drop function f1(int);
create function f1(in i int, out j int) returns setof int as $$
begin
  j := i+1;
  return next;
  j := i+2;
  return next;
  return;
end$$ language plpgsql;
select * from f1(42);
 j  
----
 43
 44
(2 rows)

drop function f1(int);
create function f1(in i int, out j int, out k text) as $$
begin
  j := i;
  j := j+1;
  k := 'foo';
end$$ language plpgsql;
select f1(42);
    f1    
----------
 (43,foo)
(1 row)

select * from f1(42);
 j  |  k  
----+-----
 43 | foo
(1 row)

drop function f1(int);
create function f1(in i int, out j int, out k text) returns setof record as $$
begin
  j := i+1;
  k := 'foo';
  return next;
  j := j+1;
  k := 'foot';
  return next;
end$$ language plpgsql;
select * from f1(42);
 j  |  k   
----+------
 43 | foo
 44 | foot
(2 rows)

drop function f1(int);
create function duplic(in i anyelement, out j anyelement, out k anyarray) as $$
begin
  j := i;
  k := array[j,j];
  return;
end$$ language plpgsql;
select * from duplic(42);
 j  |    k    
----+---------
 42 | {42,42}
(1 row)

select * from duplic('foo'::text);
  j  |     k     
-----+-----------
 foo | {foo,foo}
(1 row)

drop function duplic(anyelement);
--
-- test PERFORM
--
create table perform_test (
	a	INT,
	b	INT
);
create function perform_simple_func(int) returns boolean as '
BEGIN
	IF $1 < 20 THEN
		INSERT INTO perform_test VALUES ($1, $1 + 10);
		RETURN TRUE;
	ELSE
		RETURN FALSE;
	END IF;
END;' language plpgsql;
create function perform_test_func() returns void as '
BEGIN
	IF FOUND then
		INSERT INTO perform_test VALUES (100, 100);
	END IF;

	PERFORM perform_simple_func(5);

	IF FOUND then
		INSERT INTO perform_test VALUES (100, 100);
	END IF;

	PERFORM perform_simple_func(50);

	IF FOUND then
		INSERT INTO perform_test VALUES (100, 100);
	END IF;

	RETURN;
END;' language plpgsql;
SELECT perform_test_func();
 perform_test_func 
-------------------
 
(1 row)

SELECT * FROM perform_test;
  a  |  b  
-----+-----
   5 |  15
 100 | 100
 100 | 100
(3 rows)

drop table perform_test;
--
-- Test proper snapshot handling in simple expressions
--
create temp table users(login text, id serial);
create function sp_id_user(a_login text) returns int as $$
declare x int;
begin
  select into x id from users where login = a_login;
  if found then return x; end if;
  return 0;
end$$ language plpgsql stable;
insert into users values('user1');
select sp_id_user('user1');
 sp_id_user 
------------
          1
(1 row)

select sp_id_user('userx');
 sp_id_user 
------------
          0
(1 row)

create function sp_add_user(a_login text) returns int as $$
declare my_id_user int;
begin
  my_id_user = sp_id_user( a_login );
  IF  my_id_user > 0 THEN
    RETURN -1;  -- error code for existing user
  END IF;
  INSERT INTO users ( login ) VALUES ( a_login );
  my_id_user = sp_id_user( a_login );
  IF  my_id_user = 0 THEN
    RETURN -2;  -- error code for insertion failure
  END IF;
  RETURN my_id_user;
end$$ language plpgsql;
select sp_add_user('user1');
 sp_add_user 
-------------
          -1
(1 row)

select sp_add_user('user2');
 sp_add_user 
-------------
           2
(1 row)

select sp_add_user('user2');
 sp_add_user 
-------------
          -1
(1 row)

select sp_add_user('user3');
 sp_add_user 
-------------
           3
(1 row)

select sp_add_user('user3');
 sp_add_user 
-------------
          -1
(1 row)

drop function sp_add_user(text);
drop function sp_id_user(text);
--
-- tests for refcursors
--
create table rc_test (a int, b int);
copy rc_test from stdin;
create function return_unnamed_refcursor() returns refcursor as $$
declare
    rc refcursor;
begin
    open rc for select a from rc_test;
    return rc;
end
$$ language plpgsql;
create function use_refcursor(rc refcursor) returns int as $$
declare
    rc refcursor;
    x record;
begin
    rc := return_unnamed_refcursor();
    fetch next from rc into x;
    return x.a;
end
$$ language plpgsql;
select use_refcursor(return_unnamed_refcursor());
 use_refcursor 
---------------
             5
(1 row)

create function return_refcursor(rc refcursor) returns refcursor as $$
begin
    open rc for select a from rc_test;
    return rc;
end
$$ language plpgsql;
create function refcursor_test1(refcursor) returns refcursor as $$
begin
    perform return_refcursor($1);
    return $1;
end
$$ language plpgsql;
begin;
select refcursor_test1('test1');
 refcursor_test1 
-----------------
 test1
(1 row)

fetch next in test1;
 a 
---
 5
(1 row)

select refcursor_test1('test2');
 refcursor_test1 
-----------------
 test2
(1 row)

fetch all from test2;
  a  
-----
   5
  50
 500
(3 rows)

commit;
-- should fail
fetch next from test1;
ERROR:  cursor "test1" does not exist
create function refcursor_test2(int, int) returns boolean as $$
declare
    c1 cursor (param1 int, param2 int) for select * from rc_test where a > param1 and b > param2;
    nonsense record;
begin
    open c1($1, $2);
    fetch c1 into nonsense;
    close c1;
    if found then
        return true;
    else
        return false;
    end if;
end
$$ language plpgsql;
select refcursor_test2(20000, 20000) as "Should be false",
       refcursor_test2(20, 20) as "Should be true";
 Should be false | Should be true 
-----------------+----------------
 f               | t
(1 row)

--
-- tests for cursors with named parameter arguments
--
create function namedparmcursor_test1(int, int) returns boolean as $$
declare
    c1 cursor (param1 int, param12 int) for select * from rc_test where a > param1 and b > param12;
    nonsense record;
begin
    open c1(param12 := $2, param1 := $1);
    fetch c1 into nonsense;
    close c1;
    if found then
        return true;
    else
        return false;
    end if;
end
$$ language plpgsql;
select namedparmcursor_test1(20000, 20000) as "Should be false",
       namedparmcursor_test1(20, 20) as "Should be true";
 Should be false | Should be true 
-----------------+----------------
 f               | t
(1 row)

-- mixing named and positional argument notations
create function namedparmcursor_test2(int, int) returns boolean as $$
declare
    c1 cursor (param1 int, param2 int) for select * from rc_test where a > param1 and b > param2;
    nonsense record;
begin
    open c1(param1 := $1, $2);
    fetch c1 into nonsense;
    close c1;
    if found then
        return true;
    else
        return false;
    end if;
end
$$ language plpgsql;
select namedparmcursor_test2(20, 20);
 namedparmcursor_test2 
-----------------------
 t
(1 row)

-- mixing named and positional: param2 is given twice, once in named notation
-- and second time in positional notation. Should throw an error at parse time
create function namedparmcursor_test3() returns void as $$
declare
    c1 cursor (param1 int, param2 int) for select * from rc_test where a > param1 and b > param2;
begin
    open c1(param2 := 20, 21);
end
$$ language plpgsql;
ERROR:  value for parameter "param2" of cursor "c1" specified more than once
LINE 5:     open c1(param2 := 20, 21);
                                  ^
-- mixing named and positional: same as previous test, but param1 is duplicated
create function namedparmcursor_test4() returns void as $$
declare
    c1 cursor (param1 int, param2 int) for select * from rc_test where a > param1 and b > param2;
begin
    open c1(20, param1 := 21);
end
$$ language plpgsql;
ERROR:  value for parameter "param1" of cursor "c1" specified more than once
LINE 5:     open c1(20, param1 := 21);
                        ^
-- duplicate named parameter, should throw an error at parse time
create function namedparmcursor_test5() returns void as $$
declare
  c1 cursor (p1 int, p2 int) for
    select * from tenk1 where thousand = p1 and tenthous = p2;
begin
  open c1 (p2 := 77, p2 := 42);
end
$$ language plpgsql;
ERROR:  value for parameter "p2" of cursor "c1" specified more than once
LINE 6:   open c1 (p2 := 77, p2 := 42);
                             ^
-- not enough parameters, should throw an error at parse time
create function namedparmcursor_test6() returns void as $$
declare
  c1 cursor (p1 int, p2 int) for
    select * from tenk1 where thousand = p1 and tenthous = p2;
begin
  open c1 (p2 := 77);
end
$$ language plpgsql;
ERROR:  not enough arguments for cursor "c1"
LINE 6:   open c1 (p2 := 77);
                           ^
-- division by zero runtime error, the context given in the error message
-- should be sensible
create function namedparmcursor_test7() returns void as $$
declare
  c1 cursor (p1 int, p2 int) for
    select * from tenk1 where thousand = p1 and tenthous = p2;
begin
  open c1 (p2 := 77, p1 := 42/0);
end $$ language plpgsql;
select namedparmcursor_test7();
ERROR:  division by zero
CONTEXT:  SQL statement "SELECT 42/0 AS p1, 77 AS p2;"
PL/pgSQL function namedparmcursor_test7() line 6 at OPEN
-- check that line comments work correctly within the argument list (there
-- is some special handling of this case in the code: the newline after the
-- comment must be preserved when the argument-evaluating query is
-- constructed, otherwise the comment effectively comments out the next
-- argument, too)
create function namedparmcursor_test8() returns int4 as $$
declare
  c1 cursor (p1 int, p2 int) for
    select count(*) from tenk1 where thousand = p1 and tenthous = p2;
  n int4;
begin
  open c1 (77 -- test
  , 42);
  fetch c1 into n;
  return n;
end $$ language plpgsql;
select namedparmcursor_test8();
 namedparmcursor_test8 
-----------------------
                     0
(1 row)

-- cursor parameter name can match plpgsql variable or unreserved keyword
create function namedparmcursor_test9(p1 int) returns int4 as $$
declare
  c1 cursor (p1 int, p2 int, debug int) for
    select count(*) from tenk1 where thousand = p1 and tenthous = p2
      and four = debug;
  p2 int4 := 1006;
  n int4;
begin
  open c1 (p1 := p1, p2 := p2, debug := 2);
  fetch c1 into n;
  return n;
end $$ language plpgsql;
select namedparmcursor_test9(6);
 namedparmcursor_test9 
-----------------------
                     1
(1 row)

--
-- tests for "raise" processing
--
create function raise_test1(int) returns int as $$
begin
    raise notice 'This message has too many parameters!', $1;
    return $1;
end;
$$ language plpgsql;
ERROR:  too many parameters specified for RAISE
CONTEXT:  compilation of PL/pgSQL function "raise_test1" near line 3
create function raise_test2(int) returns int as $$
begin
    raise notice 'This message has too few parameters: %, %, %', $1, $1;
    return $1;
end;
$$ language plpgsql;
ERROR:  too few parameters specified for RAISE
CONTEXT:  compilation of PL/pgSQL function "raise_test2" near line 3
create function raise_test3(int) returns int as $$
begin
    raise notice 'This message has no parameters (despite having %% signs in it)!';
    return $1;
end;
$$ language plpgsql;
select raise_test3(1);
NOTICE:  This message has no parameters (despite having % signs in it)!
 raise_test3 
-------------
           1
(1 row)

-- Test re-RAISE inside a nested exception block.  This case is allowed
-- by Oracle's PL/SQL but was handled differently by PG before 9.1.
CREATE FUNCTION reraise_test() RETURNS void AS $$
BEGIN
   BEGIN
       RAISE syntax_error;
   EXCEPTION
       WHEN syntax_error THEN
           BEGIN
               raise notice 'exception % thrown in inner block, reraising', sqlerrm;
               RAISE;
           EXCEPTION
               WHEN OTHERS THEN
                   raise notice 'RIGHT - exception % caught in inner block', sqlerrm;
           END;
   END;
EXCEPTION
   WHEN OTHERS THEN
       raise notice 'WRONG - exception % caught in outer block', sqlerrm;
END;
$$ LANGUAGE plpgsql;
SELECT reraise_test();
NOTICE:  exception syntax_error thrown in inner block, reraising
NOTICE:  RIGHT - exception syntax_error caught in inner block
 reraise_test 
--------------
 
(1 row)

--
-- reject function definitions that contain malformed SQL queries at
-- compile-time, where possible
--
create function bad_sql1() returns int as $$
declare a int;
begin
    a := 5;
    Johnny Yuma;
    a := 10;
    return a;
end$$ language plpgsql;
ERROR:  syntax error at or near "Johnny"
LINE 5:     Johnny Yuma;
            ^
create function bad_sql2() returns int as $$
declare r record;
begin
    for r in select I fought the law, the law won LOOP
        raise notice 'in loop';
    end loop;
    return 5;
end;$$ language plpgsql;
ERROR:  syntax error at or near "the"
LINE 4:     for r in select I fought the law, the law won LOOP
                                     ^
-- a RETURN expression is mandatory, except for void-returning
-- functions, where it is not allowed
create function missing_return_expr() returns int as $$
begin
    return ;
end;$$ language plpgsql;
ERROR:  missing expression at or near ";"
LINE 3:     return ;
                   ^
create function void_return_expr() returns void as $$
begin
    return 5;
end;$$ language plpgsql;
ERROR:  RETURN cannot have a parameter in function returning void
LINE 3:     return 5;
                   ^
-- VOID functions are allowed to omit RETURN
create function void_return_expr() returns void as $$
begin
    perform 2+2;
end;$$ language plpgsql;
select void_return_expr();
 void_return_expr 
------------------
 
(1 row)

-- but ordinary functions are not
create function missing_return_expr() returns int as $$
begin
    perform 2+2;
end;$$ language plpgsql;
select missing_return_expr();
ERROR:  control reached end of function without RETURN
CONTEXT:  PL/pgSQL function missing_return_expr()
drop function void_return_expr();
drop function missing_return_expr();
--
-- EXECUTE ... INTO test
--
create table eifoo (i integer, y integer);
create type eitype as (i integer, y integer);
create or replace function execute_into_test(varchar) returns record as $$
declare
    _r record;
    _rt eifoo%rowtype;
    _v eitype;
    i int;
    j int;
    k int;
begin
    execute 'insert into '||$1||' values(10,15)';
    execute 'select (row).* from (select row(10,1)::eifoo) s' into _r;
    raise notice '% %', _r.i, _r.y;
    execute 'select * from '||$1||' limit 1' into _rt;
    raise notice '% %', _rt.i, _rt.y;
    execute 'select *, 20 from '||$1||' limit 1' into i, j, k;
    raise notice '% % %', i, j, k;
    execute 'select 1,2' into _v;
    return _v;
end; $$ language plpgsql;
select execute_into_test('eifoo');
NOTICE:  10 1
NOTICE:  10 15
NOTICE:  10 15 20
 execute_into_test 
-------------------
 (1,2)
(1 row)

drop table eifoo cascade;
drop type eitype cascade;
--
-- SQLSTATE and SQLERRM test
--
create function excpt_test1() returns void as $$
begin
    raise notice '% %', sqlstate, sqlerrm;
end; $$ language plpgsql;
-- should fail: SQLSTATE and SQLERRM are only in defined EXCEPTION
-- blocks
select excpt_test1();
ERROR:  column "sqlstate" does not exist
LINE 1: SELECT sqlstate
               ^
QUERY:  SELECT sqlstate
CONTEXT:  PL/pgSQL function excpt_test1() line 3 at RAISE
create function excpt_test2() returns void as $$
begin
    begin
        begin
            raise notice '% %', sqlstate, sqlerrm;
        end;
    end;
end; $$ language plpgsql;
-- should fail
select excpt_test2();
ERROR:  column "sqlstate" does not exist
LINE 1: SELECT sqlstate
               ^
QUERY:  SELECT sqlstate
CONTEXT:  PL/pgSQL function excpt_test2() line 5 at RAISE
create function excpt_test3() returns void as $$
begin
    begin
        raise exception 'user exception';
    exception when others then
	    raise notice 'caught exception % %', sqlstate, sqlerrm;
	    begin
	        raise notice '% %', sqlstate, sqlerrm;
	        perform 10/0;
        exception
            when substring_error then
                -- this exception handler shouldn't be invoked
                raise notice 'unexpected exception: % %', sqlstate, sqlerrm;
	        when division_by_zero then
	            raise notice 'caught exception % %', sqlstate, sqlerrm;
	    end;
	    raise notice '% %', sqlstate, sqlerrm;
    end;
end; $$ language plpgsql;
select excpt_test3();
NOTICE:  caught exception P0001 user exception
NOTICE:  P0001 user exception
NOTICE:  caught exception 22012 division by zero
NOTICE:  P0001 user exception
 excpt_test3 
-------------
 
(1 row)

create function excpt_test4() returns text as $$
begin
	begin perform 1/0;
	exception when others then return sqlerrm; end;
end; $$ language plpgsql;
select excpt_test4();
   excpt_test4    
------------------
 division by zero
(1 row)

drop function excpt_test1();
drop function excpt_test2();
drop function excpt_test3();
drop function excpt_test4();
-- parameters of raise stmt can be expressions
create function raise_exprs() returns void as $$
declare
    a integer[] = '{10,20,30}';
    c varchar = 'xyz';
    i integer;
begin
    i := 2;
    raise notice '%; %; %; %; %; %', a, a[i], c, (select c || 'abc'), row(10,'aaa',NULL,30), NULL;
end;$$ language plpgsql;
select raise_exprs();
NOTICE:  {10,20,30}; 20; xyz; xyzabc; (10,aaa,,30); <NULL>
 raise_exprs 
-------------
 
(1 row)

drop function raise_exprs();
-- regression test: verify that multiple uses of same plpgsql datum within
-- a SQL command all get mapped to the same $n parameter.  The return value
-- of the SELECT is not important, we only care that it doesn't fail with
-- a complaint about an ungrouped column reference.
create function multi_datum_use(p1 int) returns bool as $$
declare
  x int;
  y int;
begin
  select into x,y unique1/p1, unique1/$1 from tenk1 group by unique1/p1;
  return x = y;
end$$ language plpgsql;
select multi_datum_use(42);
 multi_datum_use 
-----------------
 t
(1 row)

--
-- Test STRICT limiter in both planned and EXECUTE invocations.
-- Note that a data-modifying query is quasi strict (disallow multi rows)
-- by default in the planned case, but not in EXECUTE.
--
create temp table foo (f1 int, f2 int);
insert into foo values (1,2), (3,4);
create or replace function stricttest() returns void as $$
declare x record;
begin
  -- should work
  insert into foo values(5,6) returning * into x;
  raise notice 'x.f1 = %, x.f2 = %', x.f1, x.f2;
end$$ language plpgsql;
select stricttest();
NOTICE:  x.f1 = 5, x.f2 = 6
 stricttest 
------------
 
(1 row)

create or replace function stricttest() returns void as $$
declare x record;
begin
  -- should fail due to implicit strict
  insert into foo values(7,8),(9,10) returning * into x;
  raise notice 'x.f1 = %, x.f2 = %', x.f1, x.f2;
end$$ language plpgsql;
select stricttest();
ERROR:  query returned more than one row
HINT:  Make sure the query returns a single row, or use LIMIT 1.
CONTEXT:  PL/pgSQL function stricttest() line 5 at SQL statement
create or replace function stricttest() returns void as $$
declare x record;
begin
  -- should work
  execute 'insert into foo values(5,6) returning *' into x;
  raise notice 'x.f1 = %, x.f2 = %', x.f1, x.f2;
end$$ language plpgsql;
select stricttest();
NOTICE:  x.f1 = 5, x.f2 = 6
 stricttest 
------------
 
(1 row)

create or replace function stricttest() returns void as $$
declare x record;
begin
  -- this should work since EXECUTE isn't as picky
  execute 'insert into foo values(7,8),(9,10) returning *' into x;
  raise notice 'x.f1 = %, x.f2 = %', x.f1, x.f2;
end$$ language plpgsql;
select stricttest();
NOTICE:  x.f1 = 7, x.f2 = 8
 stricttest 
------------
 
(1 row)

select * from foo;
 f1 | f2 
----+----
  1 |  2
  3 |  4
  5 |  6
  5 |  6
  7 |  8
  9 | 10
(6 rows)

create or replace function stricttest() returns void as $$
declare x record;
begin
  -- should work
  select * from foo where f1 = 3 into strict x;
  raise notice 'x.f1 = %, x.f2 = %', x.f1, x.f2;
end$$ language plpgsql;
select stricttest();
NOTICE:  x.f1 = 3, x.f2 = 4
 stricttest 
------------
 
(1 row)

create or replace function stricttest() returns void as $$
declare x record;
begin
  -- should fail, no rows
  select * from foo where f1 = 0 into strict x;
  raise notice 'x.f1 = %, x.f2 = %', x.f1, x.f2;
end$$ language plpgsql;
select stricttest();
ERROR:  query returned no rows
CONTEXT:  PL/pgSQL function stricttest() line 5 at SQL statement
create or replace function stricttest() returns void as $$
declare x record;
begin
  -- should fail, too many rows
  select * from foo where f1 > 3 into strict x;
  raise notice 'x.f1 = %, x.f2 = %', x.f1, x.f2;
end$$ language plpgsql;
select stricttest();
ERROR:  query returned more than one row
HINT:  Make sure the query returns a single row, or use LIMIT 1.
CONTEXT:  PL/pgSQL function stricttest() line 5 at SQL statement
create or replace function stricttest() returns void as $$
declare x record;
begin
  -- should work
  execute 'select * from foo where f1 = 3' into strict x;
  raise notice 'x.f1 = %, x.f2 = %', x.f1, x.f2;
end$$ language plpgsql;
select stricttest();
NOTICE:  x.f1 = 3, x.f2 = 4
 stricttest 
------------
 
(1 row)

create or replace function stricttest() returns void as $$
declare x record;
begin
  -- should fail, no rows
  execute 'select * from foo where f1 = 0' into strict x;
  raise notice 'x.f1 = %, x.f2 = %', x.f1, x.f2;
end$$ language plpgsql;
select stricttest();
ERROR:  query returned no rows
CONTEXT:  PL/pgSQL function stricttest() line 5 at EXECUTE
create or replace function stricttest() returns void as $$
declare x record;
begin
  -- should fail, too many rows
  execute 'select * from foo where f1 > 3' into strict x;
  raise notice 'x.f1 = %, x.f2 = %', x.f1, x.f2;
end$$ language plpgsql;
select stricttest();
ERROR:  query returned more than one row
CONTEXT:  PL/pgSQL function stricttest() line 5 at EXECUTE
drop function stricttest();
-- test printing parameters after failure due to STRICT
set plpgsql.print_strict_params to true;
create or replace function stricttest() returns void as $$
declare
x record;
p1 int := 2;
p3 text := 'foo';
begin
  -- no rows
  select * from foo where f1 = p1 and f1::text = p3 into strict x;
  raise notice 'x.f1 = %, x.f2 = %', x.f1, x.f2;
end$$ language plpgsql;
select stricttest();
ERROR:  query returned no rows
DETAIL:  parameters: p1 = '2', p3 = 'foo'
CONTEXT:  PL/pgSQL function stricttest() line 8 at SQL statement
create or replace function stricttest() returns void as $$
declare
x record;
p1 int := 2;
p3 text := 'foo';
begin
  -- too many rows
  select * from foo where f1 > p1 or f1::text = p3  into strict x;
  raise notice 'x.f1 = %, x.f2 = %', x.f1, x.f2;
end$$ language plpgsql;
select stricttest();
ERROR:  query returned more than one row
DETAIL:  parameters: p1 = '2', p3 = 'foo'
HINT:  Make sure the query returns a single row, or use LIMIT 1.
CONTEXT:  PL/pgSQL function stricttest() line 8 at SQL statement
create or replace function stricttest() returns void as $$
declare x record;
begin
  -- too many rows, no params
  select * from foo where f1 > 3 into strict x;
  raise notice 'x.f1 = %, x.f2 = %', x.f1, x.f2;
end$$ language plpgsql;
select stricttest();
ERROR:  query returned more than one row
HINT:  Make sure the query returns a single row, or use LIMIT 1.
CONTEXT:  PL/pgSQL function stricttest() line 5 at SQL statement
create or replace function stricttest() returns void as $$
declare x record;
begin
  -- no rows
  execute 'select * from foo where f1 = $1 or f1::text = $2' using 0, 'foo' into strict x;
  raise notice 'x.f1 = %, x.f2 = %', x.f1, x.f2;
end$$ language plpgsql;
select stricttest();
ERROR:  query returned no rows
DETAIL:  parameters: $1 = '0', $2 = 'foo'
CONTEXT:  PL/pgSQL function stricttest() line 5 at EXECUTE
create or replace function stricttest() returns void as $$
declare x record;
begin
  -- too many rows
  execute 'select * from foo where f1 > $1' using 1 into strict x;
  raise notice 'x.f1 = %, x.f2 = %', x.f1, x.f2;
end$$ language plpgsql;
select stricttest();
ERROR:  query returned more than one row
DETAIL:  parameters: $1 = '1'
CONTEXT:  PL/pgSQL function stricttest() line 5 at EXECUTE
create or replace function stricttest() returns void as $$
declare x record;
begin
  -- too many rows, no parameters
  execute 'select * from foo where f1 > 3' into strict x;
  raise notice 'x.f1 = %, x.f2 = %', x.f1, x.f2;
end$$ language plpgsql;
select stricttest();
ERROR:  query returned more than one row
CONTEXT:  PL/pgSQL function stricttest() line 5 at EXECUTE
create or replace function stricttest() returns void as $$
-- override the global
#print_strict_params off
declare
x record;
p1 int := 2;
p3 text := 'foo';
begin
  -- too many rows
  select * from foo where f1 > p1 or f1::text = p3  into strict x;
  raise notice 'x.f1 = %, x.f2 = %', x.f1, x.f2;
end$$ language plpgsql;
select stricttest();
ERROR:  query returned more than one row
HINT:  Make sure the query returns a single row, or use LIMIT 1.
CONTEXT:  PL/pgSQL function stricttest() line 10 at SQL statement
reset plpgsql.print_strict_params;
create or replace function stricttest() returns void as $$
-- override the global
#print_strict_params on
declare
x record;
p1 int := 2;
p3 text := 'foo';
begin
  -- too many rows
  select * from foo where f1 > p1 or f1::text = p3  into strict x;
  raise notice 'x.f1 = %, x.f2 = %', x.f1, x.f2;
end$$ language plpgsql;
select stricttest();
ERROR:  query returned more than one row
DETAIL:  parameters: p1 = '2', p3 = 'foo'
HINT:  Make sure the query returns a single row, or use LIMIT 1.
CONTEXT:  PL/pgSQL function stricttest() line 10 at SQL statement
-- test warnings and errors
set plpgsql.extra_warnings to 'all';
set plpgsql.extra_warnings to 'none';
set plpgsql.extra_errors to 'all';
set plpgsql.extra_errors to 'none';
-- test warnings when shadowing a variable
set plpgsql.extra_warnings to 'shadowed_variables';
-- simple shadowing of input and output parameters
create or replace function shadowtest(in1 int)
	returns table (out1 int) as $$
declare
in1 int;
out1 int;
begin
end
$$ language plpgsql;
WARNING:  variable "in1" shadows a previously defined variable
LINE 4: in1 int;
        ^
WARNING:  variable "out1" shadows a previously defined variable
LINE 5: out1 int;
        ^
select shadowtest(1);
 shadowtest 
------------
(0 rows)

set plpgsql.extra_warnings to 'shadowed_variables';
select shadowtest(1);
 shadowtest 
------------
(0 rows)

create or replace function shadowtest(in1 int)
	returns table (out1 int) as $$
declare
in1 int;
out1 int;
begin
end
$$ language plpgsql;
WARNING:  variable "in1" shadows a previously defined variable
LINE 4: in1 int;
        ^
WARNING:  variable "out1" shadows a previously defined variable
LINE 5: out1 int;
        ^
select shadowtest(1);
 shadowtest 
------------
(0 rows)

drop function shadowtest(int);
-- shadowing in a second DECLARE block
create or replace function shadowtest()
	returns void as $$
declare
f1 int;
begin
	declare
	f1 int;
	begin
	end;
end$$ language plpgsql;
WARNING:  variable "f1" shadows a previously defined variable
LINE 7:  f1 int;
         ^
drop function shadowtest();
-- several levels of shadowing
create or replace function shadowtest(in1 int)
	returns void as $$
declare
in1 int;
begin
	declare
	in1 int;
	begin
	end;
end$$ language plpgsql;
WARNING:  variable "in1" shadows a previously defined variable
LINE 4: in1 int;
        ^
WARNING:  variable "in1" shadows a previously defined variable
LINE 7:  in1 int;
         ^
drop function shadowtest(int);
-- shadowing in cursor definitions
create or replace function shadowtest()
	returns void as $$
declare
f1 int;
c1 cursor (f1 int) for select 1;
begin
end$$ language plpgsql;
WARNING:  variable "f1" shadows a previously defined variable
LINE 5: c1 cursor (f1 int) for select 1;
                   ^
drop function shadowtest();
-- test errors when shadowing a variable
set plpgsql.extra_errors to 'shadowed_variables';
create or replace function shadowtest(f1 int)
	returns boolean as $$
declare f1 int; begin return 1; end $$ language plpgsql;
ERROR:  variable "f1" shadows a previously defined variable
LINE 3: declare f1 int; begin return 1; end $$ language plpgsql;
                ^
select shadowtest(1);
ERROR:  function shadowtest(integer) does not exist
LINE 1: select shadowtest(1);
               ^
HINT:  No function matches the given name and argument types. You might need to add explicit type casts.
reset plpgsql.extra_errors;
reset plpgsql.extra_warnings;
create or replace function shadowtest(f1 int)
	returns boolean as $$
declare f1 int; begin return 1; end $$ language plpgsql;
select shadowtest(1);
 shadowtest 
------------
 t
(1 row)

-- runtime extra checks
set plpgsql.extra_warnings to 'too_many_rows';
do $$
declare x int;
begin
  select v from generate_series(1,2) g(v) into x;
end;
$$;
WARNING:  query returned more than one row
HINT:  Make sure the query returns a single row, or use LIMIT 1.
set plpgsql.extra_errors to 'too_many_rows';
do $$
declare x int;
begin
  select v from generate_series(1,2) g(v) into x;
end;
$$;
ERROR:  query returned more than one row
HINT:  Make sure the query returns a single row, or use LIMIT 1.
CONTEXT:  PL/pgSQL function inline_code_block line 4 at SQL statement
reset plpgsql.extra_errors;
reset plpgsql.extra_warnings;
set plpgsql.extra_warnings to 'strict_multi_assignment';
do $$
declare
  x int;
  y int;
begin
  select 1 into x, y;
  select 1,2 into x, y;
  select 1,2,3 into x, y;
end
$$;
WARNING:  number of source and target fields in assignment does not match
DETAIL:  strict_multi_assignment check of extra_warnings is active.
HINT:  Make sure the query returns the exact list of columns.
WARNING:  number of source and target fields in assignment does not match
DETAIL:  strict_multi_assignment check of extra_warnings is active.
HINT:  Make sure the query returns the exact list of columns.
set plpgsql.extra_errors to 'strict_multi_assignment';
do $$
declare
  x int;
  y int;
begin
  select 1 into x, y;
  select 1,2 into x, y;
  select 1,2,3 into x, y;
end
$$;
ERROR:  number of source and target fields in assignment does not match
DETAIL:  strict_multi_assignment check of extra_errors is active.
HINT:  Make sure the query returns the exact list of columns.
CONTEXT:  PL/pgSQL function inline_code_block line 6 at SQL statement
create table test_01(a int, b int, c int);
alter table test_01 drop column a;
-- the check is active only when source table is not empty
insert into test_01 values(10,20);
do $$
declare
  x int;
  y int;
begin
  select * from test_01 into x, y; -- should be ok
  raise notice 'ok';
  select * from test_01 into x;    -- should to fail
end;
$$;
NOTICE:  ok
ERROR:  number of source and target fields in assignment does not match
DETAIL:  strict_multi_assignment check of extra_errors is active.
HINT:  Make sure the query returns the exact list of columns.
CONTEXT:  PL/pgSQL function inline_code_block line 8 at SQL statement
do $$
declare
  t test_01;
begin
  select 1, 2 into t;  -- should be ok
  raise notice 'ok';
  select 1, 2, 3 into t; -- should fail;
end;
$$;
NOTICE:  ok
ERROR:  number of source and target fields in assignment does not match
DETAIL:  strict_multi_assignment check of extra_errors is active.
HINT:  Make sure the query returns the exact list of columns.
CONTEXT:  PL/pgSQL function inline_code_block line 7 at SQL statement
do $$
declare
  t test_01;
begin
  select 1 into t; -- should fail;
end;
$$;
ERROR:  number of source and target fields in assignment does not match
DETAIL:  strict_multi_assignment check of extra_errors is active.
HINT:  Make sure the query returns the exact list of columns.
CONTEXT:  PL/pgSQL function inline_code_block line 5 at SQL statement
drop table test_01;
reset plpgsql.extra_errors;
reset plpgsql.extra_warnings;
-- test scrollable cursor support
create function sc_test() returns setof integer as $$
declare
  c scroll cursor for select f1 from int4_tbl;
  x integer;
begin
  open c;
  fetch last from c into x;
  while found loop
    return next x;
    fetch prior from c into x;
  end loop;
  close c;
end;
$$ language plpgsql;
select * from sc_test();
   sc_test   
-------------
 -2147483647
  2147483647
     -123456
      123456
           0
(5 rows)

create or replace function sc_test() returns setof integer as $$
declare
  c no scroll cursor for select f1 from int4_tbl;
  x integer;
begin
  open c;
  fetch last from c into x;
  while found loop
    return next x;
    fetch prior from c into x;
  end loop;
  close c;
end;
$$ language plpgsql;
select * from sc_test();  -- fails because of NO SCROLL specification
ERROR:  cursor can only scan forward
HINT:  Declare it with SCROLL option to enable backward scan.
CONTEXT:  PL/pgSQL function sc_test() line 7 at FETCH
create or replace function sc_test() returns setof integer as $$
declare
  c refcursor;
  x integer;
begin
  open c scroll for select f1 from int4_tbl;
  fetch last from c into x;
  while found loop
    return next x;
    fetch prior from c into x;
  end loop;
  close c;
end;
$$ language plpgsql;
select * from sc_test();
   sc_test   
-------------
 -2147483647
  2147483647
     -123456
      123456
           0
(5 rows)

create or replace function sc_test() returns setof integer as $$
declare
  c refcursor;
  x integer;
begin
  open c scroll for execute 'select f1 from int4_tbl';
  fetch last from c into x;
  while found loop
    return next x;
    fetch relative -2 from c into x;
  end loop;
  close c;
end;
$$ language plpgsql;
select * from sc_test();
   sc_test   
-------------
 -2147483647
     -123456
           0
(3 rows)

create or replace function sc_test() returns setof integer as $$
declare
  c refcursor;
  x integer;
begin
  open c scroll for execute 'select f1 from int4_tbl';
  fetch last from c into x;
  while found loop
    return next x;
    move backward 2 from c;
    fetch relative -1 from c into x;
  end loop;
  close c;
end;
$$ language plpgsql;
select * from sc_test();
   sc_test   
-------------
 -2147483647
      123456
(2 rows)

create or replace function sc_test() returns setof integer as $$
declare
  c cursor for select * from generate_series(1, 10);
  x integer;
begin
  open c;
  loop
      move relative 2 in c;
      if not found then
          exit;
      end if;
      fetch next from c into x;
      if found then
          return next x;
      end if;
  end loop;
  close c;
end;
$$ language plpgsql;
select * from sc_test();
 sc_test 
---------
       3
       6
       9
(3 rows)

create or replace function sc_test() returns setof integer as $$
declare
  c cursor for select * from generate_series(1, 10);
  x integer;
begin
  open c;
  move forward all in c;
  fetch backward from c into x;
  if found then
    return next x;
  end if;
  close c;
end;
$$ language plpgsql;
select * from sc_test();
 sc_test 
---------
      10
(1 row)

drop function sc_test();
-- test qualified variable names
create function pl_qual_names (param1 int) returns void as $$
<<outerblock>>
declare
  param1 int := 1;
begin
  <<innerblock>>
  declare
    param1 int := 2;
  begin
    raise notice 'param1 = %', param1;
    raise notice 'pl_qual_names.param1 = %', pl_qual_names.param1;
    raise notice 'outerblock.param1 = %', outerblock.param1;
    raise notice 'innerblock.param1 = %', innerblock.param1;
  end;
end;
$$ language plpgsql;
select pl_qual_names(42);
NOTICE:  param1 = 2
NOTICE:  pl_qual_names.param1 = 42
NOTICE:  outerblock.param1 = 1
NOTICE:  innerblock.param1 = 2
 pl_qual_names 
---------------
 
(1 row)

drop function pl_qual_names(int);
-- tests for RETURN QUERY
create function ret_query1(out int, out int) returns setof record as $$
begin
    $1 := -1;
    $2 := -2;
    return next;
    return query select x + 1, x * 10 from generate_series(0, 10) s (x);
    return next;
end;
$$ language plpgsql;
select * from ret_query1();
 column1 | column2 
---------+---------
      -1 |      -2
       1 |       0
       2 |      10
       3 |      20
       4 |      30
       5 |      40
       6 |      50
       7 |      60
       8 |      70
       9 |      80
      10 |      90
      11 |     100
      -1 |      -2
(13 rows)

create type record_type as (x text, y int, z boolean);
create or replace function ret_query2(lim int) returns setof record_type as $$
begin
    return query select md5(s.x::text), s.x, s.x > 0
                 from generate_series(-8, lim) s (x) where s.x % 2 = 0;
end;
$$ language plpgsql;
select * from ret_query2(8);
                x                 | y  | z 
----------------------------------+----+---
 a8d2ec85eaf98407310b72eb73dda247 | -8 | f
 596a3d04481816330f07e4f97510c28f | -6 | f
 0267aaf632e87a63288a08331f22c7c3 | -4 | f
 5d7b9adcbe1c629ec722529dd12e5129 | -2 | f
 cfcd208495d565ef66e7dff9f98764da |  0 | f
 c81e728d9d4c2f636f067f89cc14862c |  2 | t
 a87ff679a2f3e71d9181a67b7542122c |  4 | t
 1679091c5a880faf6fb5e6087eb1b2dc |  6 | t
 c9f0f895fb98ab9159f51fd0297e236d |  8 | t
(9 rows)

-- test EXECUTE USING
create function exc_using(int, text) returns int as $$
declare i int;
begin
  for i in execute 'select * from generate_series(1,$1)' using $1+1 loop
    raise notice '%', i;
  end loop;
  execute 'select $2 + $2*3 + length($1)' into i using $2,$1;
  return i;
end
$$ language plpgsql;
select exc_using(5, 'foobar');
NOTICE:  1
NOTICE:  2
NOTICE:  3
NOTICE:  4
NOTICE:  5
NOTICE:  6
 exc_using 
-----------
        26
(1 row)

drop function exc_using(int, text);
create or replace function exc_using(int) returns void as $$
declare
  c refcursor;
  i int;
begin
  open c for execute 'select * from generate_series(1,$1)' using $1+1;
  loop
    fetch c into i;
    exit when not found;
    raise notice '%', i;
  end loop;
  close c;
  return;
end;
$$ language plpgsql;
select exc_using(5);
NOTICE:  1
NOTICE:  2
NOTICE:  3
NOTICE:  4
NOTICE:  5
NOTICE:  6
 exc_using 
-----------
 
(1 row)

drop function exc_using(int);
-- test FOR-over-cursor
create or replace function forc01() returns void as $$
declare
  c cursor(r1 integer, r2 integer)
       for select * from generate_series(r1,r2) i;
  c2 cursor
       for select * from generate_series(41,43) i;
begin
  for r in c(5,7) loop
    raise notice '% from %', r.i, c;
  end loop;
  -- again, to test if cursor was closed properly
  for r in c(9,10) loop
    raise notice '% from %', r.i, c;
  end loop;
  -- and test a parameterless cursor
  for r in c2 loop
    raise notice '% from %', r.i, c2;
  end loop;
  -- and try it with a hand-assigned name
  raise notice 'after loop, c2 = %', c2;
  c2 := 'special_name';
  for r in c2 loop
    raise notice '% from %', r.i, c2;
  end loop;
  raise notice 'after loop, c2 = %', c2;
  -- and try it with a generated name
  -- (which we can't show in the output because it's variable)
  c2 := null;
  for r in c2 loop
    raise notice '%', r.i;
  end loop;
  raise notice 'after loop, c2 = %', c2;
  return;
end;
$$ language plpgsql;
select forc01();
NOTICE:  5 from c
NOTICE:  6 from c
NOTICE:  7 from c
NOTICE:  9 from c
NOTICE:  10 from c
NOTICE:  41 from c2
NOTICE:  42 from c2
NOTICE:  43 from c2
NOTICE:  after loop, c2 = c2
NOTICE:  41 from special_name
NOTICE:  42 from special_name
NOTICE:  43 from special_name
NOTICE:  after loop, c2 = special_name
NOTICE:  41
NOTICE:  42
NOTICE:  43
NOTICE:  after loop, c2 = <NULL>
 forc01 
--------
 
(1 row)

-- try updating the cursor's current row
create temp table forc_test as
  select n as i, n as j from generate_series(1,10) n;
create or replace function forc01() returns void as $$
declare
  c cursor for select * from forc_test;
begin
  for r in c loop
    raise notice '%, %', r.i, r.j;
    update forc_test set i = i * 100, j = r.j * 2 where current of c;
  end loop;
end;
$$ language plpgsql;
select forc01();
NOTICE:  1, 1
NOTICE:  2, 2
NOTICE:  3, 3
NOTICE:  4, 4
NOTICE:  5, 5
NOTICE:  6, 6
NOTICE:  7, 7
NOTICE:  8, 8
NOTICE:  9, 9
NOTICE:  10, 10
 forc01 
--------
 
(1 row)

select * from forc_test;
  i   | j  
------+----
  100 |  2
  200 |  4
  300 |  6
  400 |  8
  500 | 10
  600 | 12
  700 | 14
  800 | 16
  900 | 18
 1000 | 20
(10 rows)

-- same, with a cursor whose portal name doesn't match variable name
create or replace function forc01() returns void as $$
declare
  c refcursor := 'fooled_ya';
  r record;
begin
  open c for select * from forc_test;
  loop
    fetch c into r;
    exit when not found;
    raise notice '%, %', r.i, r.j;
    update forc_test set i = i * 100, j = r.j * 2 where current of c;
  end loop;
end;
$$ language plpgsql;
select forc01();
NOTICE:  100, 2
NOTICE:  200, 4
NOTICE:  300, 6
NOTICE:  400, 8
NOTICE:  500, 10
NOTICE:  600, 12
NOTICE:  700, 14
NOTICE:  800, 16
NOTICE:  900, 18
NOTICE:  1000, 20
 forc01 
--------
 
(1 row)

select * from forc_test;
   i    | j  
--------+----
  10000 |  4
  20000 |  8
  30000 | 12
  40000 | 16
  50000 | 20
  60000 | 24
  70000 | 28
  80000 | 32
  90000 | 36
 100000 | 40
(10 rows)

drop function forc01();
-- fail because cursor has no query bound to it
create or replace function forc_bad() returns void as $$
declare
  c refcursor;
begin
  for r in c loop
    raise notice '%', r.i;
  end loop;
end;
$$ language plpgsql;
ERROR:  cursor FOR loop must use a bound cursor variable
LINE 5:   for r in c loop
                   ^
-- test RETURN QUERY EXECUTE
create or replace function return_dquery()
returns setof int as $$
begin
  return query execute 'select * from (values(10),(20)) f';
  return query execute 'select * from (values($1),($2)) f' using 40,50;
end;
$$ language plpgsql;
select * from return_dquery();
 return_dquery 
---------------
            10
            20
            40
            50
(4 rows)

drop function return_dquery();
-- test RETURN QUERY with dropped columns
create table tabwithcols(a int, b int, c int, d int);
insert into tabwithcols values(10,20,30,40),(50,60,70,80);
create or replace function returnqueryf()
returns setof tabwithcols as $$
begin
  return query select * from tabwithcols;
  return query execute 'select * from tabwithcols';
end;
$$ language plpgsql;
select * from returnqueryf();
 a  | b  | c  | d  
----+----+----+----
 10 | 20 | 30 | 40
 50 | 60 | 70 | 80
 10 | 20 | 30 | 40
 50 | 60 | 70 | 80
(4 rows)

alter table tabwithcols drop column b;
select * from returnqueryf();
 a  | c  | d  
----+----+----
 10 | 30 | 40
 50 | 70 | 80
 10 | 30 | 40
 50 | 70 | 80
(4 rows)

alter table tabwithcols drop column d;
select * from returnqueryf();
 a  | c  
----+----
 10 | 30
 50 | 70
 10 | 30
 50 | 70
(4 rows)

alter table tabwithcols add column d int;
select * from returnqueryf();
 a  | c  | d 
----+----+---
 10 | 30 |  
 50 | 70 |  
 10 | 30 |  
 50 | 70 |  
(4 rows)

drop function returnqueryf();
drop table tabwithcols;
--
-- Tests for composite-type results
--
create type compostype as (x int, y varchar);
-- test: use of variable of composite type in return statement
create or replace function compos() returns compostype as $$
declare
  v compostype;
begin
  v := (1, 'hello');
  return v;
end;
$$ language plpgsql;
select compos();
  compos   
-----------
 (1,hello)
(1 row)

-- test: use of variable of record type in return statement
create or replace function compos() returns compostype as $$
declare
  v record;
begin
  v := (1, 'hello'::varchar);
  return v;
end;
$$ language plpgsql;
select compos();
  compos   
-----------
 (1,hello)
(1 row)

-- test: use of row expr in return statement
create or replace function compos() returns compostype as $$
begin
  return (1, 'hello'::varchar);
end;
$$ language plpgsql;
select compos();
  compos   
-----------
 (1,hello)
(1 row)

-- this does not work currently (no implicit casting)
create or replace function compos() returns compostype as $$
begin
  return (1, 'hello');
end;
$$ language plpgsql;
select compos();
ERROR:  returned record type does not match expected record type
DETAIL:  Returned type unknown does not match expected type character varying in column 2.
CONTEXT:  PL/pgSQL function compos() while casting return value to function's return type
-- ... but this does
create or replace function compos() returns compostype as $$
begin
  return (1, 'hello')::compostype;
end;
$$ language plpgsql;
select compos();
  compos   
-----------
 (1,hello)
(1 row)

drop function compos();
-- test: return a row expr as record.
create or replace function composrec() returns record as $$
declare
  v record;
begin
  v := (1, 'hello');
  return v;
end;
$$ language plpgsql;
select composrec();
 composrec 
-----------
 (1,hello)
(1 row)

-- test: return row expr in return statement.
create or replace function composrec() returns record as $$
begin
  return (1, 'hello');
end;
$$ language plpgsql;
select composrec();
 composrec 
-----------
 (1,hello)
(1 row)

drop function composrec();
-- test: row expr in RETURN NEXT statement.
create or replace function compos() returns setof compostype as $$
begin
  for i in 1..3
  loop
    return next (1, 'hello'::varchar);
  end loop;
  return next null::compostype;
  return next (2, 'goodbye')::compostype;
end;
$$ language plpgsql;
select * from compos();
 x |    y    
---+---------
 1 | hello
 1 | hello
 1 | hello
   | 
 2 | goodbye
(5 rows)

drop function compos();
-- test: use invalid expr in return statement.
create or replace function compos() returns compostype as $$
begin
  return 1 + 1;
end;
$$ language plpgsql;
select compos();
ERROR:  cannot return non-composite value from function returning composite type
CONTEXT:  PL/pgSQL function compos() line 3 at RETURN
-- RETURN variable is a different code path ...
create or replace function compos() returns compostype as $$
declare x int := 42;
begin
  return x;
end;
$$ language plpgsql;
select * from compos();
ERROR:  cannot return non-composite value from function returning composite type
CONTEXT:  PL/pgSQL function compos() line 4 at RETURN
drop function compos();
-- test: invalid use of composite variable in scalar-returning function
create or replace function compos() returns int as $$
declare
  v compostype;
begin
  v := (1, 'hello');
  return v;
end;
$$ language plpgsql;
select compos();
ERROR:  invalid input syntax for type integer: "(1,hello)"
CONTEXT:  PL/pgSQL function compos() while casting return value to function's return type
-- test: invalid use of composite expression in scalar-returning function
create or replace function compos() returns int as $$
begin
  return (1, 'hello')::compostype;
end;
$$ language plpgsql;
select compos();
ERROR:  invalid input syntax for type integer: "(1,hello)"
CONTEXT:  PL/pgSQL function compos() while casting return value to function's return type
drop function compos();
drop type compostype;
--
-- Tests for 8.4's new RAISE features
--
create or replace function raise_test() returns void as $$
begin
  raise notice '% % %', 1, 2, 3
     using errcode = '55001', detail = 'some detail info', hint = 'some hint';
  raise '% % %', 1, 2, 3
     using errcode = 'division_by_zero', detail = 'some detail info';
end;
$$ language plpgsql;
select raise_test();
NOTICE:  1 2 3
DETAIL:  some detail info
HINT:  some hint
ERROR:  1 2 3
DETAIL:  some detail info
CONTEXT:  PL/pgSQL function raise_test() line 5 at RAISE
-- Since we can't actually see the thrown SQLSTATE in default psql output,
-- test it like this; this also tests re-RAISE
create or replace function raise_test() returns void as $$
begin
  raise 'check me'
     using errcode = 'division_by_zero', detail = 'some detail info';
  exception
    when others then
      raise notice 'SQLSTATE: % SQLERRM: %', sqlstate, sqlerrm;
      raise;
end;
$$ language plpgsql;
select raise_test();
NOTICE:  SQLSTATE: 22012 SQLERRM: check me
ERROR:  check me
DETAIL:  some detail info
CONTEXT:  PL/pgSQL function raise_test() line 3 at RAISE
create or replace function raise_test() returns void as $$
begin
  raise 'check me'
     using errcode = '1234F', detail = 'some detail info';
  exception
    when others then
      raise notice 'SQLSTATE: % SQLERRM: %', sqlstate, sqlerrm;
      raise;
end;
$$ language plpgsql;
select raise_test();
NOTICE:  SQLSTATE: 1234F SQLERRM: check me
ERROR:  check me
DETAIL:  some detail info
CONTEXT:  PL/pgSQL function raise_test() line 3 at RAISE
-- SQLSTATE specification in WHEN
create or replace function raise_test() returns void as $$
begin
  raise 'check me'
     using errcode = '1234F', detail = 'some detail info';
  exception
    when sqlstate '1234F' then
      raise notice 'SQLSTATE: % SQLERRM: %', sqlstate, sqlerrm;
      raise;
end;
$$ language plpgsql;
select raise_test();
NOTICE:  SQLSTATE: 1234F SQLERRM: check me
ERROR:  check me
DETAIL:  some detail info
CONTEXT:  PL/pgSQL function raise_test() line 3 at RAISE
create or replace function raise_test() returns void as $$
begin
  raise division_by_zero using detail = 'some detail info';
  exception
    when others then
      raise notice 'SQLSTATE: % SQLERRM: %', sqlstate, sqlerrm;
      raise;
end;
$$ language plpgsql;
select raise_test();
NOTICE:  SQLSTATE: 22012 SQLERRM: division_by_zero
ERROR:  division_by_zero
DETAIL:  some detail info
CONTEXT:  PL/pgSQL function raise_test() line 3 at RAISE
create or replace function raise_test() returns void as $$
begin
  raise division_by_zero;
end;
$$ language plpgsql;
select raise_test();
ERROR:  division_by_zero
CONTEXT:  PL/pgSQL function raise_test() line 3 at RAISE
create or replace function raise_test() returns void as $$
begin
  raise sqlstate '1234F';
end;
$$ language plpgsql;
select raise_test();
ERROR:  1234F
CONTEXT:  PL/pgSQL function raise_test() line 3 at RAISE
create or replace function raise_test() returns void as $$
begin
  raise division_by_zero using message = 'custom' || ' message';
end;
$$ language plpgsql;
select raise_test();
ERROR:  custom message
CONTEXT:  PL/pgSQL function raise_test() line 3 at RAISE
create or replace function raise_test() returns void as $$
begin
  raise using message = 'custom' || ' message', errcode = '22012';
end;
$$ language plpgsql;
select raise_test();
ERROR:  custom message
CONTEXT:  PL/pgSQL function raise_test() line 3 at RAISE
-- conflict on message
create or replace function raise_test() returns void as $$
begin
  raise notice 'some message' using message = 'custom' || ' message', errcode = '22012';
end;
$$ language plpgsql;
select raise_test();
ERROR:  RAISE option already specified: MESSAGE
CONTEXT:  PL/pgSQL function raise_test() line 3 at RAISE
-- conflict on errcode
create or replace function raise_test() returns void as $$
begin
  raise division_by_zero using message = 'custom' || ' message', errcode = '22012';
end;
$$ language plpgsql;
select raise_test();
ERROR:  RAISE option already specified: ERRCODE
CONTEXT:  PL/pgSQL function raise_test() line 3 at RAISE
-- nothing to re-RAISE
create or replace function raise_test() returns void as $$
begin
  raise;
end;
$$ language plpgsql;
select raise_test();
ERROR:  RAISE without parameters cannot be used outside an exception handler
CONTEXT:  PL/pgSQL function raise_test() line 3 at RAISE
-- test access to exception data
create function zero_divide() returns int as $$
declare v int := 0;
begin
  return 10 / v;
end;
$$ language plpgsql;
create or replace function raise_test() returns void as $$
begin
  raise exception 'custom exception'
     using detail = 'some detail of custom exception',
           hint = 'some hint related to custom exception';
end;
$$ language plpgsql;
create function stacked_diagnostics_test() returns void as $$
declare _sqlstate text;
        _message text;
        _context text;
begin
  perform zero_divide();
exception when others then
  get stacked diagnostics
        _sqlstate = returned_sqlstate,
        _message = message_text,
        _context = pg_exception_context;
  raise notice 'sqlstate: %, message: %, context: [%]',
    _sqlstate, _message, replace(_context, E'\n', ' <- ');
end;
$$ language plpgsql;
select stacked_diagnostics_test();
NOTICE:  sqlstate: 22012, message: division by zero, context: [PL/pgSQL function zero_divide() line 4 at RETURN <- SQL statement "SELECT zero_divide()" <- PL/pgSQL function stacked_diagnostics_test() line 6 at PERFORM]
 stacked_diagnostics_test 
--------------------------
 
(1 row)

create or replace function stacked_diagnostics_test() returns void as $$
declare _detail text;
        _hint text;
        _message text;
begin
  perform raise_test();
exception when others then
  get stacked diagnostics
        _message = message_text,
        _detail = pg_exception_detail,
        _hint = pg_exception_hint;
  raise notice 'message: %, detail: %, hint: %', _message, _detail, _hint;
end;
$$ language plpgsql;
select stacked_diagnostics_test();
NOTICE:  message: custom exception, detail: some detail of custom exception, hint: some hint related to custom exception
 stacked_diagnostics_test 
--------------------------
 
(1 row)

-- fail, cannot use stacked diagnostics statement outside handler
create or replace function stacked_diagnostics_test() returns void as $$
declare _detail text;
        _hint text;
        _message text;
begin
  get stacked diagnostics
        _message = message_text,
        _detail = pg_exception_detail,
        _hint = pg_exception_hint;
  raise notice 'message: %, detail: %, hint: %', _message, _detail, _hint;
end;
$$ language plpgsql;
select stacked_diagnostics_test();
ERROR:  GET STACKED DIAGNOSTICS cannot be used outside an exception handler
CONTEXT:  PL/pgSQL function stacked_diagnostics_test() line 6 at GET STACKED DIAGNOSTICS
drop function zero_divide();
drop function stacked_diagnostics_test();
-- check cases where implicit SQLSTATE variable could be confused with
-- SQLSTATE as a keyword, cf bug #5524
create or replace function raise_test() returns void as $$
begin
  perform 1/0;
exception
  when sqlstate '22012' then
    raise notice using message = sqlstate;
    raise sqlstate '22012' using message = 'substitute message';
end;
$$ language plpgsql;
select raise_test();
NOTICE:  22012
ERROR:  substitute message
CONTEXT:  PL/pgSQL function raise_test() line 7 at RAISE
drop function raise_test();
-- test passing column_name, constraint_name, datatype_name, table_name
-- and schema_name error fields
create or replace function stacked_diagnostics_test() returns void as $$
declare _column_name text;
        _constraint_name text;
        _datatype_name text;
        _table_name text;
        _schema_name text;
begin
  raise exception using
    column = '>>some column name<<',
    constraint = '>>some constraint name<<',
    datatype = '>>some datatype name<<',
    table = '>>some table name<<',
    schema = '>>some schema name<<';
exception when others then
  get stacked diagnostics
        _column_name = column_name,
        _constraint_name = constraint_name,
        _datatype_name = pg_datatype_name,
        _table_name = table_name,
        _schema_name = schema_name;
  raise notice 'column %, constraint %, type %, table %, schema %',
    _column_name, _constraint_name, _datatype_name, _table_name, _schema_name;
end;
$$ language plpgsql;
select stacked_diagnostics_test();
NOTICE:  column >>some column name<<, constraint >>some constraint name<<, type >>some datatype name<<, table >>some table name<<, schema >>some schema name<<
 stacked_diagnostics_test 
--------------------------
 
(1 row)

drop function stacked_diagnostics_test();
-- test variadic functions
create or replace function vari(variadic int[])
returns void as $$
begin
  for i in array_lower($1,1)..array_upper($1,1) loop
    raise notice '%', $1[i];
  end loop; end;
$$ language plpgsql;
select vari(1,2,3,4,5);
NOTICE:  1
NOTICE:  2
NOTICE:  3
NOTICE:  4
NOTICE:  5
 vari 
------
 
(1 row)

select vari(3,4,5);
NOTICE:  3
NOTICE:  4
NOTICE:  5
 vari 
------
 
(1 row)

select vari(variadic array[5,6,7]);
NOTICE:  5
NOTICE:  6
NOTICE:  7
 vari 
------
 
(1 row)

drop function vari(int[]);
-- coercion test
create or replace function pleast(variadic numeric[])
returns numeric as $$
declare aux numeric = $1[array_lower($1,1)];
begin
  for i in array_lower($1,1)+1..array_upper($1,1) loop
    if $1[i] < aux then aux := $1[i]; end if;
  end loop;
  return aux;
end;
$$ language plpgsql immutable strict;
select pleast(10,1,2,3,-16);
 pleast 
--------
    -16
(1 row)

select pleast(10.2,2.2,-1.1);
 pleast 
--------
   -1.1
(1 row)

select pleast(10.2,10, -20);
 pleast 
--------
    -20
(1 row)

select pleast(10,20, -1.0);
 pleast 
--------
   -1.0
(1 row)

-- in case of conflict, non-variadic version is preferred
create or replace function pleast(numeric)
returns numeric as $$
begin
  raise notice 'non-variadic function called';
  return $1;
end;
$$ language plpgsql immutable strict;
select pleast(10);
NOTICE:  non-variadic function called
 pleast 
--------
     10
(1 row)

drop function pleast(numeric[]);
drop function pleast(numeric);
-- test table functions
create function tftest(int) returns table(a int, b int) as $$
begin
  return query select $1, $1+i from generate_series(1,5) g(i);
end;
$$ language plpgsql immutable strict;
select * from tftest(10);
 a  | b  
----+----
 10 | 11
 10 | 12
 10 | 13
 10 | 14
 10 | 15
(5 rows)

create or replace function tftest(a1 int) returns table(a int, b int) as $$
begin
  a := a1; b := a1 + 1;
  return next;
  a := a1 * 10; b := a1 * 10 + 1;
  return next;
end;
$$ language plpgsql immutable strict;
select * from tftest(10);
  a  |  b  
-----+-----
  10 |  11
 100 | 101
(2 rows)

drop function tftest(int);
create or replace function rttest()
returns setof int as $$
declare rc int;
  rca int[];
begin
  return query values(10),(20);
  get diagnostics rc = row_count;
  raise notice '% %', found, rc;
  return query select * from (values(10),(20)) f(a) where false;
  get diagnostics rc = row_count;
  raise notice '% %', found, rc;
  return query execute 'values(10),(20)';
  -- just for fun, let's use array elements as targets
  get diagnostics rca[1] = row_count;
  raise notice '% %', found, rca[1];
  return query execute 'select * from (values(10),(20)) f(a) where false';
  get diagnostics rca[2] = row_count;
  raise notice '% %', found, rca[2];
end;
$$ language plpgsql;
select * from rttest();
NOTICE:  t 2
NOTICE:  f 0
NOTICE:  t 2
NOTICE:  f 0
 rttest 
--------
     10
     20
     10
     20
(4 rows)

drop function rttest();
-- Test for proper cleanup at subtransaction exit.  This example
-- exposed a bug in PG 8.2.
CREATE FUNCTION leaker_1(fail BOOL) RETURNS INTEGER AS $$
DECLARE
  v_var INTEGER;
BEGIN
  BEGIN
    v_var := (leaker_2(fail)).error_code;
  EXCEPTION
    WHEN others THEN RETURN 0;
  END;
  RETURN 1;
END;
$$ LANGUAGE plpgsql;
CREATE FUNCTION leaker_2(fail BOOL, OUT error_code INTEGER, OUT new_id INTEGER)
  RETURNS RECORD AS $$
BEGIN
  IF fail THEN
    RAISE EXCEPTION 'fail ...';
  END IF;
  error_code := 1;
  new_id := 1;
  RETURN;
END;
$$ LANGUAGE plpgsql;
SELECT * FROM leaker_1(false);
 leaker_1 
----------
        1
(1 row)

SELECT * FROM leaker_1(true);
 leaker_1 
----------
        0
(1 row)

DROP FUNCTION leaker_1(bool);
DROP FUNCTION leaker_2(bool);
-- Test for appropriate cleanup of non-simple expression evaluations
-- (bug in all versions prior to August 2010)
CREATE FUNCTION nonsimple_expr_test() RETURNS text[] AS $$
DECLARE
  arr text[];
  lr text;
  i integer;
BEGIN
  arr := array[array['foo','bar'], array['baz', 'quux']];
  lr := 'fool';
  i := 1;
  -- use sub-SELECTs to make expressions non-simple
  arr[(SELECT i)][(SELECT i+1)] := (SELECT lr);
  RETURN arr;
END;
$$ LANGUAGE plpgsql;
SELECT nonsimple_expr_test();
   nonsimple_expr_test   
-------------------------
 {{foo,fool},{baz,quux}}
(1 row)

DROP FUNCTION nonsimple_expr_test();
CREATE FUNCTION nonsimple_expr_test() RETURNS integer AS $$
declare
   i integer NOT NULL := 0;
begin
  begin
    i := (SELECT NULL::integer);  -- should throw error
  exception
    WHEN OTHERS THEN
      i := (SELECT 1::integer);
  end;
  return i;
end;
$$ LANGUAGE plpgsql;
SELECT nonsimple_expr_test();
 nonsimple_expr_test 
---------------------
                   1
(1 row)

DROP FUNCTION nonsimple_expr_test();
--
-- Test cases involving recursion and error recovery in simple expressions
-- (bugs in all versions before October 2010).  The problems are most
-- easily exposed by mutual recursion between plpgsql and sql functions.
--
create function recurse(float8) returns float8 as
$$
begin
  if ($1 > 0) then
    return sql_recurse($1 - 1);
  else
    return $1;
  end if;
end;
$$ language plpgsql;
-- "limit" is to prevent this from being inlined
create function sql_recurse(float8) returns float8 as
$$ select recurse($1) limit 1; $$ language sql;
select recurse(10);
 recurse 
---------
       0
(1 row)

create function error1(text) returns text language sql as
$$ SELECT relname::text FROM pg_class c WHERE c.oid = $1::regclass $$;
create function error2(p_name_table text) returns text language plpgsql as $$
begin
  return error1(p_name_table);
end$$;
BEGIN;
create table public.stuffs (stuff text);
SAVEPOINT a;
select error2('nonexistent.stuffs');
ERROR:  schema "nonexistent" does not exist
CONTEXT:  SQL function "error1" statement 1
PL/pgSQL function error2(text) line 3 at RETURN
ROLLBACK TO a;
select error2('public.stuffs');
 error2 
--------
 stuffs
(1 row)

rollback;
drop function error2(p_name_table text);
drop function error1(text);
-- Test for proper handling of cast-expression caching
create function sql_to_date(integer) returns date as $$
select $1::text::date
$$ language sql immutable strict;
create cast (integer as date) with function sql_to_date(integer) as assignment;
create function cast_invoker(integer) returns date as $$
begin
  return $1;
end$$ language plpgsql;
select cast_invoker(20150717);
 cast_invoker 
--------------
 07-17-2015
(1 row)

select cast_invoker(20150718);  -- second call crashed in pre-release 9.5
 cast_invoker 
--------------
 07-18-2015
(1 row)

begin;
select cast_invoker(20150717);
 cast_invoker 
--------------
 07-17-2015
(1 row)

select cast_invoker(20150718);
 cast_invoker 
--------------
 07-18-2015
(1 row)

savepoint s1;
select cast_invoker(20150718);
 cast_invoker 
--------------
 07-18-2015
(1 row)

select cast_invoker(-1); -- fails
ERROR:  invalid input syntax for type date: "-1"
CONTEXT:  SQL function "sql_to_date" statement 1
PL/pgSQL function cast_invoker(integer) while casting return value to function's return type
rollback to savepoint s1;
select cast_invoker(20150719);
 cast_invoker 
--------------
 07-19-2015
(1 row)

select cast_invoker(20150720);
 cast_invoker 
--------------
 07-20-2015
(1 row)

commit;
drop function cast_invoker(integer);
drop function sql_to_date(integer) cascade;
NOTICE:  drop cascades to cast from integer to date
-- Test handling of cast cache inside DO blocks
-- (to check the original crash case, this must be a cast not previously
-- used in this session)
begin;
do $$ declare x text[]; begin x := '{1.23, 4.56}'::numeric[]; end $$;
do $$ declare x text[]; begin x := '{1.23, 4.56}'::numeric[]; end $$;
end;
-- Test for consistent reporting of error context
create function fail() returns int language plpgsql as $$
begin
  return 1/0;
end
$$;
select fail();
ERROR:  division by zero
CONTEXT:  SQL statement "SELECT 1/0"
PL/pgSQL function fail() line 3 at RETURN
select fail();
ERROR:  division by zero
CONTEXT:  SQL statement "SELECT 1/0"
PL/pgSQL function fail() line 3 at RETURN
drop function fail();
-- Test handling of string literals.
set standard_conforming_strings = off;
create or replace function strtest() returns text as $$
begin
  raise notice 'foo\\bar\041baz';
  return 'foo\\bar\041baz';
end
$$ language plpgsql;
WARNING:  nonstandard use of \\ in a string literal
LINE 3:   raise notice 'foo\\bar\041baz';
                       ^
HINT:  Use the escape string syntax for backslashes, e.g., E'\\'.
WARNING:  nonstandard use of \\ in a string literal
LINE 4:   return 'foo\\bar\041baz';
                 ^
HINT:  Use the escape string syntax for backslashes, e.g., E'\\'.
WARNING:  nonstandard use of \\ in a string literal
LINE 4:   return 'foo\\bar\041baz';
                 ^
HINT:  Use the escape string syntax for backslashes, e.g., E'\\'.
select strtest();
NOTICE:  foo\bar!baz
WARNING:  nonstandard use of \\ in a string literal
LINE 1: SELECT 'foo\\bar\041baz'
               ^
HINT:  Use the escape string syntax for backslashes, e.g., E'\\'.
QUERY:  SELECT 'foo\\bar\041baz'
   strtest   
-------------
 foo\bar!baz
(1 row)

create or replace function strtest() returns text as $$
begin
  raise notice E'foo\\bar\041baz';
  return E'foo\\bar\041baz';
end
$$ language plpgsql;
select strtest();
NOTICE:  foo\bar!baz
   strtest   
-------------
 foo\bar!baz
(1 row)

set standard_conforming_strings = on;
create or replace function strtest() returns text as $$
begin
  raise notice 'foo\\bar\041baz\';
  return 'foo\\bar\041baz\';
end
$$ language plpgsql;
select strtest();
NOTICE:  foo\\bar\041baz\
     strtest      
------------------
 foo\\bar\041baz\
(1 row)

create or replace function strtest() returns text as $$
begin
  raise notice E'foo\\bar\041baz';
  return E'foo\\bar\041baz';
end
$$ language plpgsql;
select strtest();
NOTICE:  foo\bar!baz
   strtest   
-------------
 foo\bar!baz
(1 row)

drop function strtest();
-- Test anonymous code blocks.
DO $$
DECLARE r record;
BEGIN
    FOR r IN SELECT rtrim(roomno) AS roomno, comment FROM Room ORDER BY roomno
    LOOP
        RAISE NOTICE '%, %', r.roomno, r.comment;
    END LOOP;
END$$;
NOTICE:  001, Entrance
NOTICE:  002, Office
NOTICE:  003, Office
NOTICE:  004, Technical
NOTICE:  101, Office
NOTICE:  102, Conference
NOTICE:  103, Restroom
NOTICE:  104, Technical
NOTICE:  105, Office
NOTICE:  106, Office
-- these are to check syntax error reporting
DO LANGUAGE plpgsql $$begin return 1; end$$;
ERROR:  RETURN cannot have a parameter in function returning void
LINE 1: DO LANGUAGE plpgsql $$begin return 1; end$$;
                                           ^
DO $$
DECLARE r record;
BEGIN
    FOR r IN SELECT rtrim(roomno) AS roomno, foo FROM Room ORDER BY roomno
    LOOP
        RAISE NOTICE '%, %', r.roomno, r.comment;
    END LOOP;
END$$;
ERROR:  column "foo" does not exist
LINE 1: SELECT rtrim(roomno) AS roomno, foo FROM Room ORDER BY roomn...
                                        ^
QUERY:  SELECT rtrim(roomno) AS roomno, foo FROM Room ORDER BY roomno
CONTEXT:  PL/pgSQL function inline_code_block line 4 at FOR over SELECT rows
-- Check handling of errors thrown from/into anonymous code blocks.
do $outer$
begin
  for i in 1..10 loop
   begin
    execute $ex$
      do $$
      declare x int = 0;
      begin
        x := 1 / x;
      end;
      $$;
    $ex$;
  exception when division_by_zero then
    raise notice 'caught division by zero';
  end;
  end loop;
end;
$outer$;
NOTICE:  caught division by zero
NOTICE:  caught division by zero
NOTICE:  caught division by zero
NOTICE:  caught division by zero
NOTICE:  caught division by zero
NOTICE:  caught division by zero
NOTICE:  caught division by zero
NOTICE:  caught division by zero
NOTICE:  caught division by zero
NOTICE:  caught division by zero
-- Check variable scoping -- a var is not available in its own or prior
-- default expressions.
create function scope_test() returns int as $$
declare x int := 42;
begin
  declare y int := x + 1;
          x int := x + 2;
  begin
    return x * 100 + y;
  end;
end;
$$ language plpgsql;
select scope_test();
 scope_test 
------------
       4443
(1 row)

drop function scope_test();
-- Check handling of conflicts between plpgsql vars and table columns.
set plpgsql.variable_conflict = error;
create function conflict_test() returns setof int8_tbl as $$
declare r record;
  q1 bigint := 42;
begin
  for r in select q1,q2 from int8_tbl loop
    return next r;
  end loop;
end;
$$ language plpgsql;
select * from conflict_test();
ERROR:  column reference "q1" is ambiguous
LINE 1: select q1,q2 from int8_tbl
               ^
DETAIL:  It could refer to either a PL/pgSQL variable or a table column.
QUERY:  select q1,q2 from int8_tbl
CONTEXT:  PL/pgSQL function conflict_test() line 5 at FOR over SELECT rows
create or replace function conflict_test() returns setof int8_tbl as $$
#variable_conflict use_variable
declare r record;
  q1 bigint := 42;
begin
  for r in select q1,q2 from int8_tbl loop
    return next r;
  end loop;
end;
$$ language plpgsql;
select * from conflict_test();
 q1 |        q2         
----+-------------------
 42 |               456
 42 |  4567890123456789
 42 |               123
 42 |  4567890123456789
 42 | -4567890123456789
(5 rows)

create or replace function conflict_test() returns setof int8_tbl as $$
#variable_conflict use_column
declare r record;
  q1 bigint := 42;
begin
  for r in select q1,q2 from int8_tbl loop
    return next r;
  end loop;
end;
$$ language plpgsql;
select * from conflict_test();
        q1        |        q2         
------------------+-------------------
              123 |               456
              123 |  4567890123456789
 4567890123456789 |               123
 4567890123456789 |  4567890123456789
 4567890123456789 | -4567890123456789
(5 rows)

drop function conflict_test();
-- Check that an unreserved keyword can be used as a variable name
create function unreserved_test() returns int as $$
declare
  forward int := 21;
begin
  forward := forward * 2;
  return forward;
end
$$ language plpgsql;
select unreserved_test();
 unreserved_test 
-----------------
              42
(1 row)

<<<<<<< HEAD
=======
create or replace function unreserved_test() returns int as $$
declare
  return int := 42;
begin
  return := return + 1;
  return return;
end
$$ language plpgsql;
select unreserved_test();
 unreserved_test 
-----------------
              43
(1 row)

create or replace function unreserved_test() returns int as $$
declare
  comment int := 21;
begin
  comment := comment * 2;
  comment on function unreserved_test() is 'this is a test';
  return comment;
end
$$ language plpgsql;
select unreserved_test();
 unreserved_test 
-----------------
              42
(1 row)

select obj_description('unreserved_test()'::regprocedure, 'pg_proc');
 obj_description 
-----------------
 this is a test
(1 row)

>>>>>>> 9e1c9f95
drop function unreserved_test();
--
-- Test FOREACH over arrays
--
create function foreach_test(anyarray)
returns void as $$
declare x int;
begin
  foreach x in array $1
  loop
    raise notice '%', x;
  end loop;
  end;
$$ language plpgsql;
select foreach_test(ARRAY[1,2,3,4]);
NOTICE:  1
NOTICE:  2
NOTICE:  3
NOTICE:  4
 foreach_test 
--------------
 
(1 row)

select foreach_test(ARRAY[[1,2],[3,4]]);
NOTICE:  1
NOTICE:  2
NOTICE:  3
NOTICE:  4
 foreach_test 
--------------
 
(1 row)

create or replace function foreach_test(anyarray)
returns void as $$
declare x int;
begin
  foreach x slice 1 in array $1
  loop
    raise notice '%', x;
  end loop;
  end;
$$ language plpgsql;
-- should fail
select foreach_test(ARRAY[1,2,3,4]);
ERROR:  FOREACH ... SLICE loop variable must be of an array type
CONTEXT:  PL/pgSQL function foreach_test(anyarray) line 4 at FOREACH over array
select foreach_test(ARRAY[[1,2],[3,4]]);
ERROR:  FOREACH ... SLICE loop variable must be of an array type
CONTEXT:  PL/pgSQL function foreach_test(anyarray) line 4 at FOREACH over array
create or replace function foreach_test(anyarray)
returns void as $$
declare x int[];
begin
  foreach x slice 1 in array $1
  loop
    raise notice '%', x;
  end loop;
  end;
$$ language plpgsql;
select foreach_test(ARRAY[1,2,3,4]);
NOTICE:  {1,2,3,4}
 foreach_test 
--------------
 
(1 row)

select foreach_test(ARRAY[[1,2],[3,4]]);
NOTICE:  {1,2}
NOTICE:  {3,4}
 foreach_test 
--------------
 
(1 row)

-- higher level of slicing
create or replace function foreach_test(anyarray)
returns void as $$
declare x int[];
begin
  foreach x slice 2 in array $1
  loop
    raise notice '%', x;
  end loop;
  end;
$$ language plpgsql;
-- should fail
select foreach_test(ARRAY[1,2,3,4]);
ERROR:  slice dimension (2) is out of the valid range 0..1
CONTEXT:  PL/pgSQL function foreach_test(anyarray) line 4 at FOREACH over array
-- ok
select foreach_test(ARRAY[[1,2],[3,4]]);
NOTICE:  {{1,2},{3,4}}
 foreach_test 
--------------
 
(1 row)

select foreach_test(ARRAY[[[1,2]],[[3,4]]]);
NOTICE:  {{1,2}}
NOTICE:  {{3,4}}
 foreach_test 
--------------
 
(1 row)

create type xy_tuple AS (x int, y int);
-- iteration over array of records
create or replace function foreach_test(anyarray)
returns void as $$
declare r record;
begin
  foreach r in array $1
  loop
    raise notice '%', r;
  end loop;
  end;
$$ language plpgsql;
select foreach_test(ARRAY[(10,20),(40,69),(35,78)]::xy_tuple[]);
NOTICE:  (10,20)
NOTICE:  (40,69)
NOTICE:  (35,78)
 foreach_test 
--------------
 
(1 row)

select foreach_test(ARRAY[[(10,20),(40,69)],[(35,78),(88,76)]]::xy_tuple[]);
NOTICE:  (10,20)
NOTICE:  (40,69)
NOTICE:  (35,78)
NOTICE:  (88,76)
 foreach_test 
--------------
 
(1 row)

create or replace function foreach_test(anyarray)
returns void as $$
declare x int; y int;
begin
  foreach x, y in array $1
  loop
    raise notice 'x = %, y = %', x, y;
  end loop;
  end;
$$ language plpgsql;
select foreach_test(ARRAY[(10,20),(40,69),(35,78)]::xy_tuple[]);
NOTICE:  x = 10, y = 20
NOTICE:  x = 40, y = 69
NOTICE:  x = 35, y = 78
 foreach_test 
--------------
 
(1 row)

select foreach_test(ARRAY[[(10,20),(40,69)],[(35,78),(88,76)]]::xy_tuple[]);
NOTICE:  x = 10, y = 20
NOTICE:  x = 40, y = 69
NOTICE:  x = 35, y = 78
NOTICE:  x = 88, y = 76
 foreach_test 
--------------
 
(1 row)

-- slicing over array of composite types
create or replace function foreach_test(anyarray)
returns void as $$
declare x xy_tuple[];
begin
  foreach x slice 1 in array $1
  loop
    raise notice '%', x;
  end loop;
  end;
$$ language plpgsql;
select foreach_test(ARRAY[(10,20),(40,69),(35,78)]::xy_tuple[]);
NOTICE:  {"(10,20)","(40,69)","(35,78)"}
 foreach_test 
--------------
 
(1 row)

select foreach_test(ARRAY[[(10,20),(40,69)],[(35,78),(88,76)]]::xy_tuple[]);
NOTICE:  {"(10,20)","(40,69)"}
NOTICE:  {"(35,78)","(88,76)"}
 foreach_test 
--------------
 
(1 row)

drop function foreach_test(anyarray);
drop type xy_tuple;
--
-- Assorted tests for array subscript assignment
--
create temp table rtype (id int, ar text[]);
create function arrayassign1() returns text[] language plpgsql as $$
declare
 r record;
begin
  r := row(12, '{foo,bar,baz}')::rtype;
  r.ar[2] := 'replace';
  return r.ar;
end$$;
select arrayassign1();
   arrayassign1    
-------------------
 {foo,replace,baz}
(1 row)

select arrayassign1(); -- try again to exercise internal caching
   arrayassign1    
-------------------
 {foo,replace,baz}
(1 row)

create domain orderedarray as int[2]
  constraint sorted check (value[1] < value[2]);
select '{1,2}'::orderedarray;
 orderedarray 
--------------
 {1,2}
(1 row)

select '{2,1}'::orderedarray;  -- fail
ERROR:  value for domain orderedarray violates check constraint "sorted"
create function testoa(x1 int, x2 int, x3 int) returns orderedarray
language plpgsql as $$
declare res orderedarray;
begin
  res := array[x1, x2];
  res[2] := x3;
  return res;
end$$;
select testoa(1,2,3);
 testoa 
--------
 {1,3}
(1 row)

select testoa(1,2,3); -- try again to exercise internal caching
 testoa 
--------
 {1,3}
(1 row)

select testoa(2,1,3); -- fail at initial assign
ERROR:  value for domain orderedarray violates check constraint "sorted"
CONTEXT:  PL/pgSQL function testoa(integer,integer,integer) line 4 at assignment
select testoa(1,2,1); -- fail at update
ERROR:  value for domain orderedarray violates check constraint "sorted"
CONTEXT:  PL/pgSQL function testoa(integer,integer,integer) line 5 at assignment
drop function arrayassign1();
drop function testoa(x1 int, x2 int, x3 int);
--
-- Test handling of expanded arrays
--
create function returns_rw_array(int) returns int[]
language plpgsql as $$
  declare r int[];
  begin r := array[$1, $1]; return r; end;
$$ stable;
create function consumes_rw_array(int[]) returns int
language plpgsql as $$
  begin return $1[1]; end;
$$ stable;
select consumes_rw_array(returns_rw_array(42));
 consumes_rw_array 
-------------------
                42
(1 row)

-- bug #14174
explain (verbose, costs off)
select i, a from
  (select returns_rw_array(1) as a offset 0) ss,
  lateral consumes_rw_array(a) i;
                           QUERY PLAN                            
-----------------------------------------------------------------
 Nested Loop
   Output: i.i, (returns_rw_array(1))
   ->  Result
         Output: returns_rw_array(1)
   ->  Function Scan on public.consumes_rw_array i
         Output: i.i
         Function Call: consumes_rw_array((returns_rw_array(1)))
(7 rows)

select i, a from
  (select returns_rw_array(1) as a offset 0) ss,
  lateral consumes_rw_array(a) i;
 i |   a   
---+-------
 1 | {1,1}
(1 row)

explain (verbose, costs off)
select consumes_rw_array(a), a from returns_rw_array(1) a;
                 QUERY PLAN                 
--------------------------------------------
 Function Scan on public.returns_rw_array a
   Output: consumes_rw_array(a), a
   Function Call: returns_rw_array(1)
(3 rows)

select consumes_rw_array(a), a from returns_rw_array(1) a;
 consumes_rw_array |   a   
-------------------+-------
                 1 | {1,1}
(1 row)

explain (verbose, costs off)
select consumes_rw_array(a), a from
  (values (returns_rw_array(1)), (returns_rw_array(2))) v(a);
                             QUERY PLAN                              
---------------------------------------------------------------------
 Values Scan on "*VALUES*"
   Output: consumes_rw_array("*VALUES*".column1), "*VALUES*".column1
(2 rows)

select consumes_rw_array(a), a from
  (values (returns_rw_array(1)), (returns_rw_array(2))) v(a);
 consumes_rw_array |   a   
-------------------+-------
                 1 | {1,1}
                 2 | {2,2}
(2 rows)

do $$
declare a int[] := array[1,2];
begin
  a := a || 3;
  raise notice 'a = %', a;
end$$;
NOTICE:  a = {1,2,3}
--
-- Test access to call stack
--
create function inner_func(int)
returns int as $$
declare _context text;
begin
  get diagnostics _context = pg_context;
  raise notice '***%***', _context;
  -- lets do it again, just for fun..
  get diagnostics _context = pg_context;
  raise notice '***%***', _context;
  raise notice 'lets make sure we didnt break anything';
  return 2 * $1;
end;
$$ language plpgsql;
create or replace function outer_func(int)
returns int as $$
declare
  myresult int;
begin
  raise notice 'calling down into inner_func()';
  myresult := inner_func($1);
  raise notice 'inner_func() done';
  return myresult;
end;
$$ language plpgsql;
create or replace function outer_outer_func(int)
returns int as $$
declare
  myresult int;
begin
  raise notice 'calling down into outer_func()';
  myresult := outer_func($1);
  raise notice 'outer_func() done';
  return myresult;
end;
$$ language plpgsql;
select outer_outer_func(10);
NOTICE:  calling down into outer_func()
NOTICE:  calling down into inner_func()
NOTICE:  ***PL/pgSQL function inner_func(integer) line 4 at GET DIAGNOSTICS
PL/pgSQL function outer_func(integer) line 6 at assignment
PL/pgSQL function outer_outer_func(integer) line 6 at assignment***
NOTICE:  ***PL/pgSQL function inner_func(integer) line 7 at GET DIAGNOSTICS
PL/pgSQL function outer_func(integer) line 6 at assignment
PL/pgSQL function outer_outer_func(integer) line 6 at assignment***
NOTICE:  lets make sure we didnt break anything
NOTICE:  inner_func() done
NOTICE:  outer_func() done
 outer_outer_func 
------------------
               20
(1 row)

-- repeated call should to work
select outer_outer_func(20);
NOTICE:  calling down into outer_func()
NOTICE:  calling down into inner_func()
NOTICE:  ***PL/pgSQL function inner_func(integer) line 4 at GET DIAGNOSTICS
PL/pgSQL function outer_func(integer) line 6 at assignment
PL/pgSQL function outer_outer_func(integer) line 6 at assignment***
NOTICE:  ***PL/pgSQL function inner_func(integer) line 7 at GET DIAGNOSTICS
PL/pgSQL function outer_func(integer) line 6 at assignment
PL/pgSQL function outer_outer_func(integer) line 6 at assignment***
NOTICE:  lets make sure we didnt break anything
NOTICE:  inner_func() done
NOTICE:  outer_func() done
 outer_outer_func 
------------------
               40
(1 row)

drop function outer_outer_func(int);
drop function outer_func(int);
drop function inner_func(int);
-- access to call stack from exception
create function inner_func(int)
returns int as $$
declare
  _context text;
  sx int := 5;
begin
  begin
    perform sx / 0;
  exception
    when division_by_zero then
      get diagnostics _context = pg_context;
      raise notice '***%***', _context;
  end;

  -- lets do it again, just for fun..
  get diagnostics _context = pg_context;
  raise notice '***%***', _context;
  raise notice 'lets make sure we didnt break anything';
  return 2 * $1;
end;
$$ language plpgsql;
create or replace function outer_func(int)
returns int as $$
declare
  myresult int;
begin
  raise notice 'calling down into inner_func()';
  myresult := inner_func($1);
  raise notice 'inner_func() done';
  return myresult;
end;
$$ language plpgsql;
create or replace function outer_outer_func(int)
returns int as $$
declare
  myresult int;
begin
  raise notice 'calling down into outer_func()';
  myresult := outer_func($1);
  raise notice 'outer_func() done';
  return myresult;
end;
$$ language plpgsql;
select outer_outer_func(10);
NOTICE:  calling down into outer_func()
NOTICE:  calling down into inner_func()
NOTICE:  ***PL/pgSQL function inner_func(integer) line 10 at GET DIAGNOSTICS
PL/pgSQL function outer_func(integer) line 6 at assignment
PL/pgSQL function outer_outer_func(integer) line 6 at assignment***
NOTICE:  ***PL/pgSQL function inner_func(integer) line 15 at GET DIAGNOSTICS
PL/pgSQL function outer_func(integer) line 6 at assignment
PL/pgSQL function outer_outer_func(integer) line 6 at assignment***
NOTICE:  lets make sure we didnt break anything
NOTICE:  inner_func() done
NOTICE:  outer_func() done
 outer_outer_func 
------------------
               20
(1 row)

-- repeated call should to work
select outer_outer_func(20);
NOTICE:  calling down into outer_func()
NOTICE:  calling down into inner_func()
NOTICE:  ***PL/pgSQL function inner_func(integer) line 10 at GET DIAGNOSTICS
PL/pgSQL function outer_func(integer) line 6 at assignment
PL/pgSQL function outer_outer_func(integer) line 6 at assignment***
NOTICE:  ***PL/pgSQL function inner_func(integer) line 15 at GET DIAGNOSTICS
PL/pgSQL function outer_func(integer) line 6 at assignment
PL/pgSQL function outer_outer_func(integer) line 6 at assignment***
NOTICE:  lets make sure we didnt break anything
NOTICE:  inner_func() done
NOTICE:  outer_func() done
 outer_outer_func 
------------------
               40
(1 row)

drop function outer_outer_func(int);
drop function outer_func(int);
drop function inner_func(int);
--
-- Test ASSERT
--
do $$
begin
  assert 1=1;  -- should succeed
end;
$$;
do $$
begin
  assert 1=0;  -- should fail
end;
$$;
ERROR:  assertion failed
CONTEXT:  PL/pgSQL function inline_code_block line 3 at ASSERT
do $$
begin
  assert NULL;  -- should fail
end;
$$;
ERROR:  assertion failed
CONTEXT:  PL/pgSQL function inline_code_block line 3 at ASSERT
-- check controlling GUC
set plpgsql.check_asserts = off;
do $$
begin
  assert 1=0;  -- won't be tested
end;
$$;
reset plpgsql.check_asserts;
-- test custom message
do $$
declare var text := 'some value';
begin
  assert 1=0, format('assertion failed, var = "%s"', var);
end;
$$;
ERROR:  assertion failed, var = "some value"
CONTEXT:  PL/pgSQL function inline_code_block line 4 at ASSERT
-- ensure assertions are not trapped by 'others'
do $$
begin
  assert 1=0, 'unhandled assertion';
exception when others then
  null; -- do nothing
end;
$$;
ERROR:  unhandled assertion
CONTEXT:  PL/pgSQL function inline_code_block line 3 at ASSERT
-- Test use of plpgsql in a domain check constraint (cf. bug #14414)
create function plpgsql_domain_check(val int) returns boolean as $$
begin return val > 0; end
$$ language plpgsql immutable;
create domain plpgsql_domain as integer check(plpgsql_domain_check(value));
do $$
declare v_test plpgsql_domain;
begin
  v_test := 1;
end;
$$;
do $$
declare v_test plpgsql_domain := 1;
begin
  v_test := 0;  -- fail
end;
$$;
ERROR:  value for domain plpgsql_domain violates check constraint "plpgsql_domain_check"
CONTEXT:  PL/pgSQL function inline_code_block line 4 at assignment
-- Test handling of expanded array passed to a domain constraint (bug #14472)
create function plpgsql_arr_domain_check(val int[]) returns boolean as $$
begin return val[1] > 0; end
$$ language plpgsql immutable;
create domain plpgsql_arr_domain as int[] check(plpgsql_arr_domain_check(value));
do $$
declare v_test plpgsql_arr_domain;
begin
  v_test := array[1];
  v_test := v_test || 2;
end;
$$;
do $$
declare v_test plpgsql_arr_domain := array[1];
begin
  v_test := 0 || v_test;  -- fail
end;
$$;
ERROR:  value for domain plpgsql_arr_domain violates check constraint "plpgsql_arr_domain_check"
CONTEXT:  PL/pgSQL function inline_code_block line 4 at assignment
--
-- test usage of transition tables in AFTER triggers
--
CREATE TABLE transition_table_base (id int PRIMARY KEY, val text);
CREATE FUNCTION transition_table_base_ins_func()
  RETURNS trigger
  LANGUAGE plpgsql
AS $$
DECLARE
  t text;
  l text;
BEGIN
  t = '';
  FOR l IN EXECUTE
           $q$
             EXPLAIN (TIMING off, COSTS off, VERBOSE on)
             SELECT * FROM newtable
           $q$ LOOP
    t = t || l || E'\n';
  END LOOP;

  RAISE INFO '%', t;
  RETURN new;
END;
$$;
CREATE TRIGGER transition_table_base_ins_trig
  AFTER INSERT ON transition_table_base
  REFERENCING OLD TABLE AS oldtable NEW TABLE AS newtable
  FOR EACH STATEMENT
  EXECUTE PROCEDURE transition_table_base_ins_func();
ERROR:  OLD TABLE can only be specified for a DELETE or UPDATE trigger
CREATE TRIGGER transition_table_base_ins_trig
  AFTER INSERT ON transition_table_base
  REFERENCING NEW TABLE AS newtable
  FOR EACH STATEMENT
  EXECUTE PROCEDURE transition_table_base_ins_func();
INSERT INTO transition_table_base VALUES (1, 'One'), (2, 'Two');
INFO:  Named Tuplestore Scan
  Output: id, val

INSERT INTO transition_table_base VALUES (3, 'Three'), (4, 'Four');
INFO:  Named Tuplestore Scan
  Output: id, val

CREATE OR REPLACE FUNCTION transition_table_base_upd_func()
  RETURNS trigger
  LANGUAGE plpgsql
AS $$
DECLARE
  t text;
  l text;
BEGIN
  t = '';
  FOR l IN EXECUTE
           $q$
             EXPLAIN (TIMING off, COSTS off, VERBOSE on)
             SELECT * FROM oldtable ot FULL JOIN newtable nt USING (id)
           $q$ LOOP
    t = t || l || E'\n';
  END LOOP;

  RAISE INFO '%', t;
  RETURN new;
END;
$$;
CREATE TRIGGER transition_table_base_upd_trig
  AFTER UPDATE ON transition_table_base
  REFERENCING OLD TABLE AS oldtable NEW TABLE AS newtable
  FOR EACH STATEMENT
  EXECUTE PROCEDURE transition_table_base_upd_func();
UPDATE transition_table_base
  SET val = '*' || val || '*'
  WHERE id BETWEEN 2 AND 3;
INFO:  Hash Full Join
  Output: COALESCE(ot.id, nt.id), ot.val, nt.val
  Hash Cond: (ot.id = nt.id)
  ->  Named Tuplestore Scan
        Output: ot.id, ot.val
  ->  Hash
        Output: nt.id, nt.val
        ->  Named Tuplestore Scan
              Output: nt.id, nt.val

CREATE TABLE transition_table_level1
(
      level1_no serial NOT NULL ,
      level1_node_name varchar(255),
       PRIMARY KEY (level1_no)
) WITHOUT OIDS;
CREATE TABLE transition_table_level2
(
      level2_no serial NOT NULL ,
      parent_no int NOT NULL,
      level1_node_name varchar(255),
       PRIMARY KEY (level2_no)
) WITHOUT OIDS;
CREATE TABLE transition_table_status
(
      level int NOT NULL,
      node_no int NOT NULL,
      status int,
       PRIMARY KEY (level, node_no)
) WITHOUT OIDS;
CREATE FUNCTION transition_table_level1_ri_parent_del_func()
  RETURNS TRIGGER
  LANGUAGE plpgsql
AS $$
  DECLARE n bigint;
  BEGIN
    PERFORM FROM p JOIN transition_table_level2 c ON c.parent_no = p.level1_no;
    IF FOUND THEN
      RAISE EXCEPTION 'RI error';
    END IF;
    RETURN NULL;
  END;
$$;
CREATE TRIGGER transition_table_level1_ri_parent_del_trigger
  AFTER DELETE ON transition_table_level1
  REFERENCING OLD TABLE AS p
  FOR EACH STATEMENT EXECUTE PROCEDURE
    transition_table_level1_ri_parent_del_func();
CREATE FUNCTION transition_table_level1_ri_parent_upd_func()
  RETURNS TRIGGER
  LANGUAGE plpgsql
AS $$
  DECLARE
    x int;
  BEGIN
    WITH p AS (SELECT level1_no, sum(delta) cnt
                 FROM (SELECT level1_no, 1 AS delta FROM i
                       UNION ALL
                       SELECT level1_no, -1 AS delta FROM d) w
                 GROUP BY level1_no
                 HAVING sum(delta) < 0)
    SELECT level1_no
      FROM p JOIN transition_table_level2 c ON c.parent_no = p.level1_no
      INTO x;
    IF FOUND THEN
      RAISE EXCEPTION 'RI error';
    END IF;
    RETURN NULL;
  END;
$$;
CREATE TRIGGER transition_table_level1_ri_parent_upd_trigger
  AFTER UPDATE ON transition_table_level1
  REFERENCING OLD TABLE AS d NEW TABLE AS i
  FOR EACH STATEMENT EXECUTE PROCEDURE
    transition_table_level1_ri_parent_upd_func();
CREATE FUNCTION transition_table_level2_ri_child_insupd_func()
  RETURNS TRIGGER
  LANGUAGE plpgsql
AS $$
  BEGIN
    PERFORM FROM i
      LEFT JOIN transition_table_level1 p
        ON p.level1_no IS NOT NULL AND p.level1_no = i.parent_no
      WHERE p.level1_no IS NULL;
    IF FOUND THEN
      RAISE EXCEPTION 'RI error';
    END IF;
    RETURN NULL;
  END;
$$;
CREATE TRIGGER transition_table_level2_ri_child_ins_trigger
  AFTER INSERT ON transition_table_level2
  REFERENCING NEW TABLE AS i
  FOR EACH STATEMENT EXECUTE PROCEDURE
    transition_table_level2_ri_child_insupd_func();
CREATE TRIGGER transition_table_level2_ri_child_upd_trigger
  AFTER UPDATE ON transition_table_level2
  REFERENCING NEW TABLE AS i
  FOR EACH STATEMENT EXECUTE PROCEDURE
    transition_table_level2_ri_child_insupd_func();
-- create initial test data
INSERT INTO transition_table_level1 (level1_no)
  SELECT generate_series(1,200);
ANALYZE transition_table_level1;
INSERT INTO transition_table_level2 (level2_no, parent_no)
  SELECT level2_no, level2_no / 50 + 1 AS parent_no
    FROM generate_series(1,9999) level2_no;
ANALYZE transition_table_level2;
INSERT INTO transition_table_status (level, node_no, status)
  SELECT 1, level1_no, 0 FROM transition_table_level1;
INSERT INTO transition_table_status (level, node_no, status)
  SELECT 2, level2_no, 0 FROM transition_table_level2;
ANALYZE transition_table_status;
INSERT INTO transition_table_level1(level1_no)
  SELECT generate_series(201,1000);
ANALYZE transition_table_level1;
-- behave reasonably if someone tries to modify a transition table
CREATE FUNCTION transition_table_level2_bad_usage_func()
  RETURNS TRIGGER
  LANGUAGE plpgsql
AS $$
  BEGIN
    INSERT INTO dx VALUES (1000000, 1000000, 'x');
    RETURN NULL;
  END;
$$;
CREATE TRIGGER transition_table_level2_bad_usage_trigger
  AFTER DELETE ON transition_table_level2
  REFERENCING OLD TABLE AS dx
  FOR EACH STATEMENT EXECUTE PROCEDURE
    transition_table_level2_bad_usage_func();
DELETE FROM transition_table_level2
  WHERE level2_no BETWEEN 301 AND 305;
ERROR:  relation "dx" cannot be the target of a modifying statement
CONTEXT:  SQL statement "INSERT INTO dx VALUES (1000000, 1000000, 'x')"
PL/pgSQL function transition_table_level2_bad_usage_func() line 3 at SQL statement
DROP TRIGGER transition_table_level2_bad_usage_trigger
  ON transition_table_level2;
-- attempt modifications which would break RI (should all fail)
DELETE FROM transition_table_level1
  WHERE level1_no = 25;
ERROR:  RI error
CONTEXT:  PL/pgSQL function transition_table_level1_ri_parent_del_func() line 6 at RAISE
UPDATE transition_table_level1 SET level1_no = -1
  WHERE level1_no = 30;
ERROR:  RI error
CONTEXT:  PL/pgSQL function transition_table_level1_ri_parent_upd_func() line 15 at RAISE
INSERT INTO transition_table_level2 (level2_no, parent_no)
  VALUES (10000, 10000);
ERROR:  RI error
CONTEXT:  PL/pgSQL function transition_table_level2_ri_child_insupd_func() line 8 at RAISE
UPDATE transition_table_level2 SET parent_no = 2000
  WHERE level2_no = 40;
ERROR:  RI error
CONTEXT:  PL/pgSQL function transition_table_level2_ri_child_insupd_func() line 8 at RAISE
-- attempt modifications which would not break RI (should all succeed)
DELETE FROM transition_table_level1
  WHERE level1_no BETWEEN 201 AND 1000;
DELETE FROM transition_table_level1
  WHERE level1_no BETWEEN 100000000 AND 100000010;
SELECT count(*) FROM transition_table_level1;
 count 
-------
   200
(1 row)

DELETE FROM transition_table_level2
  WHERE level2_no BETWEEN 211 AND 220;
SELECT count(*) FROM transition_table_level2;
 count 
-------
  9989
(1 row)

CREATE TABLE alter_table_under_transition_tables
(
  id int PRIMARY KEY,
  name text
);
CREATE FUNCTION alter_table_under_transition_tables_upd_func()
  RETURNS TRIGGER
  LANGUAGE plpgsql
AS $$
BEGIN
  RAISE WARNING 'old table = %, new table = %',
                  (SELECT string_agg(id || '=' || name, ',') FROM d),
                  (SELECT string_agg(id || '=' || name, ',') FROM i);
  RAISE NOTICE 'one = %', (SELECT 1 FROM alter_table_under_transition_tables LIMIT 1);
  RETURN NULL;
END;
$$;
-- should fail, TRUNCATE is not compatible with transition tables
CREATE TRIGGER alter_table_under_transition_tables_upd_trigger
  AFTER TRUNCATE OR UPDATE ON alter_table_under_transition_tables
  REFERENCING OLD TABLE AS d NEW TABLE AS i
  FOR EACH STATEMENT EXECUTE PROCEDURE
    alter_table_under_transition_tables_upd_func();
ERROR:  TRUNCATE triggers with transition tables are not supported
-- should work
CREATE TRIGGER alter_table_under_transition_tables_upd_trigger
  AFTER UPDATE ON alter_table_under_transition_tables
  REFERENCING OLD TABLE AS d NEW TABLE AS i
  FOR EACH STATEMENT EXECUTE PROCEDURE
    alter_table_under_transition_tables_upd_func();
INSERT INTO alter_table_under_transition_tables
  VALUES (1, '1'), (2, '2'), (3, '3');
UPDATE alter_table_under_transition_tables
  SET name = name || name;
WARNING:  old table = 1=1,2=2,3=3, new table = 1=11,2=22,3=33
NOTICE:  one = 1
-- now change 'name' to an integer to see what happens...
ALTER TABLE alter_table_under_transition_tables
  ALTER COLUMN name TYPE int USING name::integer;
UPDATE alter_table_under_transition_tables
  SET name = (name::text || name::text)::integer;
WARNING:  old table = 1=11,2=22,3=33, new table = 1=1111,2=2222,3=3333
NOTICE:  one = 1
-- now drop column 'name'
ALTER TABLE alter_table_under_transition_tables
  DROP column name;
UPDATE alter_table_under_transition_tables
  SET id = id;
ERROR:  column "name" does not exist
LINE 1: SELECT (SELECT string_agg(id || '=' || name, ',') FROM d)
                                               ^
QUERY:  SELECT (SELECT string_agg(id || '=' || name, ',') FROM d)
CONTEXT:  PL/pgSQL function alter_table_under_transition_tables_upd_func() line 3 at RAISE
--
-- Test multiple reference to a transition table
--
CREATE TABLE multi_test (i int);
INSERT INTO multi_test VALUES (1);
CREATE OR REPLACE FUNCTION multi_test_trig() RETURNS trigger
LANGUAGE plpgsql AS $$
BEGIN
    RAISE NOTICE 'count = %', (SELECT COUNT(*) FROM new_test);
    RAISE NOTICE 'count union = %',
      (SELECT COUNT(*)
       FROM (SELECT * FROM new_test UNION ALL SELECT * FROM new_test) ss);
    RETURN NULL;
END$$;
CREATE TRIGGER my_trigger AFTER UPDATE ON multi_test
  REFERENCING NEW TABLE AS new_test OLD TABLE as old_test
  FOR EACH STATEMENT EXECUTE PROCEDURE multi_test_trig();
UPDATE multi_test SET i = i;
NOTICE:  count = 1
NOTICE:  count union = 2
DROP TABLE multi_test;
DROP FUNCTION multi_test_trig();
--
-- Check type parsing and record fetching from partitioned tables
--
CREATE TABLE partitioned_table (a int, b text) PARTITION BY LIST (a);
CREATE TABLE pt_part1 PARTITION OF partitioned_table FOR VALUES IN (1);
CREATE TABLE pt_part2 PARTITION OF partitioned_table FOR VALUES IN (2);
INSERT INTO partitioned_table VALUES (1, 'Row 1');
INSERT INTO partitioned_table VALUES (2, 'Row 2');
CREATE OR REPLACE FUNCTION get_from_partitioned_table(partitioned_table.a%type)
RETURNS partitioned_table AS $$
DECLARE
    a_val partitioned_table.a%TYPE;
    result partitioned_table%ROWTYPE;
BEGIN
    a_val := $1;
    SELECT * INTO result FROM partitioned_table WHERE a = a_val;
    RETURN result;
END; $$ LANGUAGE plpgsql;
NOTICE:  type reference partitioned_table.a%TYPE converted to integer
SELECT * FROM get_from_partitioned_table(1) AS t;
 a |   b   
---+-------
 1 | Row 1
(1 row)

CREATE OR REPLACE FUNCTION list_partitioned_table()
RETURNS SETOF partitioned_table.a%TYPE AS $$
DECLARE
    row partitioned_table%ROWTYPE;
    a_val partitioned_table.a%TYPE;
BEGIN
    FOR row IN SELECT * FROM partitioned_table ORDER BY a LOOP
        a_val := row.a;
        RETURN NEXT a_val;
    END LOOP;
    RETURN;
END; $$ LANGUAGE plpgsql;
NOTICE:  type reference partitioned_table.a%TYPE converted to integer
SELECT * FROM list_partitioned_table() AS t;
 t 
---
 1
 2
(2 rows)

--
-- Check argument name is used instead of $n in error message
--
CREATE FUNCTION fx(x WSlot) RETURNS void AS $$
BEGIN
  GET DIAGNOSTICS x = ROW_COUNT;
  RETURN;
END; $$ LANGUAGE plpgsql;
ERROR:  "x" is not a scalar variable
LINE 3:   GET DIAGNOSTICS x = ROW_COUNT;
                          ^<|MERGE_RESOLUTION|>--- conflicted
+++ resolved
@@ -4514,8 +4514,6 @@
               42
 (1 row)
 
-<<<<<<< HEAD
-=======
 create or replace function unreserved_test() returns int as $$
 declare
   return int := 42;
@@ -4524,10 +4522,13 @@
   return return;
 end
 $$ language plpgsql;
+ERROR:  syntax error at or near "return"
+LINE 5:   return := return + 1;
+                    ^
 select unreserved_test();
  unreserved_test 
 -----------------
-              43
+              42
 (1 row)
 
 create or replace function unreserved_test() returns int as $$
@@ -4551,7 +4552,6 @@
  this is a test
 (1 row)
 
->>>>>>> 9e1c9f95
 drop function unreserved_test();
 --
 -- Test FOREACH over arrays
