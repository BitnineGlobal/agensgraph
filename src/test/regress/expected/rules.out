--- conflicted
+++ resolved
@@ -1282,8 +1282,9 @@
 --
 -- temporarily disable fancy output, so view changes create less diff noise
 \a\t
-<<<<<<< HEAD
-SELECT viewname, definition FROM pg_views WHERE schemaname <> 'information_schema' ORDER BY viewname;
+SELECT viewname, definition FROM pg_views
+WHERE schemaname IN ('pg_catalog', 'public')
+ORDER BY viewname;
 ag_graphmeta_view| SELECT ( SELECT ag_graph.graphname
            FROM ag_graph
           WHERE (ag_graph.oid = ag_graphmeta.graph)) AS graphname,
@@ -1314,11 +1315,6 @@
      LEFT JOIN pg_namespace n ON ((n.oid = c.relnamespace)))
      LEFT JOIN pg_tablespace t ON ((t.oid = i.reltablespace)))
   WHERE ((c.relkind = 'r'::"char") AND (i.relkind = 'i'::"char") AND (x.indisexclusion = false) AND (x.indexprs IS NOT NULL));
-=======
-SELECT viewname, definition FROM pg_views
-WHERE schemaname IN ('pg_catalog', 'public')
-ORDER BY viewname;
->>>>>>> 9e1c9f95
 iexit| SELECT ih.name,
     ih.thepath,
     interpt_pp(ih.thepath, r.thepath) AS exit
